include(CheckCXXCompilerFlag)
if(CMAKE_MINOR_VERSION GREATER 18 OR CMAKE_MINOR_VERSION EQUAL 18)
    include(CheckLinkerFlag)
endif()

option(MSVC_LINK_DYNAMIC_RUNTIME "Link against dynamic runtime" ON)
option(MSVC_PARALLELBUILD "Use flag /MP" ON)

option(QL_USE_PCH OFF)

# define build type clang address sanitizer + undefined behaviour + LIBCPP assertions, but keep O2
set(CMAKE_CXX_FLAGS_CLANG_ASAN_O2 "-fsanitize=address,undefined -fno-omit-frame-pointer -D_LIBCPP_ENABLE_ASSERTIONS=1 -g -O2")

# add compiler flag, if not already present
macro(add_compiler_flag flag supportsFlag)
    check_cxx_compiler_flag(${flag} ${supportsFlag})
    if(${supportsFlag} AND NOT "${CMAKE_CXX_FLAGS}" MATCHES "${flag}")
        set(CMAKE_CXX_FLAGS "${CMAKE_CXX_FLAGS} ${flag}")
    endif()
endmacro()

# add linker flag for shared libs and exe, if not already present
macro(add_linker_flag flag supportsFlag)
    check_linker_flag(CXX ${flag} ${supportsFlag})
    if(${supportsFlag} AND NOT "${CMAKE_SHARED_LINKER_FLAGS}" MATCHES "${flag}")
        set(CMAKE_SHARED_LINKER_FLAGS "${CMAKE_SHARED_LINKER_FLAGS} ${flag}")
    endif()
    if(${supportsFlag} AND NOT "${CMAKE_EXE_LINKER_FLAGS}" MATCHES "${flag}")
        set(CMAKE_EXE_LINKER_FLAGS "${CMAKE_EXE_LINKER_FLAGS} ${flag}")
    endif()
endmacro()

# use CXX 17, disable gnu extensions
set(CMAKE_CXX_STANDARD 17)
set(CMAKE_CXX_EXTENSIONS FALSE)

# If available, use PIC for shared libs and PIE for executables
if (NOT DEFINED CMAKE_POSITION_INDEPENDENT_CODE)
    set(CMAKE_POSITION_INDEPENDENT_CODE ON)
endif()
if (CMAKE_POSITION_INDEPENDENT_CODE)
    # cmake policy CMP0083: add PIE support if possible (need cmake 3.14)
    include(CheckPIESupported)
    check_pie_supported()
endif()

# set compiler macro if open cl is enabled
if (ORE_ENABLE_OPENCL)
  add_compile_definitions(ORE_ENABLE_OPENCL)
endif()


# On single-configuration builds, select a default build type that gives the same compilation flags as a default autotools build.
if(NOT CMAKE_BUILD_TYPE AND NOT CMAKE_CONFIGURATION_TYPES)
    set(CMAKE_BUILD_TYPE "RelWithDebInfo")
endif()

if(NOT DONT_SET_QL_INCLUDE_DIR_FIRST)
   # add build/QuantLib as first include directory to make sure we include QL's cmake-configured files
    include_directories("${PROJECT_BINARY_DIR}/QuantLib")
endif()

if(MSVC)
    set(BUILD_SHARED_LIBS OFF)
    add_compile_definitions(_WINVER=0x0601)
    add_compile_definitions(_WIN32_WINNT=0x0601)
    add_compile_definitions(BOOST_USE_WINAPI_VERSION=0x0601)
    # build static libs always
    set(CMAKE_MSVC_RUNTIME_LIBRARY
        "MultiThreaded$<$<CONFIG:Debug>:Debug>$<$<BOOL:${MSVC_LINK_DYNAMIC_RUNTIME}>:DLL>")

    add_compile_options(/external:env:BOOST)
    add_compile_options(/external:W0)
    add_compile_definitions(_SILENCE_CXX17_ITERATOR_BASE_CLASS_DEPRECATION_WARNING)
    add_compile_definitions(_SILENCE_CXX17_OLD_ALLOCATOR_MEMBERS_DEPRECATION_WARNING)
    add_compile_definitions(_SCL_SECURE_NO_DEPRECATE)
    add_compile_definitions(_CRT_SECURE_NO_DEPRECATE)
    add_compile_definitions(BOOST_ENABLE_ASSERT_HANDLER)
    add_compile_options(/bigobj)
    add_compile_options(/W3)
    #add_compile_options(/we4265) #no-virtual-destructor
    #add_compile_options(/we4388) # 'equality-operator' : signed/unsigned mismatch
    add_compile_options(/we5038) # reorder
    # add_compile_options(/we4101) # unreferenced local variable (too strict)
    add_compile_options(/we4189) # 'identifier' : local variable is initialized but not referenced
    add_compile_options(/we4700) # uninitialized local variable 'name' used
    add_compile_options(/we5233) # unused lambda
    add_compile_options(/we4508) # 'function' : function should return a value; 'void' return type assumed
    add_compile_options(/wd4834)
    add_compile_options(/we26815) # dangling references/pointer
    # add_compiler_flag("/we4389" signed_compare_mscv)

    add_link_options(/LARGEADDRESSAWARE)

    add_compile_options("$<$<CONFIG:Release>:/GF>")
    add_compile_options("$<$<CONFIG:Release>:/Gy>")
    add_compile_options("$<$<CONFIG:Release>:/Ot>")
    add_compile_options("$<$<CONFIG:Release>:/GT>")

    add_compile_options("$<$<CONFIG:RelWithDebInfo>:/GF>")
    add_compile_options("$<$<CONFIG:RelWithDebInfo>:/Gy>")
    add_compile_options("$<$<CONFIG:RelWithDebInfo>:/GT>")
    add_compile_options("$<$<CONFIG:RelWithDebInfo>:/Oi>")
    add_compile_options("$<$<CONFIG:RelWithDebInfo>:/Ot>")

    if(MSVC_PARALLELBUILD)
        add_compile_options(/MP)
    endif()

else()
    if (NOT DEFINED BUILD_SHARED_LIBS)
        # build shared libs always
        set(BUILD_SHARED_LIBS ON)
    endif()

    # Issue with Boost CMake finder introduced in version 1.70
    set(Boost_NO_BOOST_CMAKE         ON)

    # avoid a crash in valgrind that sometimes occurs if this flag is not defined
    add_definitions(-DBOOST_MATH_NO_LONG_DOUBLE_MATH_FUNCTIONS)

    # switch off blas debug for build types release
    if(NOT("${CMAKE_BUILD_TYPE}" STREQUAL "Debug"))
        add_definitions(-DBOOST_UBLAS_NDEBUG)
    endif()

    # add pthread flag
    add_compiler_flag("-pthread" usePThreadCompilerFlag)
    if(CMAKE_MINOR_VERSION GREATER 18 OR CMAKE_MINOR_VERSION EQUAL 18)
        add_linker_flag("-pthread" usePThreadLinkerFlag)
    endif()

    if(QL_USE_PCH)
      # see https://ccache.dev/manual/4.8.3.html#_precompiled_headers
      add_compiler_flag("-Xclang -fno-pch-timestamp" supportsNoPchTimestamp)
      # needed for gcc, although the ccache documentation does not strictly require this
      add_compiler_flag("-fpch-preprocess" supportsPchPreprocess)
    endif()

    # enable boost assert handler
    add_compiler_flag("-DBOOST_ENABLE_ASSERT_HANDLER" enableAssertionHandler)

    # add some warnings
    add_compiler_flag("-Wall" supportsWall)
    add_compiler_flag("-Wsometimes-uninitialized" supportsSometimesUninitialized)
    add_compiler_flag("-Wmaybe-uninitialized" supportsMaybeUninitialized)

    # turn the following warnings into errors
    add_compiler_flag("-Werror=non-virtual-dtor" supportsNonVirtualDtor)
    # the line below breaks the linux build
    #add_compiler_flag("-Werror=sign-compare" supportsSignCompare)
    add_compiler_flag("-Werror=float-conversion" supportsWfloatConversion)
    add_compiler_flag("-Werror=reorder" supportsReorder)
    add_compiler_flag("-Werror=unused-variable" supportsUnusedVariable)
    add_compiler_flag("-Werror=unused-but-set-variable" supportsUnusedButSetVariable)
    add_compiler_flag("-Werror=uninitialized" supportsUninitialized)
    add_compiler_flag("-Werror=unused-lambda-capture" supportsUnusedLambdaCapture)
    add_compiler_flag("-Werror=return-type" supportsReturnType)
    add_compiler_flag("-Werror=unused-function" supportsUnusedFunction)
    # the line below breaks the linux build
    #add_compiler_flag("-Werror=suggest-override" supportsSuggestOverride)
    add_compiler_flag("-Werror=inconsistent-missing-override" supportsInconsistentMissingOverride)

    # disable some warnings
    add_compiler_flag("-Wno-unknown-pragmas" supportsNoUnknownPragmas)

    # disable warnings from boost
    add_compiler_flag("--system-header-prefix=boost/" supportsSystemHeaderPrefixBoost)

    # add build/QuantLib as first include directory to make sure we include QL's cmake-configured files
    # if QuantLib is build separately
    include_directories("${CMAKE_CURRENT_LIST_DIR}/../QuantLib/build")

<<<<<<< HEAD
=======

>>>>>>> 7f637887
endif()

# Boost #
# link against static boost libraries
if(NOT DEFINED Boost_USE_STATIC_LIBS)
    if(BUILD_SHARED_LIBS)
        set(Boost_USE_STATIC_LIBS OFF)
    else()
        set(Boost_USE_STATIC_LIBS ON)
    endif()
endif()

# Boost static runtime. ON for MSVC
if(NOT DEFINED Boost_USE_STATIC_RUNTIME)
    if(BUILD_SHARED_LIBS OR(MSVC AND MSVC_LINK_DYNAMIC_RUNTIME))
        set(Boost_USE_STATIC_RUNTIME OFF)
    else()
        set(Boost_USE_STATIC_RUNTIME ON)
    endif()
endif()

if(NOT Boost_USE_STATIC_LIBS)
    # link against dynamic boost libraries
    add_definitions(-DBOOST_ALL_DYN_LINK)
    add_definitions(-DBOOST_TEST_DYN_LINK)
endif()

# Use Boost Release/Debug
if(CMAKE_BUILD_TYPE MATCHES Release)
    set(Boost_USE_DEBUG_LIBS        OFF)
    set(Boost_USE_RELEASE_LIBS       ON)
elseif(CMAKE_BUILD_TYPE MATCHES Debug)
    set(Boost_USE_DEBUG_LIBS         ON)
    set(Boost_USE_RELEASE_LIBS      OFF)
endif()

# Boost end #

# workaround when building with boost 1.81, see https://github.com/boostorg/phoenix/issues/111
add_definitions(-DBOOST_PHOENIX_STL_TUPLE_H_)

# set library locations
get_filename_component(QUANTLIB_SOURCE_DIR "${CMAKE_CURRENT_LIST_DIR}/../QuantLib" ABSOLUTE)
get_filename_component(QUANTEXT_SOURCE_DIR "${CMAKE_CURRENT_LIST_DIR}/../QuantExt" ABSOLUTE)
get_filename_component(OREDATA_SOURCE_DIR "${CMAKE_CURRENT_LIST_DIR}/../OREData" ABSOLUTE)
get_filename_component(OREANALYTICS_SOURCE_DIR "${CMAKE_CURRENT_LIST_DIR}/../OREAnalytics" ABSOLUTE)
get_filename_component(ORETEST_SOURCE_DIR "${CMAKE_CURRENT_LIST_DIR}/../ORETest" ABSOLUTE)
get_filename_component(RAPIDXML_SOURCE_DIR "${CMAKE_CURRENT_LIST_DIR}/../ThirdPartyLibs/rapidxml-1.13" ABSOLUTE)

# parallel unit test runner
option(ORE_ENABLE_PARALLEL_UNIT_TEST_RUNNER "Enable the parallel unit test runner" OFF)
if (ORE_ENABLE_PARALLEL_UNIT_TEST_RUNNER)
    add_definitions(-DORE_ENABLE_PARALLEL_UNIT_TEST_RUNNER)
endif()

# convenience function that adds a link directory dir, but only if it exists
function(add_link_directory_if_exists dir)
  if(EXISTS "${dir}")
    link_directories("${dir}")
  endif()
endfunction()

macro(get_library_name LIB_NAME OUTPUT_NAME)

    # modified version of quantlib.cmake / get_quantlib_library_name

    # message(STATUS "${LIB_NAME} Library name tokens:")
    # MSVC: Give built library different names following code in 'ql/autolink.hpp'
    if(MSVC)
        if (${CMAKE_SIZEOF_VOID_P} EQUAL 8)
            set(LIB_PLATFORM "-x64")
            set(LIB_PLATFORM "-x64")
        endif()
        # - thread linkage
        set(LIB_THREAD_OPT "-mt")  # _MT is defined for /MD and /MT runtimes (https://docs.microsoft.com/es-es/cpp/build/reference/md-mt-ld-use-run-time-library)
        #message(STATUS " - Thread opt: ${LIB_THREAD_OPT}")

        if (NOT BUILD_SHARED_LIBS AND (MSVC AND NOT MSVC_LINK_DYNAMIC_RUNTIME))
            set(LIB_RT_OPT "-s")
            set(CMAKE_DEBUG_POSTFIX "gd")
        else()
            set(CMAKE_DEBUG_POSTFIX "-gd")
        endif()


        set(${OUTPUT_NAME} "${LIB_NAME}${LIB_PLATFORM}${LIB_THREAD_OPT}${LIB_RT_OPT}")
    else()
        set(${OUTPUT_NAME} ${LIB_NAME})
    endif()

    message(STATUS "${LIB_NAME} library name: ${${OUTPUT_NAME}}[${CMAKE_DEBUG_POSTFIX}]")
endmacro(get_library_name)

macro(set_ql_library_name)
  if(USE_GLOBAL_ORE_BUILD)
    set(QL_LIB_NAME ql_library)
  else()
    get_library_name("QuantLib" QL_LIB_NAME)
  endif()
endmacro()<|MERGE_RESOLUTION|>--- conflicted
+++ resolved
@@ -69,6 +69,30 @@
     set(CMAKE_MSVC_RUNTIME_LIBRARY
         "MultiThreaded$<$<CONFIG:Debug>:Debug>$<$<BOOL:${MSVC_LINK_DYNAMIC_RUNTIME}>:DLL>")
 
+    # link against static boost libraries
+    if(NOT DEFINED Boost_USE_STATIC_LIBS)
+        if(BUILD_SHARED_LIBS)
+            set(Boost_USE_STATIC_LIBS 0)
+        else()
+            set(Boost_USE_STATIC_LIBS 1)
+        endif()
+    endif()
+
+    # Boost static runtime ON for MSVC
+    if(NOT DEFINED Boost_USE_STATIC_RUNTIME)
+        if(BUILD_SHARED_LIBS OR(MSVC AND MSVC_LINK_DYNAMIC_RUNTIME))
+            set(Boost_USE_STATIC_RUNTIME 0)
+        else()
+            set(Boost_USE_STATIC_RUNTIME 1)
+        endif()
+    endif()
+
+
+
+    IF(NOT Boost_USE_STATIC_LIBS)
+        add_definitions(-DBOOST_ALL_DYN_LINK)
+        add_definitions(-DBOOST_TEST_DYN_LINK)
+    endif()
     add_compile_options(/external:env:BOOST)
     add_compile_options(/external:W0)
     add_compile_definitions(_SILENCE_CXX17_ITERATOR_BASE_CLASS_DEPRECATION_WARNING)
@@ -113,8 +137,9 @@
         set(BUILD_SHARED_LIBS ON)
     endif()
 
-    # Issue with Boost CMake finder introduced in version 1.70
-    set(Boost_NO_BOOST_CMAKE         ON)
+    # link against dynamic boost libraries
+    add_definitions(-DBOOST_ALL_DYN_LINK)
+    add_definitions(-DBOOST_TEST_DYN_LINK)
 
     # avoid a crash in valgrind that sometimes occurs if this flag is not defined
     add_definitions(-DBOOST_MATH_NO_LONG_DOUBLE_MATH_FUNCTIONS)
@@ -171,47 +196,8 @@
     # if QuantLib is build separately
     include_directories("${CMAKE_CURRENT_LIST_DIR}/../QuantLib/build")
 
-<<<<<<< HEAD
-=======
-
->>>>>>> 7f637887
-endif()
-
-# Boost #
-# link against static boost libraries
-if(NOT DEFINED Boost_USE_STATIC_LIBS)
-    if(BUILD_SHARED_LIBS)
-        set(Boost_USE_STATIC_LIBS OFF)
-    else()
-        set(Boost_USE_STATIC_LIBS ON)
-    endif()
-endif()
-
-# Boost static runtime. ON for MSVC
-if(NOT DEFINED Boost_USE_STATIC_RUNTIME)
-    if(BUILD_SHARED_LIBS OR(MSVC AND MSVC_LINK_DYNAMIC_RUNTIME))
-        set(Boost_USE_STATIC_RUNTIME OFF)
-    else()
-        set(Boost_USE_STATIC_RUNTIME ON)
-    endif()
-endif()
-
-if(NOT Boost_USE_STATIC_LIBS)
-    # link against dynamic boost libraries
-    add_definitions(-DBOOST_ALL_DYN_LINK)
-    add_definitions(-DBOOST_TEST_DYN_LINK)
-endif()
-
-# Use Boost Release/Debug
-if(CMAKE_BUILD_TYPE MATCHES Release)
-    set(Boost_USE_DEBUG_LIBS        OFF)
-    set(Boost_USE_RELEASE_LIBS       ON)
-elseif(CMAKE_BUILD_TYPE MATCHES Debug)
-    set(Boost_USE_DEBUG_LIBS         ON)
-    set(Boost_USE_RELEASE_LIBS      OFF)
-endif()
-
-# Boost end #
+
+endif()
 
 # workaround when building with boost 1.81, see https://github.com/boostorg/phoenix/issues/111
 add_definitions(-DBOOST_PHOENIX_STL_TUPLE_H_)
