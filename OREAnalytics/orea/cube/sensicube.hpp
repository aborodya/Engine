--- conflicted
+++ resolved
@@ -108,11 +108,8 @@
         return tradeNPVs_[i];
     }
 
-<<<<<<< HEAD
     const std::set<QuantLib::Size>& relevantScenarios() const override { return relevantScenarios_; }
 
-=======
->>>>>>> 7880b8c2
 private:
     friend class boost::serialization::access;
     template <class Archive> void serialize(Archive& ar, const unsigned int) {
