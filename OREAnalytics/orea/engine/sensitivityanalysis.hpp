--- conflicted
+++ resolved
@@ -73,12 +73,9 @@
         const bool nonShiftedBaseCurrencyConversion = false,
         std::vector<boost::shared_ptr<ore::data::EngineBuilder>> extraEngineBuilders = {},
         std::vector<boost::shared_ptr<ore::data::LegBuilder>> extraLegBuilders = {},
-<<<<<<< HEAD
-        const bool continueOnError = false, const bool xccyDiscounting = false);
-=======
         const boost::shared_ptr<ReferenceDataManager>& referenceData = nullptr,
-        const bool continueOnError = false);
->>>>>>> 1e013127
+        const bool continueOnError = false,
+        bool xccyDiscounting = false);
 
     virtual ~SensitivityAnalysis() {}
 
