--- conflicted
+++ resolved
@@ -89,14 +89,9 @@
 }
 
 std::vector<QuantExt::RandomVariable>
-<<<<<<< HEAD
-simulatePathInterface2(const boost::shared_ptr<AmcCalculator>& amcCalc, const std::vector<Real>& pathTimes,
+simulatePathInterface2(const QuantLib::ext::shared_ptr<AmcCalculator>& amcCalc, const std::vector<Real>& pathTimes,
                        std::vector<std::vector<RandomVariable>>& paths, const std::vector<size_t>& pathIdx,
                        const std::vector<size_t>& timeIdx,
-=======
-simulatePathInterface2(const QuantLib::ext::shared_ptr<AmcCalculator>& amcCalc, const std::vector<Real>& pathTimes,
-                       std::vector<std::vector<RandomVariable>>& paths, const std::vector<bool>& isRelevantTime,
->>>>>>> 3c854df1
                        const bool moveStateToPreviousTime, const std::string& tradeLabel,
                        const std::string& tradeType) {
     QL_REQUIRE(pathIdx.size() == timeIdx.size(),
