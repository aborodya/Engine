--- conflicted
+++ resolved
@@ -137,11 +137,8 @@
                          const QuantLib::ext::shared_ptr<MarketRiskGroup>& riskGroup,
                          const QuantLib::ext::shared_ptr<TradeGroup>& tradeGroup);
 
-<<<<<<< HEAD
-=======
     std::vector<ore::data::TimePeriod> timePeriods() override { return {period_.get()}; }
 
->>>>>>> 29782b33
 private:
     QuantLib::ext::shared_ptr<Portfolio> portfolio_;
     std::string portfolioFilter_;
