/*
 Copyright (C) 2016 Quaternion Risk Management Ltd
 All rights reserved.

 This file is part of ORE, a free-software/open-source library
 for transparent pricing and risk analysis - http://opensourcerisk.org

 ORE is free software: you can redistribute it and/or modify it
 under the terms of the Modified BSD License.  You should have received a
 copy of the license along with this program.
 The license is also available online at <http://opensourcerisk.org>

 This program is distributed on the basis that it will form a useful
 contribution to risk analytics and model standardisation, but WITHOUT
 ANY WARRANTY; without even the implied warranty of MERCHANTABILITY or
 FITNESS FOR A PARTICULAR PURPOSE. See the license for more details.
*/

/*! \file engine/valuationcalculator.hpp
    \brief The cube valuation calculator interface
    \ingroup simulation
*/

#include <orea/engine/valuationcalculator.hpp>
#include <ored/portfolio/optionwrapper.hpp>
#include <ored/utilities/log.hpp>

namespace ore {
namespace analytics {

void NPVCalculator::calculate(const boost::shared_ptr<Trade>& trade, Size tradeIndex,
                              const boost::shared_ptr<SimMarket>& simMarket, boost::shared_ptr<NPVCube>& outputCube,
                              const Date& date, Size dateIndex, Size sample) {
    outputCube->set(npv(trade, simMarket), tradeIndex, dateIndex, sample, index_);
}

void NPVCalculator::calculateT0(const boost::shared_ptr<Trade>& trade, Size tradeIndex,
                                const boost::shared_ptr<SimMarket>& simMarket, boost::shared_ptr<NPVCube>& outputCube) {
    outputCube->setT0(npv(trade, simMarket), tradeIndex, index_);
}

Real NPVCalculator::npv(const boost::shared_ptr<Trade>& trade, const boost::shared_ptr<SimMarket>& simMarket) {
    Real npv = 0;
    try {
        Real fx = simMarket->fxSpot(trade->npvCurrency() + baseCcyCode_)->value();
        Real numeraire = simMarket->numeraire();

        npv = trade->instrument()->NPV() * fx / numeraire;

    } catch (std::exception& e) {
        ALOG("Failed to price trade " << trade->id() << " : " << e.what());
        npv = 0;
    } catch (...) {
        ALOG("Failed to price trade " << trade->id() << " : Unhandled Exception");
        npv = 0;
    }
    return npv;
}

void CashflowCalculator::calculate(const boost::shared_ptr<Trade>& trade, Size tradeIndex,
                                   const boost::shared_ptr<SimMarket>& simMarket,
                                   boost::shared_ptr<NPVCube>& outputCube, const Date& date, Size dateIndex,
                                   Size sample) {

    Real netFlow = 0;

    QL_REQUIRE(dateGrid_->dates()[dateIndex] == date,
               "Date mixup, date is " << date << " but grid index is " << dateIndex);
    // Date startDate = dateIndex == 0 ? t0Date_ : dateGrid_->dates()[dateIndex - 1];
    Date startDate = date;
    Date endDate = date == dateGrid_->dates().back() ? date : dateGrid_->dates()[dateIndex + 1];

    bool isOption = trade->instrument()->isOption();
    bool isExercised = false;
    bool isPhysical = false;
    Real longShort = 1.0;
    if (isOption) {
        boost::shared_ptr<data::OptionWrapper> wrapper =
            boost::dynamic_pointer_cast<data::OptionWrapper>(trade->instrument());
        isExercised = wrapper->isExercised();
        longShort = wrapper->isLong() ? 1.0 : -1.0;
        isPhysical = wrapper->isPhysicalDelivery();
    }

    try {
        if (!isOption || (isExercised && isPhysical)) {
            for (Size i = 0; i < trade->legs().size(); i++) {
                const Leg& leg = trade->legs()[i];
                Real legFlow = 0;
                for (auto flow : leg) {
                    // Take flows in (t, t+1]
                    if (startDate < flow->date() && flow->date() <= endDate)
                        legFlow += flow->amount();
                }
                if (legFlow != 0) {
                    // Do FX conversion and add to netFlow
                    Real fx = simMarket->fxSpot(trade->legCurrencies()[i] + baseCcyCode_)->value();
                    Real direction = trade->legPayers()[i] ? -1.0 : 1.0;
                    netFlow += legFlow * direction * longShort * fx;
                }
            }
        }
    } catch (std::exception& e) {
        ALOG("Failed to calculate cashflows for trade " << trade->id() << " : " << e.what());
        netFlow = 0;
    } catch (...) {
        ALOG("Failed to calculate cashflows for trade " << trade->id() << " : Unhandled Exception");
        netFlow = 0;
    }

    Real numeraire = simMarket->numeraire();

    outputCube->set(netFlow / numeraire, tradeIndex, dateIndex, sample, index_);
}
<<<<<<< HEAD
=======

void NPVCalculatorFXT0::calculate(const boost::shared_ptr<Trade>& trade, Size tradeIndex,
                                  const boost::shared_ptr<SimMarket>& simMarket, boost::shared_ptr<NPVCube>& outputCube,
                                  const Date& date, Size dateIndex, Size sample) {
    outputCube->set(npv(trade, simMarket), tradeIndex, dateIndex, sample, index_);
}

void NPVCalculatorFXT0::calculateT0(const boost::shared_ptr<Trade>& trade, Size tradeIndex,
                                    const boost::shared_ptr<SimMarket>& simMarket,
                                    boost::shared_ptr<NPVCube>& outputCube) {
    outputCube->setT0(npv(trade, simMarket), tradeIndex, index_);
}

Real NPVCalculatorFXT0::npv(const boost::shared_ptr<Trade>& trade, const boost::shared_ptr<SimMarket>& simMarket) {
    Real npv = 0;
    try {
        // Real fx = simMarket->fxSpot(trade->npvCurrency() + baseCcyCode_)->value();
        Real fx = 1.0;
        if (trade->npvCurrency() != baseCcyCode_)
            fx = t0Market_->fxSpot(trade->npvCurrency() + baseCcyCode_)->value();
        Real numeraire = simMarket->numeraire();

        npv = trade->instrument()->NPV() * fx / numeraire;

    } catch (std::exception& e) {
        ALOG("Failed to price trade " << trade->id() << " : " << e.what());
        npv = 0;
    } catch (...) {
        ALOG("Failed to price trade " << trade->id() << " : Unhandled Exception");
        npv = 0;
    }
    return npv;
}
>>>>>>> 2d503c0c
} // namespace analytics
} // namespace ore<|MERGE_RESOLUTION|>--- conflicted
+++ resolved
@@ -112,8 +112,6 @@
 
     outputCube->set(netFlow / numeraire, tradeIndex, dateIndex, sample, index_);
 }
-<<<<<<< HEAD
-=======
 
 void NPVCalculatorFXT0::calculate(const boost::shared_ptr<Trade>& trade, Size tradeIndex,
                                   const boost::shared_ptr<SimMarket>& simMarket, boost::shared_ptr<NPVCube>& outputCube,
@@ -147,6 +145,5 @@
     }
     return npv;
 }
->>>>>>> 2d503c0c
 } // namespace analytics
 } // namespace ore