--- conflicted
+++ resolved
@@ -1021,12 +1021,9 @@
     std::string parConversionOutputFileName_;
     std::string parConversionJacobiFileName_;
     std::string parConversionJacobiInverseFileName_;
-<<<<<<< HEAD
-    std::string pnlExplainOutputFileName_;
-=======
     std::string pnlOutputFileName_;
     std::string parStressTestConversionFile_;
->>>>>>> 3f82b0b5
+    std::string pnlExplainOutputFileName_;
 };
 
 } // namespace analytics
