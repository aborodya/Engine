--- conflicted
+++ resolved
@@ -169,11 +169,7 @@
     return seconds.count();
 }
     
-<<<<<<< HEAD
-boost::shared_ptr<CSVLoader> OREApp::buildCsvLoader(const boost::shared_ptr<Parameters>& params) {
-=======
 QuantLib::ext::shared_ptr<CSVLoader> OREApp::buildCsvLoader(const QuantLib::ext::shared_ptr<Parameters>& params) {
->>>>>>> 29782b33
     bool implyTodaysFixings = false;
     vector<string> marketFiles = {};
     vector<string> fixingFiles = {};
@@ -352,15 +348,9 @@
 
     // Read all inputs from params and files referenced in params
     CONSOLEW("Loading inputs");
-<<<<<<< HEAD
-    inputs_ = boost::make_shared<OREAppInputParameters>(params_);
-    inputs_->loadParameters();
-    outputs_ = boost::make_shared<OutputParameters>(params_);
-=======
     inputs_ = QuantLib::ext::make_shared<OREAppInputParameters>(params_);
     inputs_->loadParameters();
     outputs_ = QuantLib::ext::make_shared<OutputParameters>(params_);
->>>>>>> 29782b33
     CONSOLE("OK");
 
     Settings::instance().evaluationDate() = inputs_->asof();
@@ -523,11 +513,7 @@
     }
     QL_REQUIRE(boost::filesystem::is_directory(p), "output path '" << path << "' is not a directory.");
 
-<<<<<<< HEAD
-    Log::instance().registerLogger(boost::make_shared<FileLogger>(file));
-=======
     Log::instance().registerLogger(QuantLib::ext::make_shared<FileLogger>(file));
->>>>>>> 29782b33
     boost::filesystem::path oreRootPath =
         logRootPath.empty() ? boost::filesystem::path(__FILE__).parent_path().parent_path().parent_path().parent_path()
                             : logRootPath;
@@ -536,34 +522,13 @@
     Log::instance().switchOn();
 
     // Progress logger
-<<<<<<< HEAD
-    auto progressLogger = boost::make_shared<ProgressLogger>();
-=======
     auto progressLogger = QuantLib::ext::make_shared<ProgressLogger>();
->>>>>>> 29782b33
     string progressLogFilePath = progressLogFile.empty() ? path + "/log_progress.json" : progressLogFile;
     progressLogger->setFileLog(progressLogFilePath, path, progressLogRotationSize);
     progressLogger->setCoutLog(progressLogToConsole);
     Log::instance().registerIndependentLogger(progressLogger);
 
     // Structured message logger
-<<<<<<< HEAD
-    structuredLogger_ = boost::make_shared<StructuredLogger>();
-    string structuredLogFilePath = structuredLogFile.empty() ? path + "/log_structured.json" : structuredLogFile;
-    structuredLogger_->setFileLog(structuredLogFilePath, path, structuredLogRotationSize);
-    Log::instance().registerIndependentLogger(structuredLogger_);
-
-    // Event message logger
-    auto eventLogger = boost::make_shared<EventLogger>();
-    eventLogger->setFileLog(path + "/log_event_");
-    ore::data::Log::instance().registerIndependentLogger(eventLogger);
-}
-
-void OREApp::closeLog() { Log::instance().removeAllLoggers(); }
-
-std::string OREApp::version() { return std::string(OPEN_SOURCE_RISK_VERSION); }
-
-=======
     structuredLogger_ = QuantLib::ext::make_shared<StructuredLogger>();
     string structuredLogFilePath = structuredLogFile.empty() ? path + "/log_structured.json" : structuredLogFile;
     structuredLogger_->setFileLog(structuredLogFilePath, path, structuredLogRotationSize);
@@ -579,7 +544,6 @@
 
 std::string OREApp::version() { return std::string(OPEN_SOURCE_RISK_VERSION); }
 
->>>>>>> 29782b33
 void OREAppInputParameters::loadParameters() {
     LOG("load OREAppInputParameters called");
 
@@ -999,7 +963,10 @@
         std::string sensiFile = (inputPath / tmp).generic_string();
         LOG("Get sensitivity data from file " << sensiFile);
         setSensitivityStreamFromFile(sensiFile);
-<<<<<<< HEAD
+        
+        tmp = params_->get("parametricVar", "outputHistoricalScenarios", false);
+        if (tmp != "")
+            setOutputHistoricalScenarios(parseBool(tmp));
     }
 
     /********************
@@ -1047,66 +1014,6 @@
         tmp = params_->get("historicalSimulationVar", "portfolioFilter", false);
         if (tmp != "")
             setPortfolioFilter(tmp);
-    }
-
-    /****************
-     * SIMM
-     ****************/
-=======
-        
-        tmp = params_->get("parametricVar", "outputHistoricalScenarios", false);
-        if (tmp != "")
-            setOutputHistoricalScenarios(parseBool(tmp));
-    }
->>>>>>> 29782b33
-
-    /********************
-     * VaR - Historical Simulation
-     ********************/
-
-    tmp = params_->get("historicalSimulationVar", "active", false);
-    if (!tmp.empty() && parseBool(tmp)) {
-<<<<<<< HEAD
-=======
-        insertAnalytic("HISTSIM_VAR");
-
-        tmp = params_->get("historicalSimulationVar", "historicalScenarioFile", false);
-        QL_REQUIRE(tmp != "", "historicalScenarioFile not provided");
-        std::string scenarioFile = (inputPath / tmp).generic_string();
-        setHistoricalScenarioReader(scenarioFile);
-
-        tmp = params_->get("historicalSimulationVar", "simulationConfigFile", false);
-        QL_REQUIRE(tmp != "", "simulationConfigFile not provided");
-        string simulationConfigFile = (inputPath / tmp).generic_string();
-        setHistVarSimMarketParamsFromFile(simulationConfigFile);
-
-        tmp = params_->get("historicalSimulationVar", "historicalPeriod", false);
-        if (tmp != "")
-            setBenchmarkVarPeriod(tmp);
-
-        tmp = params_->get("historicalSimulationVar", "mporDays", false);
-        if (tmp != "")
-            setMporDays(static_cast<Size>(parseInteger(tmp)));
-
-        tmp = params_->get("historicalSimulationVar", "mporCalendar", false);
-        if (tmp != "")
-            setMporCalendar(tmp);
-
-        tmp = params_->get("historicalSimulationVar", "mporOverlappingPeriods", false);
-        if (tmp != "")
-            setMporOverlappingPeriods(parseBool(tmp));
-
-        tmp = params_->get("historicalSimulationVar", "quantiles", false);
-        if (tmp != "")
-            setVarQuantiles(tmp);
-
-        tmp = params_->get("historicalSimulationVar", "breakdown", false);
-        if (tmp != "")
-            setVarBreakDown(parseBool(tmp));
-
-        tmp = params_->get("historicalSimulationVar", "portfolioFilter", false);
-        if (tmp != "")
-            setPortfolioFilter(tmp);
 
         tmp = params_->get("historicalSimulationVar", "outputHistoricalScenarios", false);
         if (tmp != "")
@@ -1121,7 +1028,6 @@
     tmp = params_->get("simm", "active", false);
     bool doSimm = !tmp.empty() ? parseBool(tmp) : false;
     if (doSimm) {
->>>>>>> 29782b33
         insertAnalytic("SIMM");
 
         tmp = params_->get("simm", "version", false);
@@ -1146,15 +1052,6 @@
         }
 
         tmp = params_->get("simm", "calculationCurrency", false);
-<<<<<<< HEAD
-        if (tmp != "")
-            setSimmCalculationCurrency(tmp);
-        else {
-            QL_REQUIRE(baseCurrency() != "", "either base currency or calculation currency is required");
-            setSimmCalculationCurrency(baseCurrency());
-        }
-
-=======
         if (tmp != "") {
             setSimmCalculationCurrencyCall(tmp);
             setSimmCalculationCurrencyPost(tmp);
@@ -1172,16 +1069,11 @@
             setSimmCalculationCurrencyPost(tmp);
         }
 
->>>>>>> 29782b33
         tmp = params_->get("simm", "resultCurrency", false);
         if (tmp != "")
             setSimmResultCurrency(tmp);
         else
-<<<<<<< HEAD
-            setSimmResultCurrency(simmCalculationCurrency());
-=======
             setSimmResultCurrency(simmCalculationCurrencyCall());
->>>>>>> 29782b33
 
         tmp = params_->get("simm", "reportingCurrency", false);
         if (tmp != "")
@@ -1196,8 +1088,6 @@
             setWriteSimmIntermediateReports(parseBool(tmp));
     }
 
-<<<<<<< HEAD
-=======
     LOG("IM SCHEDULE");
     tmp = params_->get("imschedule", "active", false);
     if (!tmp.empty() && parseBool(tmp)) {
@@ -1269,7 +1159,6 @@
         }
     }
 
->>>>>>> 29782b33
     /************
      * Simulation
      ************/
@@ -1807,13 +1696,10 @@
         setLazyMarketBuilding(false);
     }
 
-<<<<<<< HEAD
-=======
     LOG("analytics: " << analytics().size());
     for (auto a: analytics())
         LOG("analytic: " << a);
 
->>>>>>> 29782b33
     LOG("buildInputParameters done");
 }
 
