--- conflicted
+++ resolved
@@ -192,13 +192,9 @@
     simulate_ = (params_->hasGroup("simulation") && params_->get("simulation", "active") == "Y") ? true : false;
     buildSimMarket_ = true;
     xva_ = (params_->hasGroup("xva") && params_->get("xva", "active") == "Y") ? true : false;
-<<<<<<< HEAD
-    writeDIMReport_ = (params_->has("xva", "dim") && parseBool(params_->get("xva", "dim"))) ? true : false;
+    writeDIMReport_ = (params_->hasGroup("xva") && params_->has("xva", "dim") && parseBool(params_->get("xva", "dim"))) ? true : false;
     sensitivity_ = (params_->hasGroup("sensitivity") && params_->get("sensitivity", "active") == "Y") ? true : false;
     stress_ = (params_->hasGroup("stress") && params_->get("stress", "active") == "Y") ? true : false;
-=======
-    writeDIMReport_ = (params_->hasGroup("xva") && params_->has("xva", "dim") && parseBool(params_->get("xva", "dim"))) ? true : false;
->>>>>>> af0c5462
 }
 
 void OREApp::setupLog() {
