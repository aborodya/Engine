/*
 Copyright (C) 2016 Quaternion Risk Management Ltd
 All rights reserved.

 This file is part of ORE, a free-software/open-source library
 for transparent pricing and risk analysis - http://opensourcerisk.org

 ORE is free software: you can redistribute it and/or modify it
 under the terms of the Modified BSD License.  You should have received a
 copy of the license along with this program.
 The license is also available online at <http://opensourcerisk.org>

 This program is distributed on the basis that it will form a useful
 contribution to risk analytics and model standardisation, but WITHOUT
 ANY WARRANTY; without even the implied warranty of MERCHANTABILITY or
 FITNESS FOR A PARTICULAR PURPOSE. See the license for more details.
*/

#include <boost/algorithm/string.hpp>
#include <boost/timer.hpp>

#ifdef BOOST_MSVC
// disable warning C4503: '__LINE__Var': decorated name length exceeded, name was truncated
// This pragma statement needs to be at the top of the file - lower and it will not work:
// http://stackoverflow.com/questions/9673504/is-it-possible-to-disable-compiler-warning-c4503
// http://boost.2283326.n4.nabble.com/General-Warnings-and-pragmas-in-MSVC-td2587449.html
#pragma warning(disable : 4503)
#endif

#include <boost/filesystem.hpp>

#include <orea/orea.hpp>
#include <ored/ored.hpp>
#include <ql/cashflows/floatingratecoupon.hpp>
#include <ql/time/calendars/all.hpp>
#include <ql/time/daycounters/all.hpp>

#include <orea/app/oreapp.hpp>

using namespace std;
using namespace ore::data;
using namespace ore::analytics;

namespace {

vector<string> getFilenames(const string& fileString, const string& path) {
    vector<string> fileNames;
    boost::split(fileNames, fileString, boost::is_any_of(",;"), boost::token_compress_on);
    for (auto it = fileNames.begin(); it < fileNames.end(); it++) {
        boost::trim(*it);
        *it = path + "/" + *it;
    }
    return fileNames;
}

} // anonymous namespace

namespace ore {
namespace analytics {

OREApp::OREApp(boost::shared_ptr<Parameters> params, ostream& out)
    : tab_(40), progressBarWidth_(72 - std::min<Size>(tab_, 67)), params_(params),
      asof_(parseDate(params_->get("setup", "asofDate"))), out_(out), cubeDepth_(0) {

    // Set global evaluation date
    Settings::instance().evaluationDate() = asof_;

    // Set up logging
    setupLog();

    readSetup();
}

OREApp::~OREApp() {
    // Close logs
    closeLog();
}

int OREApp::run() {

    boost::timer timer;

    try {
        out_ << "ORE starting" << std::endl;
        LOG("ORE starting");
        // readSetup();

        /*********
         * Build Markets
         */
        out_ << setw(tab_) << left << "Market... " << flush;
        buildMarket();
        out_ << "OK" << endl;

        /************************
         *Build Pricing Engine Factory
         */
        out_ << setw(tab_) << left << "Engine factory... " << flush;
        engineFactory_ = buildEngineFactory(market_);
        out_ << "OK" << endl;

        /******************************
         * Load and Build the Portfolio
         */
        out_ << setw(tab_) << left << "Portfolio... " << flush;
        portfolio_ = buildPortfolio(engineFactory_);
        out_ << "OK" << endl;

        /******************************
         * Write initial reports
         */
        out_ << setw(tab_) << left << "Write Reports... " << flush;
        writeInitialReports();
        out_ << "OK" << endl;

        /**************************
         * Write base scenario file
         */
        out_ << setw(tab_) << left << "Write Base Scenario... " << flush;
        if (writeBaseScenario_) {
            writeBaseScenario();
            out_ << "OK" << endl;
        } else {
            LOG("skip base scenario");
            out_ << "SKIP" << endl;
        }

        /**********************
         * Sensitivity analysis
         */
        if (sensitivity_) {
            out_ << setw(tab_) << left << "Sensitivity Report... " << flush;

            // We reset this here because the date grid building in sensitivity analysis depends on it.
            Settings::instance().evaluationDate() = asof_;
            getSensitivityRunner()->runSensitivityAnalysis(market_, conventions_, curveConfigs_, marketParameters_);
            out_ << "OK" << endl;
        } else {
            LOG("skip sensitivity analysis");
            out_ << setw(tab_) << left << "Sensitivity... ";
            out_ << "SKIP" << endl;
        }

        /****************
         * Stress testing
         */
        if (stress_) {
            runStressTest();
        } else {
            LOG("skip stress test");
            out_ << setw(tab_) << left << "Stress testing... ";
            out_ << "SKIP" << endl;
        }

        /****************
         * Parametric VaR
         */
        if (parametricVar_) {
            runParametricVar();
        } else {
            LOG("skip parametric var");
            out_ << setw(tab_) << left << "Parametric VaR... ";
            out_ << "SKIP" << endl;
        }

        /******************************************
         * Simulation: Scenario and Cube Generation
         */

        if (simulate_) {
            generateNPVCube();
        } else {
            LOG("skip simulation");
            out_ << setw(tab_) << left << "Simulation... ";
            out_ << "SKIP" << endl;
        }

        /*****************************
         * Aggregation and XVA Reports
         */
        out_ << setw(tab_) << left << "Aggregation and XVA Reports... " << flush;
        if (xva_) {

            // We reset this here because the date grid building below depends on it.
            Settings::instance().evaluationDate() = asof_;

            // Use pre-generated cube
            if (!cube_)
                loadCube();

            QL_REQUIRE(cube_->numIds() == portfolio_->size(),
                       "cube x dimension (" << cube_->numIds() << ") does not match portfolio size ("
                                            << portfolio_->size() << ")");

            // Use pre-generared scenarios
            if (!scenarioData_)
                loadScenarioData();

            QL_REQUIRE(scenarioData_->dimDates() == cube_->dates().size(),
                       "scenario dates do not match cube grid size");
            QL_REQUIRE(scenarioData_->dimSamples() == cube_->samples(),
                       "scenario sample size does not match cube sample size");

            runPostProcessor();
            out_ << "OK" << endl;
            out_ << setw(tab_) << left << "Write Reports... " << flush;
            writeXVAReports();
            if (writeDIMReport_)
                writeDIMReport();
            out_ << "OK" << endl;
        } else {
            LOG("skip XVA reports");
            out_ << "SKIP" << endl;
        }

    } catch (std::exception& e) {
        ALOG("Error: " << e.what());
        out_ << "Error: " << e.what() << endl;
        return 1;
    }

    out_ << "run time: " << setprecision(2) << timer.elapsed() << " sec" << endl;
    out_ << "ORE done." << endl;

    LOG("ORE done.");
    return 0;
}

void OREApp::readSetup() {

    params_->log();

    inputPath_ = params_->get("setup", "inputPath");
    outputPath_ = params_->get("setup", "outputPath");

    if (params_->has("setup", "observationModel")) {
        string om = params_->get("setup", "observationModel");
        ObservationMode::instance().setMode(om);
        LOG("Observation Mode is " << om);
    }

    writeInitialReports_ = true;
    simulate_ = (params_->hasGroup("simulation") && params_->get("simulation", "active") == "Y") ? true : false;
    buildSimMarket_ = true;
    xva_ = (params_->hasGroup("xva") && params_->get("xva", "active") == "Y") ? true : false;
    writeDIMReport_ = (params_->hasGroup("xva") && params_->has("xva", "dim") && parseBool(params_->get("xva", "dim")))
                          ? true
                          : false;
    sensitivity_ = (params_->hasGroup("sensitivity") && params_->get("sensitivity", "active") == "Y") ? true : false;
    stress_ = (params_->hasGroup("stress") && params_->get("stress", "active") == "Y") ? true : false;
    parametricVar_ =
        (params_->hasGroup("parametricVar") && params_->get("parametricVar", "active") == "Y") ? true : false;
    writeBaseScenario_ =
        (params_->hasGroup("baseScenario") && params_->get("baseScenario", "active") == "Y") ? true : false;

    continueOnError_ = false;
    if (params_->has("setup", "continueOnError"))
        continueOnError_ = parseBool(params_->get("setup", "continueOnError"));
}

void OREApp::setupLog() {
    string outputPath = params_->get("setup", "outputPath");
    string logFile = outputPath + "/" + params_->get("setup", "logFile");
    Size logMask = 15; // Default level

    // Get log mask if available
    if (params_->has("setup", "logMask")) {
        logMask = static_cast<Size>(parseInteger(params_->get("setup", "logMask")));
    }

    boost::filesystem::path p{outputPath};
    if (!boost::filesystem::exists(p)) {
        boost::filesystem::create_directories(p);
    }
    QL_REQUIRE(boost::filesystem::is_directory(p), "output path '" << outputPath << "' is not a directory.");

    Log::instance().registerLogger(boost::make_shared<FileLogger>(logFile));
    Log::instance().setMask(logMask);
    Log::instance().switchOn();
}

void OREApp::closeLog() { Log::instance().removeAllLoggers(); }

void OREApp::getConventions() {
    if (params_->has("setup", "conventionsFile") && params_->get("setup", "conventionsFile") != "") {
        string conventionsFile = inputPath_ + "/" + params_->get("setup", "conventionsFile");
        conventions_.fromFile(conventionsFile);
    } else {
        WLOG("No conventions file loaded");
    }
}

void OREApp::getMarketParameters() {
    if (params_->has("setup", "marketConfigFile") && params_->get("setup", "marketConfigFile") != "") {
        string marketConfigFile = inputPath_ + "/" + params_->get("setup", "marketConfigFile");
        marketParameters_.fromFile(marketConfigFile);
    } else {
        WLOG("No market parameters loaded");
    }
}

boost::shared_ptr<EngineFactory> OREApp::buildEngineFactory(const boost::shared_ptr<Market>& market,
                                                            const string& groupName) const {
    MEM_LOG;
    LOG("Building an engine factory")

    map<MarketContext, string> configurations;
    boost::shared_ptr<EngineData> engineData = boost::make_shared<EngineData>();
    string pricingEnginesFile = inputPath_ + "/" + params_->get(groupName, "pricingEnginesFile");
    if (params_->get(groupName, "pricingEnginesFile") != "")
        engineData->fromFile(pricingEnginesFile);
    configurations[MarketContext::irCalibration] = params_->get("markets", "lgmcalibration");
    configurations[MarketContext::fxCalibration] = params_->get("markets", "fxcalibration");
    configurations[MarketContext::pricing] = params_->get("markets", "pricing");
    boost::shared_ptr<EngineFactory> factory = boost::make_shared<EngineFactory>(
        engineData, market, configurations, getExtraEngineBuilders(), getExtraLegBuilders());
    
    LOG("Engine factory built");
    MEM_LOG;

    return factory;
}

boost::shared_ptr<TradeFactory> OREApp::buildTradeFactory() const {
    return boost::make_shared<TradeFactory>(getExtraTradeBuilders());
}

boost::shared_ptr<Portfolio> OREApp::buildPortfolio(const boost::shared_ptr<EngineFactory>& factory) {
<<<<<<< HEAD
    boost::shared_ptr<Portfolio> portfolio = loadPortfolio();
    portfolio->build(factory);
    return portfolio;
}

boost::shared_ptr<Portfolio> OREApp::loadPortfolio() {
=======

    MEM_LOG;
    LOG("Building portfolio");

>>>>>>> 284558d4
    string portfoliosString = params_->get("setup", "portfolioFile");
    boost::shared_ptr<Portfolio> portfolio = boost::make_shared<Portfolio>();
    if (params_->get("setup", "portfolioFile") == "")
        return portfolio;
    vector<string> portfolioFiles = getFilenames(portfoliosString, inputPath_);
    for (auto portfolioFile : portfolioFiles) {
        portfolio->load(portfolioFile, buildTradeFactory());
    }
<<<<<<< HEAD
=======
    portfolio->build(factory);

    LOG("Portfolio built");
    MEM_LOG;

>>>>>>> 284558d4
    return portfolio;
}

boost::shared_ptr<ScenarioSimMarketParameters> OREApp::getSimMarketData() {
    string simulationConfigFile = inputPath_ + "/" + params_->get("simulation", "simulationConfigFile");
    boost::shared_ptr<ScenarioSimMarketParameters> simMarketData(new ScenarioSimMarketParameters);
    simMarketData->fromFile(simulationConfigFile);
    return simMarketData;
}

boost::shared_ptr<ScenarioGeneratorData> OREApp::getScenarioGeneratorData() {
    string simulationConfigFile = inputPath_ + "/" + params_->get("simulation", "simulationConfigFile");
    boost::shared_ptr<ScenarioGeneratorData> sgd(new ScenarioGeneratorData);
    sgd->fromFile(simulationConfigFile);
    return sgd;
}

boost::shared_ptr<QuantExt::CrossAssetModel> OREApp::buildCam(boost::shared_ptr<Market> market) {
    LOG("Build Simulation Model");
    string simulationConfigFile = inputPath_ + "/" + params_->get("simulation", "simulationConfigFile");
    LOG("Load simulation model data from file: " << simulationConfigFile);
    boost::shared_ptr<CrossAssetModelData> modelData = boost::make_shared<CrossAssetModelData>();
    modelData->fromFile(simulationConfigFile);
    string lgmCalibrationMarketStr = Market::defaultConfiguration;
    if (params_->has("markets", "lgmcalibration"))
        lgmCalibrationMarketStr = params_->get("markets", "lgmcalibration");
    string fxCalibrationMarketStr = Market::defaultConfiguration;
    if (params_->has("markets", "fxcalibration"))
        fxCalibrationMarketStr = params_->get("markets", "fxcalibration");
    string eqCalibrationMarketStr = Market::defaultConfiguration;
    if (params_->has("markets", "eqcalibration"))
        eqCalibrationMarketStr = params_->get("markets", "eqcalibration");
    string infCalibrationMarketStr = Market::defaultConfiguration;
    if (params_->has("markets", "infcalibration"))
        infCalibrationMarketStr = params_->get("markets", "infcalibration");
    string simulationMarketStr = Market::defaultConfiguration;
    if (params_->has("markets", "simulation"))
        simulationMarketStr = params_->get("markets", "simulation");

    CrossAssetModelBuilder modelBuilder(market, lgmCalibrationMarketStr, fxCalibrationMarketStr, eqCalibrationMarketStr,
                                        infCalibrationMarketStr, simulationMarketStr);
    return modelBuilder.build(modelData);
}

boost::shared_ptr<ScenarioGenerator>
OREApp::buildScenarioGenerator(boost::shared_ptr<Market> market,
                               boost::shared_ptr<ScenarioSimMarketParameters> simMarketData,
                               boost::shared_ptr<ScenarioGeneratorData> sgd) {
    boost::shared_ptr<QuantExt::CrossAssetModel> model = buildCam(market);
    LOG("Load Simulation Parameters");
    ScenarioGeneratorBuilder sgb(sgd);
    boost::shared_ptr<ScenarioFactory> sf = boost::make_shared<SimpleScenarioFactory>();
    boost::shared_ptr<ScenarioGenerator> sg = sgb.build(
        model, sf, simMarketData, asof_, market, params_->get("markets", "simulation")); // pricing or simulation?
    // Optionally write out scenarios
    if (params_->has("simulation", "scenariodump")) {
        string filename = outputPath_ + "/" + params_->get("simulation", "scenariodump");
        sg = boost::make_shared<ScenarioWriter>(sg, filename);
    }
    return sg;
}

void OREApp::writeInitialReports() {

    MEM_LOG;
    LOG("Writing initial reports");

    /************
     * Curve dump
     */
    out_ << endl << setw(tab_) << left << "Curve Report... " << flush;
    if (params_->hasGroup("curves") && params_->get("curves", "active") == "Y") {
        string fileName = outputPath_ + "/" + params_->get("curves", "outputFileName");
        CSVFileReport curvesReport(fileName);
        DateGrid grid(params_->get("curves", "grid"));
        getReportWriter()->writeCurves(curvesReport, params_->get("curves", "configuration"), grid, marketParameters_,
                                       market_, continueOnError_);
        out_ << "OK" << endl;
    } else {
        LOG("skip curve report");
        out_ << "SKIP" << endl;
    }

    /*********************
     * Portfolio valuation
     */
    out_ << setw(tab_) << left << "NPV Report... " << flush;
    if (params_->hasGroup("npv") && params_->get("npv", "active") == "Y") {
        string fileName = outputPath_ + "/" + params_->get("npv", "outputFileName");
        CSVFileReport npvReport(fileName);
        getReportWriter()->writeNpv(npvReport, params_->get("npv", "baseCurrency"), market_,
                                    params_->get("markets", "pricing"), portfolio_);
        out_ << "OK" << endl;
    } else {
        LOG("skip portfolio valuation");
        out_ << "SKIP" << endl;
    }

    /**********************
     * Cash flow generation
     */
    out_ << setw(tab_) << left << "Cashflow Report... " << flush;
    if (params_->hasGroup("cashflow") && params_->get("cashflow", "active") == "Y") {
        string fileName = outputPath_ + "/" + params_->get("cashflow", "outputFileName");
        CSVFileReport cashflowReport(fileName);
        getReportWriter()->writeCashflow(cashflowReport, portfolio_);
        out_ << "OK" << endl;
    } else {
        LOG("skip cashflow generation");
        out_ << "SKIP" << endl;
    }

    LOG("Initial reports written");
    MEM_LOG;
}

boost::shared_ptr<ReportWriter> OREApp::getReportWriter() const {
    return boost::shared_ptr<ReportWriter>(getReportWriterImpl());
}

boost::shared_ptr<SensitivityRunner> OREApp::getSensitivityRunner() {
    return boost::make_shared<SensitivityRunner>(params_, getExtraTradeBuilders(), getExtraEngineBuilders(),
                                                 getExtraLegBuilders(), continueOnError_);
}

void OREApp::runStressTest() {

    MEM_LOG;
    LOG("Running stress test");

    out_ << setw(tab_) << left << "Stress Test Report... " << flush;
    // We reset this here because the date grid building below depends on it.
    Settings::instance().evaluationDate() = asof_;

    LOG("Get Simulation Market Parameters");
    string marketConfigFile = inputPath_ + "/" + params_->get("stress", "marketConfigFile");
    boost::shared_ptr<ScenarioSimMarketParameters> simMarketData(new ScenarioSimMarketParameters);
    simMarketData->fromFile(marketConfigFile);

    LOG("Get Stress Test Parameters");
    string stressConfigFile = inputPath_ + "/" + params_->get("stress", "stressConfigFile");
    boost::shared_ptr<StressTestScenarioData> stressData(new StressTestScenarioData);
    stressData->fromFile(stressConfigFile);

    LOG("Get Engine Data");
    string pricingEnginesFile = inputPath_ + "/" + params_->get("stress", "pricingEnginesFile");
    boost::shared_ptr<EngineData> engineData = boost::make_shared<EngineData>();
    engineData->fromFile(pricingEnginesFile);

    LOG("Get Portfolio");
    string portfolioFile = inputPath_ + "/" + params_->get("setup", "portfolioFile");
    boost::shared_ptr<Portfolio> portfolio = boost::make_shared<Portfolio>();
    // Just load here. We build the portfolio in SensitivityAnalysis, after building SimMarket.
    portfolio->load(portfolioFile);

    LOG("Build Stress Test");
    string marketConfiguration = params_->get("markets", "pricing");
    boost::shared_ptr<StressTest> stressTest = boost::make_shared<StressTest>(
        portfolio, market_, marketConfiguration, engineData, simMarketData, stressData, 
        conventions_, curveConfigs_, marketParameters_);

    string outputFile = outputPath_ + "/" + params_->get("stress", "scenarioOutputFile");
    Real threshold = parseReal(params_->get("stress", "outputThreshold"));
    boost::shared_ptr<Report> stressReport = boost::make_shared<CSVFileReport>(outputFile);
    stressTest->writeReport(stressReport, threshold);

    out_ << "OK" << endl;

    LOG("Stress test completed");
    MEM_LOG;
}

void OREApp::runParametricVar() {

    MEM_LOG;
    LOG("Running parametric VaR");

    out_ << setw(tab_) << left << "Parametric VaR Report... " << flush;

    LOG("Get sensitivity data");
    string sensiFile = inputPath_ + "/" + params_->get("parametricVar", "sensitivityInputFile");
    auto ss = boost::make_shared<SensitivityFileStream>(sensiFile);

    LOG("Build trade to portfolio id mapping");
    map<string, set<string>> tradePortfolio;
    for (auto const& t : portfolio_->trades()) {
        tradePortfolio[t->id()].insert(t->portfolioIds().begin(), t->portfolioIds().end());
    }

    LOG("Load covariance matrix data");
    map<std::pair<RiskFactorKey, RiskFactorKey>, Real> covarData;
    loadCovarianceDataFromCsv(covarData, inputPath_ + "/" + params_->get("parametricVar", "covarianceInputFile"));

    Size mcSamples = Null<Size>(), mcSeed = Null<Size>();
    string method = params_->get("parametricVar", "method");
    if (method == "MonteCarlo") {
        mcSamples = parseInteger(params_->get("parametricVar", "mcSamples"));
        mcSeed = parseInteger(params_->get("parametricVar", "mcSeed"));
    }

    string portfolioFilter =
        params_->has("parametricVar", "portfolioFilter") ? params_->get("parametricVar", "portfolioFilter") : "";

    LOG("Build parametric var report");
    auto calc =
        buildParametricVarCalculator(tradePortfolio, portfolioFilter, ss, covarData,
                                     parseListOfValues<Real>(params_->get("parametricVar", "quantiles"), &parseReal),
                                     method, mcSamples, mcSeed, parseBool(params_->get("parametricVar", "breakdown")),
                                     parseBool(params_->get("parametricVar", "salvageCovarianceMatrix")));

    CSVFileReport report(outputPath_ + "/" + params_->get("parametricVar", "outputFile"));
    calc->calculate(report);
    out_ << "OK" << endl;

    LOG("Parametric VaR completed");
    MEM_LOG;
}

boost::shared_ptr<ParametricVarCalculator>
OREApp::buildParametricVarCalculator(const std::map<std::string, std::set<std::string>>& tradePortfolio,
                                     const std::string& portfolioFilter,
                                     const boost::shared_ptr<SensitivityStream>& sensitivities,
                                     const std::map<std::pair<RiskFactorKey, RiskFactorKey>, Real> covariance,
                                     const std::vector<Real>& p, const std::string& method, const Size mcSamples,
                                     const Size mcSeed, const bool breakdown, const bool salvageCovarianceMatrix) {
    return boost::make_shared<ParametricVarCalculator>(tradePortfolio, portfolioFilter, sensitivities, covariance, p,
                                                       method, mcSamples, mcSeed, breakdown, salvageCovarianceMatrix);
}

void OREApp::writeBaseScenario() {

    MEM_LOG;
    LOG("Writing base scenario");

    Date today = Settings::instance().evaluationDate();

    LOG("Get Market Configuration");
    string marketConfiguration = params_->get("baseScenario", "marketConfiguration");

    LOG("Get Simulation Market Parameters");
    string marketConfigFile = inputPath_ + "/" + params_->get("baseScenario", "marketConfigFile");
    boost::shared_ptr<ScenarioSimMarketParameters> simMarketData(new ScenarioSimMarketParameters);
    simMarketData->fromFile(marketConfigFile);

    auto simMarket = boost::make_shared<ScenarioSimMarket>(market_, simMarketData, conventions_, marketConfiguration, 
        curveConfigs_, marketParameters_, continueOnError_);
    boost::shared_ptr<Scenario> scenario = simMarket->baseScenario();
    QL_REQUIRE(scenario->asof() == today, "dates do not match");

    string outputFile = outputPath_ + "/" + params_->get("baseScenario", "outputFileName");

    string separator = params_->get("baseScenario", "separator");
    QL_REQUIRE(separator.length() == 1, "separator needs length 1: " << separator);
    const char sep = separator.c_str()[0];

    bool append = parseBool(params_->get("baseScenario", "append"));
    bool writeHeader = parseBool(params_->get("baseScenario", "header"));
    string mode = append ? "a+" : "w+";

    ScenarioWriter sw(outputFile, sep, mode);
    sw.writeScenario(scenario, writeHeader);

    DLOG("Base scenario written to file " << outputFile);

    LOG("Base scenario written");
    MEM_LOG;
}

void OREApp::initAggregationScenarioData() {
    scenarioData_ = boost::make_shared<InMemoryAggregationScenarioData>(grid_->size(), samples_);
}

void OREApp::initCube(boost::shared_ptr<NPVCube>& cube, const std::vector<std::string>& ids) {
    if (cubeDepth_ == 1)
        cube = boost::make_shared<SinglePrecisionInMemoryCube>(asof_, ids, grid_->dates(), samples_);
    else if (cubeDepth_ == 2)
        cube = boost::make_shared<SinglePrecisionInMemoryCubeN>(asof_, ids, grid_->dates(), samples_, cubeDepth_);
    else {
        QL_FAIL("cube depth 1 or 2 expected");
    }
}

void OREApp::buildNPVCube() {
    LOG("Build valuation cube engine");
    // Valuation calculators
    string baseCurrency = params_->get("simulation", "baseCurrency");
    vector<boost::shared_ptr<ValuationCalculator>> calculators;
    calculators.push_back(boost::make_shared<NPVCalculator>(baseCurrency));
    if (cubeDepth_ > 1)
        calculators.push_back(boost::make_shared<CashflowCalculator>(baseCurrency, asof_, grid_, 1));
    LOG("Build cube");
    ValuationEngine engine(asof_, grid_, simMarket_);
    ostringstream o;
    o.str("");
    o << "Build Cube " << simPortfolio_->size() << " x " << grid_->size() << " x " << samples_ << "... ";

    auto progressBar = boost::make_shared<SimpleProgressBar>(o.str(), tab_, progressBarWidth_);
    auto progressLog = boost::make_shared<ProgressLog>("Building cube...");
    engine.registerProgressIndicator(progressBar);
    engine.registerProgressIndicator(progressLog);
    engine.buildCube(simPortfolio_, cube_, calculators);
    out_ << "OK" << endl;
}

<<<<<<< HEAD
void OREApp::initialiseNPVCubeGeneration(boost::shared_ptr<Portfolio> portfolio) {
=======
void OREApp::generateNPVCube() {

    MEM_LOG;
    LOG("Running NPV cube generation");

>>>>>>> 284558d4
    out_ << setw(tab_) << left << "Simulation Setup... ";
    LOG("Load Simulation Market Parameters");
    boost::shared_ptr<ScenarioSimMarketParameters> simMarketData = getSimMarketData();
    boost::shared_ptr<ScenarioGeneratorData> sgd = getScenarioGeneratorData();
    grid_ = sgd->grid();
    samples_ = sgd->samples();

    boost::shared_ptr<ScenarioGenerator> sg = buildScenarioGenerator(market_, simMarketData, sgd);
    if (buildSimMarket_) {
        LOG("Build Simulation Market");
        simMarket_ = boost::make_shared<ScenarioSimMarket>(market_, simMarketData, conventions_,
            params_->get("markets", "simulation"), curveConfigs_, marketParameters_, continueOnError_);
        simMarket_->scenarioGenerator() = sg;

        string groupName = "simulation";
        boost::shared_ptr<EngineFactory> simFactory = buildEngineFactory(simMarket_, groupName);

        LOG("Build portfolio linked to sim market");
        Size n = portfolio->size();
        portfolio->build(simFactory);
        simPortfolio_ = portfolio;
        if(simPortfolio_->size() != n) {
            ALOG("There were errors during the sim portfolio building - check the sim market setup? Could build "
                 << simPortfolio_->size() << " trades out of " << n);
        }
        out_ << "OK" << endl;
    }

    if (params_->has("simulation", "storeFlows") && params_->get("simulation", "storeFlows") == "Y")
        cubeDepth_ = 2; // NPV and FLOW
    else
        cubeDepth_ = 1; // NPV only

    ostringstream o;
    o << "Aggregation Scenario Data " << grid_->size() << " x " << samples_ << "... ";
    out_ << setw(tab_) << o.str() << flush;

    initAggregationScenarioData();
    // Set AggregationScenarioData
    simMarket_->aggregationScenarioData() = scenarioData_;
    out_ << "OK" << endl;

    initCube(cube_, simPortfolio_->ids());
}

void OREApp::generateNPVCube() {
    boost::shared_ptr<Portfolio> portfolio = loadPortfolio();
    initialiseNPVCubeGeneration(portfolio);
    buildNPVCube();
    writeCube(cube_);
    writeScenarioData();

    LOG("NPV cube generation completed");
    MEM_LOG;
}

void OREApp::writeCube(boost::shared_ptr<NPVCube> cube) {
    out_ << endl << setw(tab_) << left << "Write Cube... " << flush;
    LOG("Write cube");
    if (params_->has("simulation", "cubeFile")) {
        string cubeFileName = outputPath_ + "/" + params_->get("simulation", "cubeFile");
        cube->save(cubeFileName);
        out_ << "OK" << endl;
    } else
        out_ << "SKIP" << endl;
}

void OREApp::writeScenarioData() {
    out_ << endl << setw(tab_) << left << "Write Aggregation Scenario Data... " << flush;
    LOG("Write scenario data");
    bool skipped = true;
    if (params_->has("simulation", "aggregationScenarioDataFileName")) {
        // binary output
        string outputFileNameAddScenData =
            outputPath_ + "/" + params_->get("simulation", "aggregationScenarioDataFileName");
        scenarioData_->save(outputFileNameAddScenData);
        out_ << "OK" << endl;
        skipped = false;
    }
    if (params_->has("simulation", "aggregationScenarioDataDump")) {
        // csv output
        string outputFileNameAddScenData =
            outputPath_ + "/" + params_->get("simulation", "aggregationScenarioDataDump");
        CSVFileReport report(outputFileNameAddScenData);
        getReportWriter()->writeAggregationScenarioData(report, *scenarioData_);
        skipped = false;
    }
    if (skipped)
        out_ << "SKIP" << endl;
}

void OREApp::loadScenarioData() {
    string scenarioFile = outputPath_ + "/" + params_->get("xva", "scenarioFile");
    scenarioData_ = boost::make_shared<InMemoryAggregationScenarioData>();
    scenarioData_->load(scenarioFile);
}

void OREApp::loadCube() {
    string cubeFile = outputPath_ + "/" + params_->get("xva", "cubeFile");
    cubeDepth_ = 1;
    if (params_->has("xva", "hyperCube"))
        cubeDepth_ = parseBool(params_->get("xva", "hyperCube")) ? 2 : 1;

    if (cubeDepth_ > 1)
        cube_ = boost::make_shared<SinglePrecisionInMemoryCubeN>();
    else
        cube_ = boost::make_shared<SinglePrecisionInMemoryCube>();
    LOG("Load cube from file " << cubeFile);
    cube_->load(cubeFile);
    LOG("Cube loading done");
}

boost::shared_ptr<NettingSetManager> OREApp::initNettingSetManager() {
    string csaFile = inputPath_ + "/" + params_->get("xva", "csaFile");
    boost::shared_ptr<NettingSetManager> netting = boost::make_shared<NettingSetManager>();
    netting->fromFile(csaFile);
    return netting;
}

void OREApp::runPostProcessor() {
    boost::shared_ptr<NettingSetManager> netting = initNettingSetManager();
    map<string, bool> analytics;
    analytics["exerciseNextBreak"] = parseBool(params_->get("xva", "exerciseNextBreak"));
    analytics["exposureProfiles"] = parseBool(params_->get("xva", "exposureProfiles"));
    analytics["cva"] = parseBool(params_->get("xva", "cva"));
    analytics["dva"] = parseBool(params_->get("xva", "dva"));
    analytics["fva"] = parseBool(params_->get("xva", "fva"));
    analytics["colva"] = parseBool(params_->get("xva", "colva"));
    analytics["collateralFloor"] = parseBool(params_->get("xva", "collateralFloor"));
    if (params_->has("xva", "kva"))
        analytics["kva"] = parseBool(params_->get("xva", "kva"));
    else
        analytics["kva"] = false;
    if (params_->has("xva", "mva"))
        analytics["mva"] = parseBool(params_->get("xva", "mva"));
    else
        analytics["mva"] = false;
    if (params_->has("xva", "dim"))
        analytics["dim"] = parseBool(params_->get("xva", "dim"));
    else
        analytics["dim"] = false;

    string baseCurrency = params_->get("xva", "baseCurrency");
    string calculationType = params_->get("xva", "calculationType");
    string allocationMethod = params_->get("xva", "allocationMethod");
    Real marginalAllocationLimit = parseReal(params_->get("xva", "marginalAllocationLimit"));
    Real quantile = parseReal(params_->get("xva", "quantile"));
    string dvaName = params_->get("xva", "dvaName");
    string fvaLendingCurve = params_->get("xva", "fvaLendingCurve");
    string fvaBorrowingCurve = params_->get("xva", "fvaBorrowingCurve");

    Real dimQuantile = 0.99;
    Size dimHorizonCalendarDays = 14;
    Size dimRegressionOrder = 0;
    vector<string> dimRegressors;
    Real dimScaling = 1.0;
    Size dimLocalRegressionEvaluations = 0;
    Real dimLocalRegressionBandwidth = 0.25;

    Real kvaCapitalDiscountRate = 0.10;
    Real kvaAlpha = 1.4;
    Real kvaRegAdjustment = 12.5;
    Real kvaCapitalHurdle = 0.012;
    if (analytics["kva"]) {
        kvaCapitalDiscountRate = parseReal(params_->get("xva", "kvaCapitalDiscountRate"));
        kvaAlpha = parseReal(params_->get("xva", "kvaAlpha"));
        kvaRegAdjustment = parseReal(params_->get("xva", "kvaRegAdjustment"));
        kvaCapitalHurdle = parseReal(params_->get("xva", "kvaCapitalHurdle"));
    }

    if (analytics["mva"] || analytics["dim"]) {
        dimQuantile = parseReal(params_->get("xva", "dimQuantile"));
        dimHorizonCalendarDays = parseInteger(params_->get("xva", "dimHorizonCalendarDays"));
        dimRegressionOrder = parseInteger(params_->get("xva", "dimRegressionOrder"));
        string dimRegressorsString = params_->get("xva", "dimRegressors");
        dimRegressors = parseListOfValues(dimRegressorsString);
        dimScaling = parseReal(params_->get("xva", "dimScaling"));
        dimLocalRegressionEvaluations = parseInteger(params_->get("xva", "dimLocalRegressionEvaluations"));
        dimLocalRegressionBandwidth = parseReal(params_->get("xva", "dimLocalRegressionBandwidth"));
    }

    string marketConfiguration = params_->get("markets", "simulation");

    bool fullInitialCollateralisation = false;
    if (params_->has("xva", "fullInitialCollateralisation")) {
        fullInitialCollateralisation = parseBool(params_->get("xva", "fullInitialCollateralisation"));
    }

    postProcess_ = boost::make_shared<PostProcess>(
        portfolio_, netting, market_, marketConfiguration, cube_, scenarioData_, analytics, baseCurrency,
        allocationMethod, marginalAllocationLimit, quantile, calculationType, dvaName, fvaBorrowingCurve,
        fvaLendingCurve, dimQuantile, dimHorizonCalendarDays, dimRegressionOrder, dimRegressors,
        dimLocalRegressionEvaluations, dimLocalRegressionBandwidth, dimScaling, fullInitialCollateralisation,
        kvaCapitalDiscountRate, kvaAlpha, kvaRegAdjustment, kvaCapitalHurdle);
}

void OREApp::writeXVAReports() {

    MEM_LOG;
    LOG("Writing XVA reports");

    for (auto t : postProcess_->tradeIds()) {
        ostringstream o;
        o << outputPath_ << "/exposure_trade_" << t << ".csv";
        string tradeExposureFile = o.str();
        CSVFileReport tradeExposureReport(tradeExposureFile);
        getReportWriter()->writeTradeExposures(tradeExposureReport, postProcess_, t);
    }
    for (auto n : postProcess_->nettingSetIds()) {
        ostringstream o1;
        o1 << outputPath_ << "/exposure_nettingset_" << n << ".csv";
        string nettingSetExposureFile = o1.str();
        CSVFileReport nettingSetExposureReport(nettingSetExposureFile);
        getReportWriter()->writeNettingSetExposures(nettingSetExposureReport, postProcess_, n);

        ostringstream o2;
        o2 << outputPath_ << "/colva_nettingset_" << n << ".csv";
        string nettingSetColvaFile = o2.str();
        CSVFileReport nettingSetColvaReport(nettingSetColvaFile);
        getReportWriter()->writeNettingSetColva(nettingSetColvaReport, postProcess_, n);
    }

    string XvaFile = outputPath_ + "/xva.csv";
    CSVFileReport xvaReport(XvaFile);
    getReportWriter()->writeXVA(xvaReport, params_->get("xva", "allocationMethod"), portfolio_, postProcess_);

    string rawCubeOutputFile = params_->get("xva", "rawCubeOutputFile");
    CubeWriter cw1(outputPath_ + "/" + rawCubeOutputFile);
    map<string, string> nettingSetMap = portfolio_->nettingSetMap();
    cw1.write(cube_, nettingSetMap);

    string netCubeOutputFile = params_->get("xva", "netCubeOutputFile");
    CubeWriter cw2(outputPath_ + "/" + netCubeOutputFile);
    cw2.write(postProcess_->netCube(), nettingSetMap);

    LOG("XVA reports written");
    MEM_LOG;
}

void OREApp::writeDIMReport() {
    string dimFile1 = outputPath_ + "/" + params_->get("xva", "dimEvolutionFile");
    vector<string> dimFiles2;
    for (auto f : parseListOfValues(params_->get("xva", "dimRegressionFiles")))
        dimFiles2.push_back(outputPath_ + "/" + f);
    string nettingSet = params_->get("xva", "dimOutputNettingSet");
    std::vector<Size> dimOutputGridPoints =
        parseListOfValues<Size>(params_->get("xva", "dimOutputGridPoints"), &parseInteger);
    ore::data::CSVFileReport dimEvolutionReport(dimFile1);
    postProcess_->exportDimEvolution(dimEvolutionReport);
    vector<boost::shared_ptr<ore::data::Report>> reportVec;
    for (Size i = 0; i < dimOutputGridPoints.size(); ++i)
        reportVec.push_back(boost::make_shared<ore::data::CSVFileReport>(dimFiles2[i]));
    postProcess_->exportDimRegression(nettingSet, dimOutputGridPoints, reportVec);
}

void OREApp::buildMarket(const std::string& todaysMarketXML, const std::string& curveConfigXML,
                         const std::string& conventionsXML, const std::vector<string>& marketData,
                         const std::vector<string>& fixingData) {
    MEM_LOG;
    LOG("Building today's market");

    if (conventionsXML == "")
        getConventions();
    else
        conventions_.fromXMLString(conventionsXML);

    if (todaysMarketXML == "")
        getMarketParameters();
    else
        marketParameters_.fromXMLString(todaysMarketXML);

    if (curveConfigXML != "")
        curveConfigs_.fromXMLString(curveConfigXML);
    else if (params_->has("setup", "curveConfigFile") && params_->get("setup", "curveConfigFile") != "") {
        out_ << endl << setw(tab_) << left << "Curve configuration... " << flush;
        string inputPath = params_->get("setup", "inputPath");
        string curveConfigFile = inputPath + "/" + params_->get("setup", "curveConfigFile");
        LOG("Load curve configurations from file");
        curveConfigs_.fromFile(curveConfigFile);
        out_ << "OK" << endl;
    } else {
        WLOG("No curve configurations loaded");
    }

    string implyTodaysFixingsString = params_->get("setup", "implyTodaysFixings");
    bool implyTodaysFixings = parseBool(implyTodaysFixingsString);

    if (marketData.size() == 0 || fixingData.size() == 0) {
        /*******************************
         * Market and fixing data loader
         */
        if (params_->has("setup", "marketDataFile") && params_->get("setup", "marketDataFile") != "") {
            out_ << setw(tab_) << left << "Market data loader... " << flush;
            string marketFileString = params_->get("setup", "marketDataFile");
            vector<string> marketFiles = getFilenames(marketFileString, inputPath_);
            string fixingFileString = params_->get("setup", "fixingDataFile");
            vector<string> fixingFiles = getFilenames(fixingFileString, inputPath_);
            CSVLoader loader(marketFiles, fixingFiles, implyTodaysFixings);
            out_ << "OK" << endl;
            market_ = boost::make_shared<TodaysMarket>(asof_, marketParameters_, loader, curveConfigs_, conventions_, continueOnError_);
        } else {
            WLOG("No market data loaded from file");
        }
    } else {
        LOG("Load market and fixing data from string vectors");
        InMemoryLoader loader;
        loadDataFromBuffers(loader, marketData, fixingData, implyTodaysFixings);
        market_ = boost::make_shared<TodaysMarket>(asof_, marketParameters_, loader, curveConfigs_, conventions_,
                                                   continueOnError_);
    }
    LOG("Today's market built");
    MEM_LOG;
}

boost::shared_ptr<MarketImpl> OREApp::getMarket() const {
    QL_REQUIRE(market_ != nullptr, "OREApp::getMarket(): original market is null");
    return boost::dynamic_pointer_cast<MarketImpl>(market_);
}

boost::shared_ptr<EngineFactory> OREApp::buildEngineFactoryFromXMLString(const boost::shared_ptr<Market>& market,
                                                                         const std::string& pricingEngineXML) {
    DLOG("OREApp::buildEngineFactoryFromXMLString called");

    if (pricingEngineXML == "")
        return buildEngineFactory(market);
    else {
        boost::shared_ptr<EngineData> engineData = boost::make_shared<EngineData>();
        engineData->fromXMLString(pricingEngineXML);

        map<MarketContext, string> configurations;
        configurations[MarketContext::irCalibration] = params_->get("markets", "lgmcalibration");
        configurations[MarketContext::fxCalibration] = params_->get("markets", "fxcalibration");
        configurations[MarketContext::pricing] = params_->get("markets", "pricing");
        boost::shared_ptr<EngineFactory> factory = boost::make_shared<EngineFactory>(
            engineData, market, configurations, getExtraEngineBuilders(), getExtraLegBuilders());
        return factory;
    }
}

} // namespace analytics
} // namespace ore<|MERGE_RESOLUTION|>--- conflicted
+++ resolved
@@ -314,7 +314,7 @@
     configurations[MarketContext::pricing] = params_->get("markets", "pricing");
     boost::shared_ptr<EngineFactory> factory = boost::make_shared<EngineFactory>(
         engineData, market, configurations, getExtraEngineBuilders(), getExtraLegBuilders());
-    
+
     LOG("Engine factory built");
     MEM_LOG;
 
@@ -326,19 +326,16 @@
 }
 
 boost::shared_ptr<Portfolio> OREApp::buildPortfolio(const boost::shared_ptr<EngineFactory>& factory) {
-<<<<<<< HEAD
+    MEM_LOG;
+    LOG("Building portfolio");
     boost::shared_ptr<Portfolio> portfolio = loadPortfolio();
     portfolio->build(factory);
+    LOG("Portfolio built");
+    MEM_LOG;
     return portfolio;
 }
 
 boost::shared_ptr<Portfolio> OREApp::loadPortfolio() {
-=======
-
-    MEM_LOG;
-    LOG("Building portfolio");
-
->>>>>>> 284558d4
     string portfoliosString = params_->get("setup", "portfolioFile");
     boost::shared_ptr<Portfolio> portfolio = boost::make_shared<Portfolio>();
     if (params_->get("setup", "portfolioFile") == "")
@@ -347,14 +344,6 @@
     for (auto portfolioFile : portfolioFiles) {
         portfolio->load(portfolioFile, buildTradeFactory());
     }
-<<<<<<< HEAD
-=======
-    portfolio->build(factory);
-
-    LOG("Portfolio built");
-    MEM_LOG;
-
->>>>>>> 284558d4
     return portfolio;
 }
 
@@ -659,15 +648,7 @@
     out_ << "OK" << endl;
 }
 
-<<<<<<< HEAD
 void OREApp::initialiseNPVCubeGeneration(boost::shared_ptr<Portfolio> portfolio) {
-=======
-void OREApp::generateNPVCube() {
-
-    MEM_LOG;
-    LOG("Running NPV cube generation");
-
->>>>>>> 284558d4
     out_ << setw(tab_) << left << "Simulation Setup... ";
     LOG("Load Simulation Market Parameters");
     boost::shared_ptr<ScenarioSimMarketParameters> simMarketData = getSimMarketData();
@@ -714,6 +695,9 @@
 }
 
 void OREApp::generateNPVCube() {
+    MEM_LOG;
+    LOG("Running NPV cube generation");
+
     boost::shared_ptr<Portfolio> portfolio = loadPortfolio();
     initialiseNPVCubeGeneration(portfolio);
     buildNPVCube();
