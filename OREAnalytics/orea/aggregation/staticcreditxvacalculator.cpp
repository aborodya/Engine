--- conflicted
+++ resolved
@@ -67,13 +67,8 @@
 
 const Real StaticCreditXvaCalculator::calculateDvaIncrement(
     const string& tid, const Date& d0, const Date& d1, const Real& rr) {
-<<<<<<< HEAD
     Handle<DefaultProbabilityTermStructure> dts = market_->defaultCurve(dvaName_, configuration_)->curve();
-    QL_REQUIRE(!dts.empty(), "Default curve missing for counterparty " << dvaName_);
-=======
-    Handle<DefaultProbabilityTermStructure> dts = market_->defaultCurve(dvaName_, configuration_);
     QL_REQUIRE(!dts.empty(), "Default curve missing for dvaName " << dvaName_);
->>>>>>> d011b654
     Real increment = 0.0;
     Real s0 = dts->survivalProbability(d0);
     Real s1 = dts->survivalProbability(d1);
@@ -96,13 +91,8 @@
 
 const Real StaticCreditXvaCalculator::calculateNettingSetDvaIncrement(
     const string& nid, const Date& d0, const Date& d1, const Real& rr) {
-<<<<<<< HEAD
     Handle<DefaultProbabilityTermStructure> dts = market_->defaultCurve(dvaName_, configuration_)->curve();
-    QL_REQUIRE(!dts.empty(), "Default curve missing for counterparty " << dvaName_);
-=======
-    Handle<DefaultProbabilityTermStructure> dts = market_->defaultCurve(dvaName_, configuration_);
     QL_REQUIRE(!dts.empty(), "Default curve missing for dvaName " << dvaName_);
->>>>>>> d011b654
     Real increment = 0.0;
     Real s0 = dts->survivalProbability(d0);
     Real s1 = dts->survivalProbability(d1);
@@ -121,13 +111,8 @@
         QL_REQUIRE(!dts_cid.empty(), "Default curve missing for counterparty " << cid);
     }
     if (dvaName != "") {
-<<<<<<< HEAD
-        dts_dvaName = market_->defaultCurve(dvaName, configuration_)->curve();
-        QL_REQUIRE(!dts_dvaName.empty(), "Default curve missing for counterparty " << cid);
-=======
-        dts_dvaName = market_->defaultCurve(dvaName, configuration_);
-        QL_REQUIRE(!dts_dvaName.empty(), "Default curve missing for dvaName " << dvaName);
->>>>>>> d011b654
+        dts_dvaName = market_->defaultCurve(dvaName, configuration_)->curve();
+        QL_REQUIRE(!dts_dvaName.empty(), "Default curve missing for dvaName " << dvaName);
     }
 
     Real increment = 0.0;
@@ -148,13 +133,8 @@
         QL_REQUIRE(!dts_cid.empty(), "Default curve missing for counterparty " << cid);
     }
     if (dvaName != "") {
-<<<<<<< HEAD
-        dts_dvaName = market_->defaultCurve(dvaName, configuration_)->curve();
-        QL_REQUIRE(!dts_dvaName.empty(), "Default curve missing for counterparty " << cid);
-=======
-        dts_dvaName = market_->defaultCurve(dvaName, configuration_);
-        QL_REQUIRE(!dts_dvaName.empty(), "Default curve missing for dvaName " << dvaName);
->>>>>>> d011b654
+        dts_dvaName = market_->defaultCurve(dvaName, configuration_)->curve();
+        QL_REQUIRE(!dts_dvaName.empty(), "Default curve missing for dvaName " << dvaName);
     }
 
     Real increment = 0.0;
@@ -175,13 +155,8 @@
         QL_REQUIRE(!dts_cid.empty(), "Default curve missing for counterparty " << cid);
     }
     if (dvaName != "") {
-<<<<<<< HEAD
-        dts_dvaName = market_->defaultCurve(dvaName, configuration_)->curve();
-        QL_REQUIRE(!dts_dvaName.empty(), "Default curve missing for counterparty " << cid);
-=======
-        dts_dvaName = market_->defaultCurve(dvaName, configuration_);
-        QL_REQUIRE(!dts_dvaName.empty(), "Default curve missing for dvaName " << dvaName);
->>>>>>> d011b654
+        dts_dvaName = market_->defaultCurve(dvaName, configuration_)->curve();
+        QL_REQUIRE(!dts_dvaName.empty(), "Default curve missing for dvaName " << dvaName);
     }
 
     Real increment = 0.0;
@@ -202,13 +177,8 @@
         QL_REQUIRE(!dts_cid.empty(), "Default curve missing for counterparty " << cid);
     }
     if (dvaName != "") {
-<<<<<<< HEAD
-        dts_dvaName = market_->defaultCurve(dvaName, configuration_)->curve();
-        QL_REQUIRE(!dts_dvaName.empty(), "Default curve missing for counterparty " << cid);
-=======
-        dts_dvaName = market_->defaultCurve(dvaName, configuration_);
-        QL_REQUIRE(!dts_dvaName.empty(), "Default curve missing for dvaName " << dvaName);
->>>>>>> d011b654
+        dts_dvaName = market_->defaultCurve(dvaName, configuration_)->curve();
+        QL_REQUIRE(!dts_dvaName.empty(), "Default curve missing for dvaName " << dvaName);
     }
 
     Real increment = 0.0;
@@ -223,13 +193,8 @@
     const string& nid, const string& cid, const Date& d0, const Date& d1, const Real& dcf) {
     Handle<DefaultProbabilityTermStructure> dts_cid = market_->defaultCurve(cid, configuration_)->curve();
     QL_REQUIRE(cid == "" || !dts_cid.empty(), "Default curve missing for counterparty " << cid);
-<<<<<<< HEAD
     Handle<DefaultProbabilityTermStructure> dts_dvaName = market_->defaultCurve(dvaName_, configuration_)->curve();
-    QL_REQUIRE(dvaName_ == "" || !dts_dvaName.empty(), "Default curve missing for counterparty " << dvaName_);
-=======
-    Handle<DefaultProbabilityTermStructure> dts_dvaName = market_->defaultCurve(dvaName_, configuration_);
     QL_REQUIRE(dvaName_ == "" || !dts_dvaName.empty(), "Default curve missing for dvaName " << dvaName_);
->>>>>>> d011b654
 
     Real increment = 0.0;
     Real s0 = cid == "" ? 1.0 : dts_cid->survivalProbability(d0);
