--- conflicted
+++ resolved
@@ -1568,26 +1568,23 @@
                 }
                 break;
 
-<<<<<<< HEAD
-            case RiskFactorKey::KeyType::CommoditySpot:
-                for (const auto& name : param.second.second) {
-                    try {
-                        Real spot = initMarket->commoditySpot(name, configuration)->value();
-                        DLOG("adding " << name << " commodity spot price");
-                        boost::shared_ptr<SimpleQuote> q = boost::make_shared<SimpleQuote>(spot);
-                        commoditySpots_.emplace(piecewise_construct,
-                                                forward_as_tuple(Market::defaultConfiguration, name),
-                                                forward_as_tuple(q));
-                        simDataTmp.emplace(piecewise_construct, forward_as_tuple(param.first, name),
-                                           forward_as_tuple(q));
-                    } catch (const std::exception& e) {
-                        processException(continueOnError, e);
-                    }
-                }
-                break;
-
-=======
->>>>>>> 0e9e1677
+            // case RiskFactorKey::KeyType::CommoditySpot:
+            //     for (const auto& name : param.second.second) {
+            //         try {
+            //             Real spot = initMarket->commoditySpot(name, configuration)->value();
+            //             DLOG("adding " << name << " commodity spot price");
+            //             boost::shared_ptr<SimpleQuote> q = boost::make_shared<SimpleQuote>(spot);
+            //             commoditySpots_.emplace(piecewise_construct,
+            //                                     forward_as_tuple(Market::defaultConfiguration, name),
+            //                                     forward_as_tuple(q));
+            //             simDataTmp.emplace(piecewise_construct, forward_as_tuple(param.first, name),
+            //                                forward_as_tuple(q));
+            //         } catch (const std::exception& e) {
+            //             processException(continueOnError, e);
+            //         }
+            //     }
+            //     break;
+
             case RiskFactorKey::KeyType::CommodityCurve:
                 for (const auto& name : param.second.second) {
                     try {
@@ -1601,12 +1598,6 @@
                         // Get the configured simulation tenors. Simulation tenors being empty at this point means 
                         // that we wish to use the pillar date points from the t_0 market PriceTermStructure.
                         vector<Period> simulationTenors = parameters->commodityCurveTenors(name);
-<<<<<<< HEAD
-                        DayCounter commodityCurveDayCounter =
-                            parseDayCounter(parameters->commodityCurveDayCounter(name));
-                        vector<Time> times(simulationTenors.size());
-                        vector<Handle<Quote>> quotes(simulationTenors.size());
-=======
                         DayCounter commodityCurveDayCounter = parseDayCounter(parameters->commodityCurveDayCounter(name));
                         if (simulationTenors.empty()) {
                             simulationTenors.reserve(initialCommodityCurve->pillarDates().size());
@@ -1620,7 +1611,6 @@
                             // downstream from parameters and they need to be populated.
                             parameters->setCommodityCurveTenors(name, simulationTenors);
                         }
->>>>>>> 0e9e1677
 
                         // Get prices at specified simulation times from time 0 market curve and place in quotes
                         vector<Handle<Quote>> quotes(simulationTenors.size());
@@ -1638,16 +1628,10 @@
                         }
 
                         // Create a commodity price curve with simulation tenors as pillars and store
-<<<<<<< HEAD
-                        // Hard-coded linear interpolation here - may need to make this more dynamic
-                        Handle<PriceTermStructure> simCommodityCurve(boost::make_shared<InterpolatedPriceCurve<Linear>>(
-                            times, quotes, commodityCurveDayCounter));
-=======
                         // Hard-coded linear flat interpolation here - may need to make this more dynamic
                         Handle<PriceTermStructure> simCommodityCurve(
                             boost::make_shared<InterpolatedPriceCurve<LinearFlat>>(
                                 simulationTenors, quotes, commodityCurveDayCounter, initialCommodityCurve->currency()));
->>>>>>> 0e9e1677
                         simCommodityCurve->enableExtrapolation(allowsExtrapolation);
 
                         commodityCurves_.emplace(piecewise_construct,
@@ -2006,24 +1990,7 @@
         return Handle<YieldTermStructure>();
 
     if (todaysMarketParams.hasConfiguration(configuration)) {
-<<<<<<< HEAD
-        // Look for yield spec ID in discount curves of todays market
-        if (todaysMarketParams.hasMarketObject(MarketObject::DiscountCurve)) {
-            for (const auto& discountMapping : todaysMarketParams.mapping(MarketObject::DiscountCurve, configuration)) {
-                if (discountMapping.second == yieldSpecId) {
-                    if (market) {
-                        return market->discountCurve(discountMapping.first, configuration);
-                    } else {
-                        return discountCurve(discountMapping.first, configuration);
-                    }
-                }
-            }
-        }
-
-        // Look for yield spec ID in index curves of todays market
-=======
         // Look for yield spec ID in index curves of todays market  
->>>>>>> 0e9e1677
         if (todaysMarketParams.hasMarketObject(MarketObject::IndexCurve)) {
             for (const auto& indexMapping : todaysMarketParams.mapping(MarketObject::IndexCurve, configuration)) {
                 if (indexMapping.second == yieldSpecId) {
