/*
 Copyright (C) 2016 Quaternion Risk Management Ltd
 All rights reserved.

 This file is part of ORE, a free-software/open-source library
 for transparent pricing and risk analysis - http://opensourcerisk.org

 ORE is free software: you can redistribute it and/or modify it
 under the terms of the Modified BSD License.  You should have received a
 copy of the license along with this program.
 The license is also available online at <http://opensourcerisk.org>

 This program is distributed on the basis that it will form a useful
 contribution to risk analytics and model standardisation, but WITHOUT
 ANY WARRANTY; without even the implied warranty of MERCHANTABILITY or
 FITNESS FOR A PARTICULAR PURPOSE. See the license for more details.
*/

/*! \file scenario/scenariosimmarket.cpp
    \brief A Market class that can be updated by Scenarios
    \ingroup
*/

#include <orea/engine/observationmode.hpp>
#include <orea/scenario/scenariosimmarket.hpp>
#include <orea/scenario/simplescenario.hpp>
#include <orea/scenario/spreadscenario.hpp>
#include <ql/experimental/credit/basecorrelationstructure.hpp>
#include <ql/instruments/makecapfloor.hpp>
#include <ql/math/interpolations/loginterpolation.hpp>
#include <ql/termstructures/credit/interpolatedsurvivalprobabilitycurve.hpp>
#include <ql/termstructures/defaulttermstructure.hpp>
#include <ql/termstructures/volatility/capfloor/capfloortermvolatilitystructure.hpp>
#include <ql/termstructures/volatility/capfloor/capfloortermvolsurface.hpp>
#include <ql/termstructures/volatility/equityfx/blackvariancecurve.hpp>
#include <ql/termstructures/volatility/equityfx/blackvoltermstructure.hpp>
#include <ql/termstructures/volatility/optionlet/strippedoptionlet.hpp>
#include <ql/termstructures/volatility/optionlet/strippedoptionletadapter.hpp>
#include <ql/termstructures/volatility/swaption/swaptionconstantvol.hpp>
#include <ql/termstructures/volatility/swaption/swaptionvolcube.hpp>
#include <ql/termstructures/volatility/swaption/swaptionvolmatrix.hpp>
#include <ql/termstructures/volatility/swaption/swaptionvolstructure.hpp>
#include <ql/termstructures/yield/discountcurve.hpp>
#include <ql/time/calendars/target.hpp>
#include <ql/time/calendars/weekendsonly.hpp>
#include <ql/time/daycounters/actual365fixed.hpp>
#include <ql/time/daycounters/actualactual.hpp>

#include <ored/marketdata/curvespecparser.hpp>
#include <ored/utilities/indexparser.hpp>
#include <ored/utilities/log.hpp>
#include <qle/indexes/inflationindexobserver.hpp>
#include <qle/indexes/inflationindexwrapper.hpp>
#include <qle/termstructures/blackvariancesurfacestddevs.hpp>
#include <qle/termstructures/dynamicblackvoltermstructure.hpp>
#include <qle/termstructures/dynamiccpivolatilitystructure.hpp>
#include <qle/termstructures/dynamicswaptionvolmatrix.hpp>
#include <qle/termstructures/flatcorrelation.hpp>
#include <qle/termstructures/interpolatedcorrelationcurve.hpp>
#include <qle/termstructures/interpolatedcpivolatilitysurface.hpp>
#include <qle/termstructures/pricecurve.hpp>
#include <qle/termstructures/spreadeddiscountcurve.hpp>
#include <qle/termstructures/strippedoptionletadapter.hpp>
#include <qle/termstructures/strippedyoyinflationoptionletvol.hpp>
#include <qle/termstructures/survivalprobabilitycurve.hpp>
#include <qle/termstructures/swaptionvolatilityconverter.hpp>
#include <qle/termstructures/swaptionvolconstantspread.hpp>
#include <qle/termstructures/swaptionvolcube2.hpp>
#include <qle/termstructures/swaptionvolcubewithatm.hpp>
#include <qle/termstructures/yoyinflationcurveobservermoving.hpp>
#include <qle/termstructures/zeroinflationcurveobservermoving.hpp>

using namespace QuantLib;
using namespace QuantExt;
using namespace ore::data;
using namespace std;

typedef QuantLib::BaseCorrelationTermStructure<QuantLib::BilinearInterpolation> BilinearBaseCorrelationTermStructure;

namespace {
// Utility function that is in catch blocks below
void processException(bool continueOnError, const std::exception& e) {
    if (continueOnError) {
        ALOG("skipping this object: " << e.what());
    } else {
        QL_FAIL(e.what());
    }
}
} // namespace

namespace ore {
namespace analytics {

RiskFactorKey::KeyType yieldCurveRiskFactor(const ore::data::YieldCurveType y) {

    if (y == ore::data::YieldCurveType::Discount) {
        return RiskFactorKey::KeyType::DiscountCurve;
    } else if (y == ore::data::YieldCurveType::Yield) {
        return RiskFactorKey::KeyType::YieldCurve;
    } else if (y == ore::data::YieldCurveType::EquityDividend) {
        return RiskFactorKey::KeyType::DividendYield;
    } else {
        QL_FAIL("yieldCurveType not supported");
    }
}

ore::data::YieldCurveType riskFactorYieldCurve(const RiskFactorKey::KeyType rf) {

    if (rf == RiskFactorKey::KeyType::DiscountCurve) {
        return ore::data::YieldCurveType::Discount;
    } else if (rf == RiskFactorKey::KeyType::YieldCurve) {
        return ore::data::YieldCurveType::Yield;
    } else if (rf == RiskFactorKey::KeyType::DividendYield) {
        return ore::data::YieldCurveType::EquityDividend;
    } else {
        QL_FAIL("RiskFactorKey::KeyType not supported");
    }
}

namespace {
ReactionToTimeDecay parseDecayMode(const string& s) {
    static map<string, ReactionToTimeDecay> m = {{"ForwardVariance", ForwardForwardVariance},
                                                 {"ConstantVariance", ConstantVariance}};

    auto it = m.find(s);
    if (it != m.end()) {
        return it->second;
    } else {
        QL_FAIL("Decay mode \"" << s << "\" not recognized");
    }
}

} // namespace

void ScenarioSimMarket::addYieldCurve(const boost::shared_ptr<Market>& initMarket, const std::string& configuration,
                                      const RiskFactorKey::KeyType rf, const string& key, const vector<Period>& tenors,
                                      const string& dayCounter, bool simulate, bool spreaded) {
    Handle<YieldTermStructure> wrapper = initMarket->yieldCurve(riskFactorYieldCurve(rf), key, configuration);
    QL_REQUIRE(!wrapper.empty(), "yield curve not provided for " << key);
    QL_REQUIRE(tenors.front() > 0 * Days, "yield curve tenors must not include t=0");
    // include today

    // constructing yield curves
    DayCounter dc = ore::data::parseDayCounter(dayCounter); // used to convert YieldCurve Periods to Times
    vector<Time> yieldCurveTimes(1, 0.0);                   // include today
    vector<Date> yieldCurveDates(1, asof_);
    for (auto& tenor : tenors) {
        yieldCurveTimes.push_back(dc.yearFraction(asof_, asof_ + tenor));
        yieldCurveDates.push_back(asof_ + tenor);
    }

    vector<Handle<Quote>> quotes;
    boost::shared_ptr<SimpleQuote> q(new SimpleQuote(1.0));
    quotes.push_back(Handle<Quote>(q));
    vector<Real> discounts(yieldCurveTimes.size());
    std::map<RiskFactorKey, boost::shared_ptr<SimpleQuote>> simDataTmp;
    for (Size i = 0; i < yieldCurveTimes.size() - 1; i++) {
        Real val = wrapper->discount(yieldCurveDates[i + 1]);
        boost::shared_ptr<SimpleQuote> q(new SimpleQuote(spreaded ? 1.0 : val));
        Handle<Quote> qh(q);
        quotes.push_back(qh);

        // Check if the risk factor is simulated before adding it
        if (simulate) {
            simDataTmp.emplace(std::piecewise_construct, std::forward_as_tuple(rf, key, i), std::forward_as_tuple(q));
            DLOG("ScenarioSimMarket yield curve " << key << " discount[" << i << "]=" << val);
            // if generating spreaded scenarios, add the absolute value as well
            if (spreaded) {
                absoluteSimData_.emplace(std::piecewise_construct, std::forward_as_tuple(rf, key, i),
                                         std::forward_as_tuple(val));
            }
        }
    }

    boost::shared_ptr<YieldTermStructure> yieldCurve;

    if (ObservationMode::instance().mode() == ObservationMode::Mode::Unregister && !spreaded) {
        yieldCurve = boost::shared_ptr<YieldTermStructure>(
            new QuantExt::InterpolatedDiscountCurve(yieldCurveTimes, quotes, 0, TARGET(), dc));
    } else {
        if (spreaded)
            yieldCurve = boost::shared_ptr<YieldTermStructure>(
                new QuantExt::SpreadedDiscountCurve(wrapper, yieldCurveTimes, quotes, dc));
        else
            yieldCurve = boost::shared_ptr<YieldTermStructure>(
                new QuantExt::InterpolatedDiscountCurve2(yieldCurveTimes, quotes, dc));
    }

    Handle<YieldTermStructure> ych(yieldCurve);
    if (wrapper->allowsExtrapolation())
        ych->enableExtrapolation();
    yieldCurves_.insert(pair<tuple<string, ore::data::YieldCurveType, string>, Handle<YieldTermStructure>>(
        make_tuple(Market::defaultConfiguration, riskFactorYieldCurve(rf), key), ych));
    simData_.insert(simDataTmp.begin(), simDataTmp.end());
}

ScenarioSimMarket::ScenarioSimMarket(const boost::shared_ptr<Market>& initMarket,
                                     const boost::shared_ptr<ScenarioSimMarketParameters>& parameters,
                                     const Conventions& conventions, const std::string& configuration,
                                     const CurveConfigurations& curveConfigs,
                                     const TodaysMarketParameters& todaysMarketParams, const bool continueOnError,
                                     const bool useSpreadedTermStructures)
    : ScenarioSimMarket(initMarket, parameters, conventions, boost::make_shared<FixingManager>(initMarket->asofDate()),
                        configuration, curveConfigs, todaysMarketParams, continueOnError, useSpreadedTermStructures) {}

ScenarioSimMarket::ScenarioSimMarket(const boost::shared_ptr<Market>& initMarket,
                                     const boost::shared_ptr<ScenarioSimMarketParameters>& parameters,
                                     const Conventions& conventions,
                                     const boost::shared_ptr<FixingManager>& fixingManager,
                                     const std::string& configuration,
                                     const ore::data::CurveConfigurations& curveConfigs,
                                     const ore::data::TodaysMarketParameters& todaysMarketParams,
                                     const bool continueOnError, const bool useSpreadedTermStructures)
    : SimMarket(conventions), parameters_(parameters), fixingManager_(fixingManager),
      filter_(boost::make_shared<ScenarioFilter>()), useSpreadedTermStructures_(useSpreadedTermStructures) {

    LOG("building ScenarioSimMarket...");
    asof_ = initMarket->asofDate();
    LOG("AsOf " << QuantLib::io::iso_date(asof_));

    // Sort parameters so they get processed in correct order
    map<RiskFactorKey::KeyType, pair<bool, set<string>>> params;
    params.insert(parameters->parameters().begin(), parameters->parameters().end());

    for (const auto& param : params) {
        try {
            std::map<RiskFactorKey, boost::shared_ptr<SimpleQuote>> simDataTmp;

            switch (param.first) {
            case RiskFactorKey::KeyType::FXSpot:
                for (const auto& name : param.second.second) {
                    try {
                        // constructing fxSpots_
                        LOG("adding " << name << " FX rates");
                        boost::shared_ptr<SimpleQuote> q(
                            new SimpleQuote(initMarket->fxSpot(name, configuration)->value()));
                        Handle<Quote> qh(q);
                        fxSpots_[Market::defaultConfiguration].addQuote(name, qh);
                        // Check if the risk factor is simulated before adding it
                        if (param.second.first) {
                            simDataTmp.emplace(std::piecewise_construct, std::forward_as_tuple(param.first, name),
                                               std::forward_as_tuple(q));
                        }
                    } catch (const std::exception& e) {
                        processException(continueOnError, e);
                    }
                }
                break;

            case RiskFactorKey::KeyType::DiscountCurve:
            case RiskFactorKey::KeyType::YieldCurve:
                for (const auto& name : param.second.second) {
                    try {
                        LOG("building " << name << " yield curve..");
                        vector<Period> tenors = parameters->yieldCurveTenors(name);
                        addYieldCurve(initMarket, configuration, param.first, name, tenors,
                                      parameters->yieldCurveDayCounter(name), param.second.first,
                                      useSpreadedTermStructures_);
                        LOG("building " << name << " yield curve done");
                    } catch (const std::exception& e) {
                        processException(continueOnError, e);
                    }
                }
                break;

            case RiskFactorKey::KeyType::IndexCurve:
                for (const auto& name : param.second.second) {
                    try {
                        LOG("building " << name << " index curve");
                        std::vector<string> indexTokens;
                        split(indexTokens, name, boost::is_any_of("-"));
                        Handle<IborIndex> index;
                        if (indexTokens[1] == "GENERIC") {
                            // If we have a generic curve build the index using the index currency's discount curve
                            // no need to check for a convention based ibor index in this case
                            index = Handle<IborIndex>(
                                parseIborIndex(name, initMarket->discountCurve(indexTokens[0], configuration)));
                        } else {
                            index = initMarket->iborIndex(name, configuration);
                        }
                        QL_REQUIRE(!index.empty(), "index object for " << name << " not provided");
                        Handle<YieldTermStructure> wrapperIndex = index->forwardingTermStructure();
                        QL_REQUIRE(!wrapperIndex.empty(), "no termstructure for index " << name);
                        vector<string> keys(parameters->yieldCurveTenors(name).size());

                        DayCounter dc = ore::data::parseDayCounter(
                            parameters->yieldCurveDayCounter(name)); // used to convert YieldCurve Periods to Times
                        vector<Time> yieldCurveTimes(1, 0.0);        // include today
                        vector<Date> yieldCurveDates(1, asof_);
                        QL_REQUIRE(parameters->yieldCurveTenors(name).front() > 0 * Days,
                                   "yield curve tenors must not include t=0");
                        for (auto& tenor : parameters->yieldCurveTenors(name)) {
                            yieldCurveTimes.push_back(dc.yearFraction(asof_, asof_ + tenor));
                            yieldCurveDates.push_back(asof_ + tenor);
                        }

                        // include today
                        vector<Handle<Quote>> quotes;
                        boost::shared_ptr<SimpleQuote> q(new SimpleQuote(1.0));
                        quotes.push_back(Handle<Quote>(q));

                        for (Size i = 0; i < yieldCurveTimes.size() - 1; i++) {
                            Real val = wrapperIndex->discount(yieldCurveDates[i + 1]);
                            boost::shared_ptr<SimpleQuote> q(new SimpleQuote(useSpreadedTermStructures_ ? 1.0 : val));
                            Handle<Quote> qh(q);
                            quotes.push_back(qh);

                            simDataTmp.emplace(std::piecewise_construct, std::forward_as_tuple(param.first, name, i),
                                               std::forward_as_tuple(q));
                            if (useSpreadedTermStructures_) {
                                absoluteSimData_.emplace(std::piecewise_construct,
                                                         std::forward_as_tuple(param.first, name, i),
                                                         std::forward_as_tuple(val));
                            }
                            // FIXME where do we check whether the risk factor is simulated?
                            DLOG("ScenarioSimMarket index curve " << name << " discount[" << i << "]=" << val);
                        }

                        // FIXME interpolation fixed to linear, added to xml??
                        boost::shared_ptr<YieldTermStructure> indexCurve;
                        if (ObservationMode::instance().mode() == ObservationMode::Mode::Unregister &&
                            !useSpreadedTermStructures_) {
                            indexCurve = boost::shared_ptr<YieldTermStructure>(new QuantExt::InterpolatedDiscountCurve(
                                yieldCurveTimes, quotes, 0, index->fixingCalendar(), dc));
                        } else {
                            if (useSpreadedTermStructures_)
                                indexCurve = boost::shared_ptr<YieldTermStructure>(
                                    new QuantExt::SpreadedDiscountCurve(wrapperIndex, yieldCurveTimes, quotes, dc));
                            else
                                indexCurve = boost::shared_ptr<YieldTermStructure>(
                                    new QuantExt::InterpolatedDiscountCurve2(yieldCurveTimes, quotes, dc));
                        }

                        // wrapped curve, is slower than a native curve
                        // boost::shared_ptr<YieldTermStructure> correctedIndexCurve(
                        //     new StaticallyCorrectedYieldTermStructure(
                        //         discountCurves_[ccy], initMarket->discountCurve(ccy, configuration),
                        //         wrapperIndex));

                        Handle<YieldTermStructure> ich(indexCurve);
                        // Handle<YieldTermStructure> ich(correctedIndexCurve);
                        if (wrapperIndex->allowsExtrapolation())
                            ich->enableExtrapolation();

                        boost::shared_ptr<IborIndex> i(index->clone(ich));
                        Handle<IborIndex> ih(i);
                        iborIndices_.insert(pair<pair<string, string>, Handle<IborIndex>>(
                            make_pair(Market::defaultConfiguration, name), ih));
                        LOG("building " << name << " index curve done");
                    } catch (const std::exception& e) {
                        processException(continueOnError, e);
                    }
                }
                break;

            case RiskFactorKey::KeyType::EquitySpot:
                for (const auto& name : param.second.second) {
                    try {
                        // building equity spots
                        LOG("adding " << name << " equity spot...");
                        Real spotVal = initMarket->equitySpot(name, configuration)->value();
                        boost::shared_ptr<SimpleQuote> q(new SimpleQuote(spotVal));
                        Handle<Quote> qh(q);
                        equitySpots_.insert(pair<pair<string, string>, Handle<Quote>>(
                            make_pair(Market::defaultConfiguration, name), qh));
                        simDataTmp.emplace(std::piecewise_construct, std::forward_as_tuple(param.first, name),
                                           std::forward_as_tuple(q));
                        LOG("adding " << name << " equity spot done");
                    } catch (const std::exception& e) {
                        processException(continueOnError, e);
                    }
                }
                break;

            case RiskFactorKey::KeyType::DividendYield:
                for (const auto& name : param.second.second) {
                    try {
                        LOG("building " << name << " equity dividend yield curve..");
                        vector<Period> tenors = parameters->equityDividendTenors(name);
                        addYieldCurve(initMarket, configuration, param.first, name, tenors,
                                      parameters->yieldCurveDayCounter(name), param.second.first);
                        LOG("building " << name << " equity dividend yield curve done");

                        // Equity spots and Yield/Index curves added first so we can now build equity index
                        // First get Forecast Curve
                        string forecastCurve;
                        if (curveConfigs.hasEquityCurveConfig(name)) {
                            // From the equity config, get the currency and forecast curve of the equity
                            auto eqVolConfig = curveConfigs.equityCurveConfig(name);
                            string forecastName = eqVolConfig->forecastingCurve();
                            string eqCcy = eqVolConfig->currency();
                            // Build a YieldCurveSpec and extract the yieldCurveSpec name
                            YieldCurveSpec ycspec(eqCcy, forecastName);
                            forecastCurve = ycspec.name();
                            TLOG("Got forecast curve '" << forecastCurve << "' from equity curve config for " << name);
                        }

                        // Get the nominal term structure from this scenario simulation market
                        Handle<YieldTermStructure> forecastTs =
                            getYieldCurve(forecastCurve, todaysMarketParams, Market::defaultConfiguration);
                        Handle<EquityIndex> curve = initMarket->equityCurve(name, configuration);

                        // If forecast term structure is empty, fall back on this scenario simulation market's discount
                        // curve
                        if (forecastTs.empty()) {
                            string ccy = curve->currency().code();
                            TLOG("Falling back on the discount curve for currency '"
                                 << ccy << "', the currency of inflation index '" << name << "'");
                            forecastTs = discountCurve(ccy);
                        }
                        boost::shared_ptr<EquityIndex> ei(
                            curve->clone(equitySpot(name, configuration), forecastTs,
                                         yieldCurve(YieldCurveType::EquityDividend, name, configuration)));
                        Handle<EquityIndex> eh(ei);
                        equityCurves_.insert(pair<pair<string, string>, Handle<EquityIndex>>(
                            make_pair(Market::defaultConfiguration, name), eh));
                    } catch (const std::exception& e) {
                        processException(continueOnError, e);
                    }
                }
                break;

            case RiskFactorKey::KeyType::SecuritySpread:
                for (const auto& name : param.second.second) {
                    try {
                        DLOG("Adding security spread " << name << " from configuration " << configuration);
                        // we have a security spread for each security, so no try-catch block required
                        boost::shared_ptr<SimpleQuote> spreadQuote(
                            new SimpleQuote(initMarket->securitySpread(name, configuration)->value()));
                        if (param.second.first) {
                            simDataTmp.emplace(std::piecewise_construct, std::forward_as_tuple(param.first, name),
                                               std::forward_as_tuple(spreadQuote));
                        }
                        securitySpreads_.insert(pair<pair<string, string>, Handle<Quote>>(
                            make_pair(Market::defaultConfiguration, name), Handle<Quote>(spreadQuote)));

                        DLOG("Adding security recovery rate " << name << " from configuration " << configuration);
                        // security recovery rates are optional, so we need a try-catch block
                        try {
                            boost::shared_ptr<SimpleQuote> recoveryQuote(
                                new SimpleQuote(initMarket->recoveryRate(name, configuration)->value()));
                            // TODO this comes from the default curves section in the parameters,
                            // do we want to specify the simulation of security recovery rates separately?
                            if (parameters->simulateRecoveryRates()) {
                                simDataTmp.emplace(std::piecewise_construct,
                                                   std::forward_as_tuple(RiskFactorKey::KeyType::RecoveryRate, name),
                                                   std::forward_as_tuple(recoveryQuote));
                            }
                            recoveryRates_.insert(pair<pair<string, string>, Handle<Quote>>(
                                make_pair(Market::defaultConfiguration, name), Handle<Quote>(recoveryQuote)));
                        } catch (const std::exception& e) {
                            // security recovery rates are optional, therefore we never throw
                            ALOG("skipping this object: " << e.what());
                        }
                    } catch (const std::exception& e) {
                        processException(continueOnError, e);
                    }
                }
                break;

            case RiskFactorKey::KeyType::SwaptionVolatility:
            case RiskFactorKey::KeyType::YieldVolatility:
                for (const auto& name : param.second.second) {
                    try {
                        // set parameters for swaption resp. yield vols
                        RelinkableHandle<SwaptionVolatilityStructure> wrapper;
                        vector<Period> optionTenors, underlyingTenors;
                        vector<Real> strikeSpreads;
                        string shortSwapIndexBase = "", swapIndexBase = "";
                        bool isCube, isAtm, simulateAtmOnly;
                        if (param.first == RiskFactorKey::KeyType::SwaptionVolatility) {
                            LOG("building " << name << " swaption volatility curve...");
                            wrapper.linkTo(*initMarket->swaptionVol(name, configuration));
                            shortSwapIndexBase = initMarket->shortSwapIndexBase(name, configuration);
                            swapIndexBase = initMarket->swapIndexBase(name, configuration);
                            isCube = parameters->swapVolIsCube(name);
                            optionTenors = parameters->swapVolExpiries(name);
                            underlyingTenors = parameters->swapVolTerms(name);
                            strikeSpreads = parameters->swapVolStrikeSpreads(name);
                            simulateAtmOnly = parameters->simulateSwapVolATMOnly();
                        } else {
                            LOG("building " << name << " yield volatility curve...");
                            wrapper.linkTo(*initMarket->yieldVol(name, configuration));
                            isCube = false;
                            optionTenors = parameters->yieldVolExpiries();
                            underlyingTenors = parameters->yieldVolTerms();
                            strikeSpreads = {0.0};
                            simulateAtmOnly = true;
                        }
                        LOG("Initial market " << name << " yield volatility type = " << wrapper->volatilityType());

                        // Check if underlying market surface is atm or smile
                        isAtm = boost::dynamic_pointer_cast<SwaptionVolatilityMatrix>(*wrapper) != nullptr ||
                                boost::dynamic_pointer_cast<ConstantSwaptionVolatility>(*wrapper) != nullptr;

                        Handle<SwaptionVolatilityStructure> svp;
                        if (param.second.first) {
                            LOG("Simulating yield vols for ccy " << name);
                            DLOG("YieldVol T0  source is atm     : " << (isAtm ? "True" : "False"));
                            DLOG("YieldVol ssm target is cube    : " << (isCube ? "True" : "False"));
                            DLOG("YieldVol simulate atm only     : " << (simulateAtmOnly ? "True" : "False"));
                            if (simulateAtmOnly) {
                                QL_REQUIRE(strikeSpreads.size() == 1 && close_enough(strikeSpreads[0], 0),
                                           "for atmOnly strikeSpreads must be {0.0}");
                            }
                            boost::shared_ptr<QuantLib::SwaptionVolatilityCube> cube;
                            if (isCube && !isAtm) {
                                boost::shared_ptr<SwaptionVolCubeWithATM> tmp =
                                    boost::dynamic_pointer_cast<SwaptionVolCubeWithATM>(*wrapper);
                                QL_REQUIRE(tmp, "swaption cube missing")
                                cube = tmp->cube();
                            }
                            vector<vector<Handle<Quote>>> quotes, atmQuotes;
                            quotes.resize(optionTenors.size() * underlyingTenors.size(),
                                          vector<Handle<Quote>>(strikeSpreads.size(), Handle<Quote>()));
                            atmQuotes.resize(optionTenors.size(),
                                             std::vector<Handle<Quote>>(underlyingTenors.size(), Handle<Quote>()));
                            vector<vector<Real>> shift(optionTenors.size(), vector<Real>(underlyingTenors.size(), 0.0));
                            Size atmSlice = std::find_if(strikeSpreads.begin(), strikeSpreads.end(),
                                                         [](const Real s) { return close_enough(s, 0.0); }) -
                                            strikeSpreads.begin();
                            QL_REQUIRE(atmSlice < strikeSpreads.size(),
                                       "could not find atm slice (strikeSpreads do not contain 0.0)");

                            // convert to normal if
                            // a) we have a swaption (i.e. not a yield) volatility and
                            // b) the T0 term structure is not normal
                            // c) we are not in the situation of simulating ATM only and having a non-normal cube in T0,
                            //    since in this case the T0 structure is dynamically used to determine the sim market
                            //    vols
                            bool convertToNormal = wrapper->volatilityType() != Normal &&
                                                   param.first == RiskFactorKey::KeyType::SwaptionVolatility &&
                                                   (!simulateAtmOnly || isAtm);
                            DLOG("T0 ts is normal             : " << (wrapper->volatilityType() == Normal ? "True"
                                                                                                          : "False"));
                            DLOG("Have swaption vol           : "
                                 << (param.first == RiskFactorKey::KeyType::SwaptionVolatility ? "True" : "False"));
                            DLOG("Will convert to normal vol  : " << (convertToNormal ? "True" : "False"));

                            // Set up a vol converter, and create if vol type is not normal
                            SwaptionVolatilityConverter* converter = nullptr;
                            if (convertToNormal) {
                                Handle<SwapIndex> swapIndex = initMarket->swapIndex(swapIndexBase, configuration);
                                Handle<SwapIndex> shortSwapIndex =
                                    initMarket->swapIndex(shortSwapIndexBase, configuration);
                                converter = new SwaptionVolatilityConverter(asof_, *wrapper, *swapIndex,
                                                                            *shortSwapIndex, Normal);
                            }

                            for (Size k = 0; k < strikeSpreads.size(); ++k) {
                                for (Size i = 0; i < optionTenors.size(); ++i) {
                                    for (Size j = 0; j < underlyingTenors.size(); ++j) {
                                        Real strike = Null<Real>();
                                        if (!simulateAtmOnly && cube)
                                            strike = cube->atmStrike(optionTenors[i], underlyingTenors[j]) +
                                                     strikeSpreads[k];
                                        Real vol;
                                        if (convertToNormal) {
                                            // if not a normal volatility use the converted to convert to normal at
                                            // given point
                                            vol = converter->convert(wrapper->optionDateFromTenor(optionTenors[i]),
                                                                     underlyingTenors[j], strikeSpreads[k],
                                                                     wrapper->dayCounter(), Normal);
                                        } else {
                                            vol =
                                                wrapper->volatility(optionTenors[i], underlyingTenors[j], strike, true);
                                        }
                                        boost::shared_ptr<SimpleQuote> q(new SimpleQuote(vol));

                                        Size index = i * underlyingTenors.size() * strikeSpreads.size() +
                                                     j * strikeSpreads.size() + k;

                                        simDataTmp.emplace(std::piecewise_construct,
                                                           std::forward_as_tuple(param.first, name, index),
                                                           std::forward_as_tuple(q));
                                        auto tmp = Handle<Quote>(q);
                                        quotes[i * underlyingTenors.size() + j][k] = tmp;
                                        if (k == atmSlice) {
                                            atmQuotes[i][j] = tmp;
                                            shift[i][j] =
                                                !convertToNormal && wrapper->volatilityType() == ShiftedLognormal
                                                    ? wrapper->shift(optionTenors[i], underlyingTenors[j])
                                                    : 0.0;
                                            DLOG("AtmVol at " << optionTenors.at(i) << "/" << underlyingTenors.at(j)
                                                              << " is " << vol << ", shift is " << shift[i][j]
                                                              << ", (name,index) = (" << name << "," << index << ")");
                                        } else {
                                            DLOG("SmileVol at " << optionTenors.at(i) << "/" << underlyingTenors.at(j)
                                                                << "/" << strikeSpreads.at(k) << " is " << vol
                                                                << ", (name,index) = (" << name << "," << index << ")");
                                        }
                                    }
                                }
                            }
                            bool flatExtrapolation = true; // FIXME: get this from curve configuration
                            VolatilityType volType = convertToNormal ? Normal : wrapper->volatilityType();
                            DayCounter dc = ore::data::parseDayCounter(parameters->swapVolDayCounter(name));
                            Handle<SwaptionVolatilityStructure> atm(boost::make_shared<SwaptionVolatilityMatrix>(
                                wrapper->calendar(), wrapper->businessDayConvention(), optionTenors, underlyingTenors,
                                atmQuotes, dc, flatExtrapolation, volType, shift));
                            if (simulateAtmOnly) {
                                if (isAtm) {
                                    svp = atm;
                                } else {
                                    // floating reference date matrix in sim market
                                    // if we have a cube, we keep the vol spreads constant under scenarios
                                    // notice that cube is from todaysmarket, so it has a fixed reference date, which
                                    // means that we keep the smiles constant in terms of vol spreads when moving
                                    // forward in time; notice also that the volatility will be "sticky strike", i.e. it
                                    // will not react to changes in the ATM level
                                    svp = Handle<SwaptionVolatilityStructure>(
                                        boost::make_shared<SwaptionVolatilityConstantSpread>(atm, wrapper));
                                }
                            } else {
                                if (isCube) {
                                    boost::shared_ptr<SwaptionVolatilityCube> tmp(new QuantExt::SwaptionVolCube2(
                                        atm, optionTenors, underlyingTenors, strikeSpreads, quotes,
                                        *initMarket->swapIndex(swapIndexBase, configuration),
                                        *initMarket->swapIndex(shortSwapIndexBase, configuration), false,
                                        flatExtrapolation, false));
                                    svp = Handle<SwaptionVolatilityStructure>(
                                        boost::make_shared<SwaptionVolCubeWithATM>(tmp));
                                } else {
                                    svp = atm;
                                }
                            }
                        } else {
                            string decayModeString = parameters->swapVolDecayMode();
                            ReactionToTimeDecay decayMode = parseDecayMode(decayModeString);
                            LOG("Dynamic (" << wrapper->volatilityType() << ") yield vols (" << decayModeString
                                            << ") for qualifier " << name);
                            if (isCube)
                                WLOG("Only ATM slice is considered from init market's cube");
                            boost::shared_ptr<QuantLib::SwaptionVolatilityStructure> svolp =
                                boost::make_shared<QuantExt::DynamicSwaptionVolatilityMatrix>(
                                    *wrapper, 0, NullCalendar(), decayMode);
                            svp = Handle<SwaptionVolatilityStructure>(svolp);
                        }

                        svp->enableExtrapolation(); // FIXME

                        LOG("Simulaton market " << name << " yield volatility type = " << svp->volatilityType());

                        if (param.first == RiskFactorKey::KeyType::SwaptionVolatility) {
                            swaptionCurves_.insert(pair<pair<string, string>, Handle<SwaptionVolatilityStructure>>(
                                make_pair(Market::defaultConfiguration, name), svp));
                            swaptionIndexBases_.insert(pair<pair<string, string>, pair<string, string>>(
                                make_pair(Market::defaultConfiguration, name),
                                make_pair(shortSwapIndexBase, swapIndexBase)));
                            swaptionIndexBases_.insert(pair<pair<string, string>, pair<string, string>>(
                                make_pair(Market::defaultConfiguration, name),
                                make_pair(swapIndexBase, swapIndexBase)));
                        } else {
                            yieldVolCurves_.insert(pair<pair<string, string>, Handle<SwaptionVolatilityStructure>>(
                                make_pair(Market::defaultConfiguration, name), svp));
                        }
                    } catch (const std::exception& e) {
                        processException(continueOnError, e);
                    }
                }
                break;

            case RiskFactorKey::KeyType::OptionletVolatility:
                for (const auto& name : param.second.second) {
                    try {
                        LOG("building " << name << " cap/floor volatility curve...");
                        Handle<OptionletVolatilityStructure> wrapper = initMarket->capFloorVol(name, configuration);

                        LOG("Initial market cap/floor volatility type = " << wrapper->volatilityType());

                        Handle<OptionletVolatilityStructure> hCapletVol;

                        // Check if the risk factor is simulated before adding it
                        if (param.second.first) {
                            LOG("Simulating Cap/Floor Optionlet vols for ccy " << name);

                            // Try to get the ibor index that the cap floor structure relates to
                            // We use this to convert Period to Date below to sample from `wrapper`
                            boost::shared_ptr<IborIndex> iborIndex;
                            Date spotDate;
                            Calendar iborCalendar;
                            string strIborIndex;
                            Natural settleDays = 0;
                            if (curveConfigs.hasCapFloorVolCurveConfig(name)) {
                                // From the cap floor config, get the ibor index name
                                // (we do not support convention based indices there)
                                auto config = curveConfigs.capFloorVolCurveConfig(name);
                                settleDays = config->settleDays();
                                strIborIndex = config->iborIndex();
                                if (tryParseIborIndex(strIborIndex, iborIndex)) {
                                    iborCalendar = iborIndex->fixingCalendar();
                                    Natural settlementDays = iborIndex->fixingDays();
                                    spotDate = iborCalendar.adjust(asof_);
                                    spotDate = iborCalendar.advance(spotDate, settlementDays * Days);
                                }
                            }

                            vector<Period> optionTenors = parameters->capFloorVolExpiries(name);
                            vector<Date> optionDates(optionTenors.size());

                            vector<Real> strikes = parameters->capFloorVolStrikes(name);
                            bool isAtm = false;
                            // Strikes may be empty here which means that an ATM curve has been configured
                            if (strikes.empty()) {
                                QL_REQUIRE(
                                    parameters->capFloorVolIsAtm(name),
                                    "Strikes for "
                                        << name
                                        << " is empty in simulation parameters so expected its ATM flag to be true");
                                strikes = {0.0};
                                isAtm = true;
                            }

                            vector<vector<Handle<Quote>>> quotes(
                                optionTenors.size(), vector<Handle<Quote>>(strikes.size(), Handle<Quote>()));

                            for (Size i = 0; i < optionTenors.size(); ++i) {

                                if (parameters_->capFloorVolAdjustOptionletPillars() && iborIndex) {
                                    // If we ask for cap pillars at tenors t_i for i = 1,...,N, we should attempt to
                                    // place the optionlet pillars at the fixing date of the last optionlet in the cap
                                    // with tenor t_i, if capFloorVolAdjustOptionletPillars is true.
                                    QL_REQUIRE(optionTenors[i] > iborIndex->tenor(),
                                               "The cap floor tenor must be greater than the ibor index tenor");
                                    boost::shared_ptr<CapFloor> capFloor =
                                        MakeCapFloor(CapFloor::Cap, optionTenors[i], iborIndex, 0.0, 0 * Days);
                                    optionDates[i] = capFloor->lastFloatingRateCoupon()->fixingDate();
                                    DLOG("Option [tenor, date] pair is [" << optionTenors[i] << ", "
                                                                          << io::iso_date(optionDates[i]) << "]");
                                } else {
                                    // Otherwise, just place the optionlet pillars at the configured tenors.
                                    optionDates[i] = wrapper->optionDateFromTenor(optionTenors[i]);
                                    if (iborCalendar != Calendar()) {
                                        // In case the original cap floor surface has the incorrect calendar configured.
                                        optionDates[i] = iborCalendar.adjust(optionDates[i]);
                                    }
                                }

                                // If ATM, use initial market's discount curve and ibor index to calculate ATM rate
                                Rate strike = Null<Rate>();
                                if (isAtm) {
                                    QL_REQUIRE(!strIborIndex.empty(), "Expected cap floor vol curve config for "
                                                                          << name << " to have an ibor index name");
                                    auto iborIndex = *initMarket->iborIndex(strIborIndex, configuration);
                                    if (parameters_->capFloorVolUseCapAtm()) {
                                        boost::shared_ptr<CapFloor> cap = MakeCapFloor(
                                            CapFloor::Cap, optionTenors[i], iborIndex, 0.0, 0 * Days);
                                        strike = cap->atmRate(**initMarket->discountCurve(name, configuration));
                                    } else {
                                        strike = iborIndex->fixing(optionDates[i]);
                                    }
                                }

                                for (Size j = 0; j < strikes.size(); ++j) {
                                    strike = isAtm ? strike : strikes[j];
                                    Real vol =
                                        wrapper->volatility(optionDates[i], strike, wrapper->allowsExtrapolation());
                                    DLOG("Vol at [date, strike] pair [" << optionDates[i] << ", " << std::fixed
                                                                        << std::setprecision(4) << strike << "] is "
                                                                        << std::setprecision(12) << vol);
                                    boost::shared_ptr<SimpleQuote> q = boost::make_shared<SimpleQuote>(vol);
                                    Size index = i * strikes.size() + j;
                                    simDataTmp.emplace(std::piecewise_construct,
                                                       std::forward_as_tuple(param.first, name, index),
                                                       std::forward_as_tuple(q));
                                    quotes[i][j] = Handle<Quote>(q);
                                }
                            }

                            DayCounter dc = ore::data::parseDayCounter(parameters->capFloorVolDayCounter(name));

                            // FIXME: Works as of today only, i.e. for sensitivity/scenario analysis.
                            // TODO: Build floating reference date StrippedOptionlet class for MC path generators
                            boost::shared_ptr<StrippedOptionlet> optionlet = boost::make_shared<StrippedOptionlet>(
                                settleDays, wrapper->calendar(), wrapper->businessDayConvention(), iborIndex,
                                optionDates, strikes, quotes, dc, wrapper->volatilityType(), wrapper->displacement());

                            hCapletVol = Handle<OptionletVolatilityStructure>(
                                boost::make_shared<QuantExt::StrippedOptionletAdapter<LinearFlat, LinearFlat>>(
                                    optionlet));
                        } else {
                            string decayModeString = parameters->capFloorVolDecayMode();
                            ReactionToTimeDecay decayMode = parseDecayMode(decayModeString);
                            boost::shared_ptr<OptionletVolatilityStructure> capletVol =
                                boost::make_shared<DynamicOptionletVolatilityStructure>(*wrapper, 0, NullCalendar(),
                                                                                        decayMode);
                            hCapletVol = Handle<OptionletVolatilityStructure>(capletVol);
                        }

                        hCapletVol->enableExtrapolation();
                        capFloorCurves_.emplace(std::piecewise_construct,
                                                std::forward_as_tuple(Market::defaultConfiguration, name),
                                                std::forward_as_tuple(hCapletVol));

                        LOG("Simulaton market cap/floor volatility type = " << hCapletVol->volatilityType());
                    } catch (const std::exception& e) {
                        processException(continueOnError, e);
                    }
                }
                break;

            case RiskFactorKey::KeyType::SurvivalProbability:
                for (const auto& name : param.second.second) {
                    try {
                        LOG("building " << name << " default curve..");
                        Handle<DefaultProbabilityTermStructure> wrapper = initMarket->defaultCurve(name, configuration);
                        vector<Handle<Quote>> quotes;

                        QL_REQUIRE(parameters->defaultTenors(name).front() > 0 * Days,
                                   "default curve tenors must not include t=0");

                        vector<Date> dates(1, asof_);

                        for (Size i = 0; i < parameters->defaultTenors(name).size(); i++) {
                            dates.push_back(asof_ + parameters->defaultTenors(name)[i]);
                        }

                        boost::shared_ptr<SimpleQuote> q(new SimpleQuote(1.0));
                        quotes.push_back(Handle<Quote>(q));
                        for (Size i = 0; i < dates.size() - 1; i++) {
                            Probability prob = wrapper->survivalProbability(dates[i + 1], true);
                            boost::shared_ptr<SimpleQuote> q(new SimpleQuote(prob));
                            // Check if the risk factor is simulated before adding it
                            if (param.second.first) {
                                simDataTmp.emplace(std::piecewise_construct,
                                                   std::forward_as_tuple(param.first, name, i),
                                                   std::forward_as_tuple(q));
                                DLOG("ScenarioSimMarket default curve " << name << " survival[" << i << "]=" << prob);
                            }
                            Handle<Quote> qh(q);
                            quotes.push_back(qh);
                        }
                        DayCounter dc = ore::data::parseDayCounter(parameters->defaultCurveDayCounter(name));
                        Calendar cal = ore::data::parseCalendar(parameters->defaultCurveCalendar(name));
                        // FIXME riskmarket uses SurvivalProbabilityCurve but this isn't added to ore
                        boost::shared_ptr<DefaultProbabilityTermStructure> defaultCurve(
                            new QuantExt::SurvivalProbabilityCurve<LogLinear>(dates, quotes, dc, cal));
                        Handle<DefaultProbabilityTermStructure> dch(defaultCurve);

                        dch->enableExtrapolation();

                        defaultCurves_.insert(pair<pair<string, string>, Handle<DefaultProbabilityTermStructure>>(
                            make_pair(Market::defaultConfiguration, name), dch));
                    } catch (const std::exception& e) {
                        processException(continueOnError, e);
                    }
                }
                break;

            case RiskFactorKey::KeyType::RecoveryRate:
                for (const auto& name : param.second.second) {
                    try {
                        DLOG("Adding security recovery rate " << name << " from configuration " << configuration);
                        boost::shared_ptr<SimpleQuote> rrQuote(
                            new SimpleQuote(initMarket->recoveryRate(name, configuration)->value()));
                        // Check if the risk factor is simulated before adding it
                        if (param.second.first) {
                            simDataTmp.emplace(std::piecewise_construct,
                                               std::forward_as_tuple(RiskFactorKey::KeyType::RecoveryRate, name),
                                               std::forward_as_tuple(rrQuote));
                        }
                        recoveryRates_.insert(pair<pair<string, string>, Handle<Quote>>(
                            make_pair(Market::defaultConfiguration, name), Handle<Quote>(rrQuote)));
                    } catch (const std::exception& e) {
                        processException(continueOnError, e);
                    }
                }
                break;

            case RiskFactorKey::KeyType::CDSVolatility:
                for (const auto& name : param.second.second) {
                    try {
                        LOG("building " << name << "  cds vols..");
                        Handle<BlackVolTermStructure> wrapper = initMarket->cdsVol(name, configuration);
                        Handle<BlackVolTermStructure> cvh;
                        if (param.second.first) {
                            LOG("Simulating CDS Vols for " << name);
                            vector<Handle<Quote>> quotes;
                            vector<Time> times;
                            for (Size i = 0; i < parameters->cdsVolExpiries().size(); i++) {
                                Date date = asof_ + parameters->cdsVolExpiries()[i];
                                Volatility vol = wrapper->blackVol(date, Null<Real>(), true);
                                times.push_back(wrapper->timeFromReference(date));
                                boost::shared_ptr<SimpleQuote> q(new SimpleQuote(vol));
                                if (parameters->simulateCdsVols()) {
                                    simDataTmp.emplace(std::piecewise_construct,
                                                       std::forward_as_tuple(param.first, name, i),
                                                       std::forward_as_tuple(q));
                                }
                                quotes.emplace_back(q);
                            }

                            DayCounter dc = ore::data::parseDayCounter(parameters->cdsVolDayCounter(name));
                            boost::shared_ptr<BlackVolTermStructure> cdsVolCurve(new BlackVarianceCurve3(
                                0, NullCalendar(), wrapper->businessDayConvention(), dc, times, quotes, false));

                            cvh = Handle<BlackVolTermStructure>(cdsVolCurve);
                        } else {
                            string decayModeString = parameters->cdsVolDecayMode();
                            LOG("Deterministic CDS Vols with decay mode " << decayModeString << " for " << name);
                            ReactionToTimeDecay decayMode = parseDecayMode(decayModeString);

                            // currently only curves (i.e. strike indepdendent) CDS volatility structures are
                            // supported, so we use a) the more efficient curve tag and b) a hard coded sticky
                            // strike stickyness, since then no yield term structures and no fx spot are required
                            // that define the ATM level
                            cvh = Handle<BlackVolTermStructure>(
                                boost::make_shared<QuantExt::DynamicBlackVolTermStructure<tag::curve>>(
                                    wrapper, 0, NullCalendar(), decayMode, StickyStrike));
                        }

                        if (wrapper->allowsExtrapolation())
                            cvh->enableExtrapolation();
                        cdsVols_.insert(pair<pair<string, string>, Handle<BlackVolTermStructure>>(
                            make_pair(Market::defaultConfiguration, name), cvh));
                    } catch (const std::exception& e) {
                        processException(continueOnError, e);
                    }
                }
                break;

            case RiskFactorKey::KeyType::FXVolatility:
                for (const auto& name : param.second.second) {
                    try {
                        Handle<BlackVolTermStructure> wrapper = initMarket->fxVol(name, configuration);
                        Handle<Quote> spot = fxSpot(name);
                        QL_REQUIRE(name.length() == 6, "invalid ccy pair length");
                        string forCcy = name.substr(0, 3);
                        string domCcy = name.substr(3, 3);

                        // Get the yield curve IDs from the FX volatility configuration
                        // They may still be empty
                        string foreignTsId;
                        string domesticTsId;
                        if (curveConfigs.hasFxVolCurveConfig(name)) {
                            auto fxVolConfig = curveConfigs.fxVolCurveConfig(name);
                            foreignTsId = fxVolConfig->fxForeignYieldCurveID();
                            TLOG("Got foreign term structure '" << foreignTsId
                                                                << "' from FX volatility curve config for " << name);
                            domesticTsId = fxVolConfig->fxDomesticYieldCurveID();
                            TLOG("Got domestic term structure '" << domesticTsId
                                                                 << "' from FX volatility curve config for " << name);
                        }
                        Handle<BlackVolTermStructure> fvh;

                        if (param.second.first) {
                            LOG("Simulating FX Vols for " << name);
                            Size n = parameters->fxVolExpiries().size();
                            Size m;
                            if (parameters->useMoneyness(name)) {
                                m = parameters->fxVolMoneyness(name).size();
                            } else {
                                m = parameters->fxVolStdDevs(name).size();
                            }
                            vector<vector<Handle<Quote>>> quotes(m, vector<Handle<Quote>>(n, Handle<Quote>()));
                            Calendar cal = wrapper->calendar();
                            if (cal.empty()) {
                                cal = NullCalendar();
                            }
                            // FIXME hardcoded in todaysmarket
                            DayCounter dc = ore::data::parseDayCounter(parameters->fxVolDayCounter(name));
                            vector<Time> times;
                            vector<Date> dates;

                            // Attempt to get the relevant yield curves from the initial market
                            Handle<YieldTermStructure> forTS =
                                getYieldCurve(foreignTsId, todaysMarketParams, configuration, initMarket);
                            TLOG("Foreign term structure '" << foreignTsId << "' from t_0 market is "
                                                            << (forTS.empty() ? "empty" : "not empty"));
                            Handle<YieldTermStructure> domTS =
                                getYieldCurve(domesticTsId, todaysMarketParams, configuration, initMarket);
                            TLOG("Domestic term structure '" << domesticTsId << "' from t_0 market is "
                                                             << (domTS.empty() ? "empty" : "not empty"));

                            // If either term structure is empty, fall back on the initial market's discount curves
                            if (forTS.empty() || domTS.empty()) {
                                TLOG("Falling back on the discount curves for " << forCcy << " and " << domCcy
                                                                                << " from t_0 market");
                                forTS = initMarket->discountCurve(forCcy, configuration);
                                domTS = initMarket->discountCurve(domCcy, configuration);
                            }

                            // get vol matrix to feed to surface
                            if (parameters->useMoneyness(name) ||
                                !(parameters->fxVolIsSurface(name))) { // if moneyness or ATM
                                for (Size i = 0; i < n; i++) {
                                    Date date = asof_ + parameters->fxVolExpiries()[i];

                                    times.push_back(wrapper->timeFromReference(date));

                                    for (Size j = 0; j < m; j++) {
                                        Size idx = j * n + i;
                                        Real mon = parameters->fxVolMoneyness(name)[j]; // 0 if ATM

                                        // strike (assuming forward prices)
                                        Real k = spot->value() * mon * forTS->discount(date) / domTS->discount(date);
                                        Volatility vol = wrapper->blackVol(date, k, true);
                                        boost::shared_ptr<SimpleQuote> q(new SimpleQuote(vol));
                                        simDataTmp.emplace(std::piecewise_construct,
                                                           std::forward_as_tuple(param.first, name, idx),
                                                           std::forward_as_tuple(q));
                                        quotes[j][i] = Handle<Quote>(q);
                                    }
                                }
                            } else { // if stdDevPoints

                                // times (for fwds)
                                for (Size i = 0; i < n; i++) {
                                    Date date = asof_ + parameters->fxVolExpiries()[i];
                                    times.push_back(wrapper->timeFromReference(date));
                                    dates.push_back(date);
                                }

                                // forwards
                                vector<Real> fwds;
                                vector<Real> atmVols;
                                for (Size i = 0; i < parameters->fxVolExpiries().size(); i++) {
                                    fwds.push_back(spot->value() * forTS->discount(times[i]) /
                                                   domTS->discount(times[i]));
                                    atmVols.push_back(wrapper->blackVol(dates[i], spot->value()));
                                    DLOG("atmVol(s) is " << atmVols.back() << " on date " << dates[i]);
                                }

                                // interpolations
                                Interpolation forwardCurve =
                                    Linear().interpolate(times.begin(), times.end(), fwds.begin());
                                Interpolation atmVolCurve =
                                    Linear().interpolate(times.begin(), times.end(), atmVols.begin());

                                // populate quotes
                                BlackVarianceSurfaceStdDevs::populateVolMatrix(
                                    wrapper, quotes, parameters->fxVolExpiries(), parameters->fxVolStdDevs(name),
                                    forwardCurve, atmVolCurve);

                                // sort out simDataTemp
                                for (Size i = 0; i < parameters->fxVolExpiries().size(); i++) {
                                    for (Size j = 0; j < parameters->fxVolStdDevs(name).size(); j++) {
                                        Size idx = j * n + i;
                                        boost::shared_ptr<Quote> q = quotes[j][i].currentLink();
                                        boost::shared_ptr<SimpleQuote> sq = boost::dynamic_pointer_cast<SimpleQuote>(q);
                                        QL_REQUIRE(sq, "Quote is not a SimpleQuote"); // why do we need this?
                                        simDataTmp.emplace(std::piecewise_construct,
                                                           std::forward_as_tuple(param.first, name, idx),
                                                           std::forward_as_tuple(sq));
                                    }
                                }
                            }

                            // build surface
                            boost::shared_ptr<BlackVolTermStructure> fxVolCurve;
                            if (parameters->fxVolIsSurface(name)) {

                                // Attempt to get the relevant yield curves from this scenario simulation market
                                Handle<YieldTermStructure> forTS =
                                    getYieldCurve(foreignTsId, todaysMarketParams, Market::defaultConfiguration);
                                TLOG("Foreign term structure '" << foreignTsId << "' from sim market is "
                                                                << (forTS.empty() ? "empty" : "not empty"));
                                Handle<YieldTermStructure> domTS =
                                    getYieldCurve(domesticTsId, todaysMarketParams, Market::defaultConfiguration);
                                TLOG("Domestic term structure '" << domesticTsId << "' from sim market is "
                                                                 << (domTS.empty() ? "empty" : "not empty"));

                                // If either term structure is empty, fall back on this scenario simulation market's
                                // discount curves
                                if (forTS.empty() || domTS.empty()) {
                                    TLOG("Falling back on the discount curves for " << forCcy << " and " << domCcy
                                                                                    << " from sim market");
                                    forTS = discountCurve(forCcy);
                                    domTS = discountCurve(domCcy);
                                }
                                // set up a FX Index
                                boost::shared_ptr<FxIndex> fxIndex = boost::make_shared<FxIndex>(name, 0, parseCurrency(forCcy), 
                                    parseCurrency(domCcy), cal, spot, forTS, domTS);

                                bool stickyStrike = true;
                                bool flatExtrapolation = true; // flat extrapolation of strikes at far ends.

                                if (parameters->useMoneyness(name)) { // moneyness
                                    fxVolCurve = boost::shared_ptr<BlackVolTermStructure>(
                                        new BlackVarianceSurfaceMoneynessForward(
                                            cal, spot, times, parameters->fxVolMoneyness(name), quotes, dc, forTS,
                                            domTS, stickyStrike, flatExtrapolation));
                                } else { // standard deviations
                                    fxVolCurve = boost::shared_ptr<BlackVolTermStructure>(
                                        new BlackVarianceSurfaceStdDevs(cal, spot, times, parameters->fxVolStdDevs(name), quotes, 
                                            dc, fxIndex, stickyStrike, flatExtrapolation));
                                }

                            } else {
                                fxVolCurve = boost::shared_ptr<BlackVolTermStructure>(new BlackVarianceCurve3(
                                    0, NullCalendar(), wrapper->businessDayConvention(), dc, times, quotes[0], false));
                            }
                            fvh = Handle<BlackVolTermStructure>(fxVolCurve);

                        } else {
                            string decayModeString = parameters->fxVolDecayMode();
                            LOG("Deterministic FX Vols with decay mode " << decayModeString << " for " << name);
                            ReactionToTimeDecay decayMode = parseDecayMode(decayModeString);

                            // currently only curves (i.e. strike indepdendent) FX volatility structures are
                            // supported, so we use a) the more efficient curve tag and b) a hard coded sticky
                            // strike stickyness, since then no yield term structures and no fx spot are required
                            // that define the ATM level - to be revisited when FX surfaces are supported
                            fvh = Handle<BlackVolTermStructure>(
                                boost::make_shared<QuantExt::DynamicBlackVolTermStructure<tag::curve>>(
                                    wrapper, 0, NullCalendar(), decayMode, StickyStrike));
                        }

                        fvh->enableExtrapolation();
                        fxVols_.insert(pair<pair<string, string>, Handle<BlackVolTermStructure>>(
                            make_pair(Market::defaultConfiguration, name), fvh));

                        // build inverted surface
                        QL_REQUIRE(name.size() == 6, "Invalid Ccy pair " << name);
                        string reverse = name.substr(3) + name.substr(0, 3);
                        Handle<QuantLib::BlackVolTermStructure> ifvh(
                            boost::make_shared<BlackInvertedVolTermStructure>(fvh));
                        ifvh->enableExtrapolation();
                        fxVols_.insert(pair<pair<string, string>, Handle<BlackVolTermStructure>>(
                            make_pair(Market::defaultConfiguration, reverse), ifvh));
                    } catch (const std::exception& e) {
                        processException(continueOnError, e);
                    }
                }
                break;

            case RiskFactorKey::KeyType::EquityVolatility:
                for (const auto& name : param.second.second) {
                    try {
                        Handle<BlackVolTermStructure> wrapper = initMarket->equityVol(name, configuration);
                        Handle<BlackVolTermStructure> evh;

                        if (param.second.first) {
                            auto eqCurve = equityCurve(name, Market::defaultConfiguration);
                            Handle<Quote> spot = eqCurve->equitySpot();
                            auto expiries = parameters->equityVolExpiries(name);
                            
                            Size m = expiries.size();
                            vector<vector<Handle<Quote>>> quotes;
                            vector<Time> times(m);
                            vector<Date> dates(m);
                            Calendar cal;
                            if (curveConfigs.hasEquityVolCurveConfig(name)) {
                                auto cfg = curveConfigs.equityVolCurveConfig(name);
                                cal = parseCalendar(cfg->calendar());
                            }
                            if (cal.empty() || cal == NullCalendar()) {
                                // take the equity curves calendar - this at least ensures fixings align
                                cal = eqCurve->fixingCalendar();
                            }
                            DayCounter dc = ore::data::parseDayCounter(parameters->equityVolDayCounter(name));
                            
                            for (Size k = 0; k < m; k++) {
                                dates[k] = cal.advance(asof_, expiries[k]);
                                times[k] = dc.yearFraction(asof_, dates[k]);
                            }

                            boost::shared_ptr<BlackVolTermStructure> eqVolCurve;

                            if (parameters->equityVolIsSurface(name)) {
                                vector<Real> strikes;
                                strikes = parameters->equityUseMoneyness(name) ? parameters->equityVolMoneyness(name) :
                                    parameters->equityVolStandardDevs(name);
                                Size n = strikes.size();
                                quotes.resize(n, vector<Handle<Quote>>(m, Handle<Quote>()));

                                if (parameters->equityUseMoneyness(name)) { // moneyness surface
                                    for (Size j = 0; j < m; j++) {
                                        for (Size i = 0; i < n; i++) {
                                            Real mon = strikes[i];
                                            // strike
                                            Real k = spot->value() * mon;
                                        
                                            Size idx = i * m + j;
                                            Volatility vol = wrapper->blackVol(asof_ + expiries[j], k);
                                            boost::shared_ptr<SimpleQuote> q(new SimpleQuote(vol));
                                            simDataTmp.emplace(std::piecewise_construct,
                                                std::forward_as_tuple(param.first, name, idx),
                                                std::forward_as_tuple(q));
                                            quotes[i][j] = Handle<Quote>(q);
                                        }
                                    }
                                    LOG("Simulating EQ Vols (BlackVarianceSurfaceMoneyness) for " << name);
                                    // If true, the strikes are fixed, if false they move with the spot handle
                                    // Should probably be false, but some people like true for sensi runs.
                                    bool stickyStrike = true;

                                    eqVolCurve =
                                        boost::shared_ptr<BlackVolTermStructure>(new BlackVarianceSurfaceMoneynessSpot(
                                            cal, spot, times, parameters->equityVolMoneyness(name), quotes, dc, stickyStrike));
                                    eqVolCurve->enableExtrapolation();

                                } else { // standard deviations surface
                                    //forwards
                                    vector<Real> fwds;
                                    vector<Real> atmVols;                                    
                                    for (Size i = 0; i < expiries.size(); i++) {
                                        auto eqForward = eqCurve->fixing(dates[i]);
                                        fwds.push_back(eqForward);
                                        atmVols.push_back(wrapper->blackVol(dates[i], eqForward));
                                        DLOG("atmVol(s) is " << atmVols.back() << " on date " << dates[i]);
                                    }

                                    // interpolations
                                    Interpolation forwardCurve = Linear().interpolate(times.begin(), times.end(), fwds.begin());
                                    Interpolation atmVolCurve = Linear().interpolate(times.begin(), times.end(), atmVols.begin());

                                    // populate quotes
                                    BlackVarianceSurfaceStdDevs::populateVolMatrix(wrapper, quotes,
                                        expiries, strikes, forwardCurve, atmVolCurve);

                                    // add to simDataTemp
                                    for (Size i = 0; i < m; i++) {
                                        for (Size j = 0; j < n; j++) {
                                            Size idx = j * m + i;
                                            boost::shared_ptr<Quote> q = quotes[j][i].currentLink();
                                            boost::shared_ptr<SimpleQuote> sq = boost::dynamic_pointer_cast<SimpleQuote>(q);
                                            QL_REQUIRE(sq, "Quote is not a SimpleQuote"); // why do we need this?
                                            simDataTmp.emplace(std::piecewise_construct,
                                                std::forward_as_tuple(param.first, name, idx),
                                                std::forward_as_tuple(sq));
                                        }
                                    }
                                    // If true, the strikes are fixed, if false they move with the spot handle
                                    // Should probably be false, but some people like true for sensi runs.
                                    bool stickyStrike = true;
                                    bool flatExtrapolation = true; // flat extrapolation of strikes at far ends.
                                    eqVolCurve = boost::shared_ptr<BlackVolTermStructure>(
                                        new BlackVarianceSurfaceStdDevs(cal, spot, times, parameters->equityVolStandardDevs(name), 
                                            quotes, dc, eqCurve.currentLink(), stickyStrike, flatExtrapolation));
                                }
                            } else { // not a surface - case for ATM or simulateATMOnly
                                quotes.resize(1, vector<Handle<Quote>>(m, Handle<Quote>()));
                                // Only need ATM quotes in this case
                                for (Size j = 0; j < m; j++) {
                                    // Index is expires then moneyness. TODO: is this the best?
                                    Size idx = j;
                                    auto eqForward = eqCurve->fixing(dates[j]);
                                    Volatility vol = wrapper->blackVol(dates[j], eqForward);
                                    boost::shared_ptr<SimpleQuote> q(new SimpleQuote(vol));
                                    simDataTmp.emplace(std::piecewise_construct,
                                        std::forward_as_tuple(param.first, name, idx),
                                        std::forward_as_tuple(q));
                                    quotes[0][j] = Handle<Quote>(q);
                                }

                                LOG("ATM EQ Vols (BlackVarianceCurve3) for " << name);
                                auto atmCurve = boost::shared_ptr<BlackVolTermStructure>(new BlackVarianceCurve3(
                                    0, NullCalendar(), wrapper->businessDayConvention(), dc, times, quotes[0], false));
                                
                                // if we have a surface but are only simulating atm vols we wrap the atm curve and the full
                                // t0 surface
                                if (parameters->simulateEquityVolATMOnly()) {
                                    LOG("Simulating EQ Vols (EquityVolatilityConstantSpread) for " << name);
                                    eqVolCurve = boost::make_shared<EquityVolatilityConstantSpread>(
                                        Handle<BlackVolTermStructure>(atmCurve), wrapper);
                                } else {
                                    eqVolCurve = atmCurve;
                                }

                            }                            
                            evh = Handle<BlackVolTermStructure>(eqVolCurve);
                            
                        } else {
                            string decayModeString = parameters->equityVolDecayMode();
                            DLOG("Deterministic EQ Vols with decay mode " << decayModeString << " for " << name);
                            ReactionToTimeDecay decayMode = parseDecayMode(decayModeString);

                            // currently only curves (i.e. strike indepdendent) EQ volatility structures are
                            // supported, so we use a) the more efficient curve tag and b) a hard coded sticky
                            // strike stickyness, since then no yield term structures and no EQ spot are required
                            // that define the ATM level - to be revisited when EQ surfaces are supported
                            evh = Handle<BlackVolTermStructure>(
                                boost::make_shared<QuantExt::DynamicBlackVolTermStructure<tag::curve>>(
                                    wrapper, 0, NullCalendar(), decayMode, StickyStrike));
                        }
                        if (wrapper->allowsExtrapolation())
                            evh->enableExtrapolation();
                        equityVols_.insert(pair<pair<string, string>, Handle<BlackVolTermStructure>>(
                            make_pair(Market::defaultConfiguration, name), evh));
                        DLOG("EQ volatility curve built for " << name);
                    } catch (const std::exception& e) {
                        processException(continueOnError, e);
                    }
                }
                break;

            case RiskFactorKey::KeyType::BaseCorrelation:
                for (const auto& name : param.second.second) {
                    try {
                        Handle<BaseCorrelationTermStructure<BilinearInterpolation>> wrapper =
                            initMarket->baseCorrelation(name, configuration);
                        if (!param.second.first)
                            baseCorrelations_.insert(
                                pair<pair<string, string>, Handle<BaseCorrelationTermStructure<BilinearInterpolation>>>(
                                    make_pair(Market::defaultConfiguration, name), wrapper));
                        else {
                            Size nd = parameters->baseCorrelationDetachmentPoints().size();
                            Size nt = parameters->baseCorrelationTerms().size();
                            vector<vector<Handle<Quote>>> quotes(nd, vector<Handle<Quote>>(nt));
                            vector<Period> terms(nt);
                            for (Size i = 0; i < nd; ++i) {
                                Real lossLevel = parameters->baseCorrelationDetachmentPoints()[i];
                                for (Size j = 0; j < nt; ++j) {
                                    Period term = parameters->baseCorrelationTerms()[j];
                                    if (i == 0)
                                        terms[j] = term;
                                    Real bc = wrapper->correlation(asof_ + term, lossLevel, true); // extrapolate
                                    boost::shared_ptr<SimpleQuote> q(new SimpleQuote(bc));
                                    simDataTmp.emplace(std::piecewise_construct,
                                                       std::forward_as_tuple(param.first, name, i * nt + j),
                                                       std::forward_as_tuple(q));
                                    quotes[i][j] = Handle<Quote>(q);
                                }
                            }

                            // FIXME: Same change as in ored/market/basecorrelationcurve.cpp
                            if (nt == 1) {
                                terms.push_back(terms[0] + 1 * Days); // arbitrary, but larger than the first term
                                for (Size i = 0; i < nd; ++i)
                                    quotes[i].push_back(quotes[i][0]);
                            }
                            DayCounter dc = ore::data::parseDayCounter(parameters->baseCorrelationDayCounter(name));
                            boost::shared_ptr<BilinearBaseCorrelationTermStructure> bcp =
                                boost::make_shared<BilinearBaseCorrelationTermStructure>(
                                    wrapper->settlementDays(), wrapper->calendar(), wrapper->businessDayConvention(),
                                    terms, parameters->baseCorrelationDetachmentPoints(), quotes, dc);

                            bcp->enableExtrapolation(wrapper->allowsExtrapolation());
                            Handle<BilinearBaseCorrelationTermStructure> bch(bcp);
                            baseCorrelations_.insert(
                                pair<pair<string, string>, Handle<BaseCorrelationTermStructure<BilinearInterpolation>>>(
                                    make_pair(Market::defaultConfiguration, name), bch));
                        }
                        DLOG("Base correlations built for " << name);
                    } catch (const std::exception& e) {
                        processException(continueOnError, e);
                    }
                }
                break;

            case RiskFactorKey::KeyType::CPIIndex:
                for (const auto& name : param.second.second) {
                    try {
                        DLOG("adding " << name << " base CPI price");
                        Handle<ZeroInflationIndex> zeroInflationIndex =
                            initMarket->zeroInflationIndex(name, configuration);
                        Period obsLag = zeroInflationIndex->zeroInflationTermStructure()->observationLag();
                        Date fixingDate = zeroInflationIndex->zeroInflationTermStructure()->baseDate();
                        Real baseCPI = zeroInflationIndex->fixing(fixingDate);

                        boost::shared_ptr<SimpleQuote> q(new SimpleQuote(baseCPI));
                        Handle<Quote> qh(q);

                        boost::shared_ptr<InflationIndex> inflationIndex =
                            boost::dynamic_pointer_cast<InflationIndex>(*zeroInflationIndex);
                        Handle<InflationIndexObserver> inflObserver(
                            boost::make_shared<InflationIndexObserver>(inflationIndex, qh, obsLag));

                        baseCpis_.insert(pair<pair<string, string>, Handle<InflationIndexObserver>>(
                            make_pair(Market::defaultConfiguration, name), inflObserver));
                        simDataTmp.emplace(std::piecewise_construct, std::forward_as_tuple(param.first, name),
                                           std::forward_as_tuple(q));
                    } catch (const std::exception& e) {
                        processException(continueOnError, e);
                    }
                }
                break;

            case RiskFactorKey::KeyType::ZeroInflationCurve:
                for (const auto& name : param.second.second) {
                    try {
                        LOG("building " << name << " zero inflation curve");

                        Handle<ZeroInflationIndex> inflationIndex = initMarket->zeroInflationIndex(name, configuration);
                        Handle<ZeroInflationTermStructure> inflationTs = inflationIndex->zeroInflationTermStructure();
                        vector<string> keys(parameters->zeroInflationTenors(name).size());

                        Date date0 = asof_ - inflationTs->observationLag();
                        DayCounter dc = ore::data::parseDayCounter(parameters->zeroInflationDayCounter(name));
                        vector<Date> quoteDates;
                        vector<Time> zeroCurveTimes(
                            1, -dc.yearFraction(inflationPeriod(date0, inflationTs->frequency()).first, asof_));
                        vector<Handle<Quote>> quotes;
                        QL_REQUIRE(parameters->zeroInflationTenors(name).front() > 0 * Days,
                                   "zero inflation tenors must not include t=0");

                        for (auto& tenor : parameters->zeroInflationTenors(name)) {
                            Date inflDate = inflationPeriod(date0 + tenor, inflationTs->frequency()).first;
                            zeroCurveTimes.push_back(dc.yearFraction(asof_, inflDate));
                            quoteDates.push_back(asof_ + tenor);
                        }

                        for (Size i = 1; i < zeroCurveTimes.size(); i++) {
                            boost::shared_ptr<SimpleQuote> q(new SimpleQuote(inflationTs->zeroRate(quoteDates[i - 1])));
                            Handle<Quote> qh(q);
                            if (i == 1) {
                                // add the zero rate at first tenor to the T0 time, to ensure flat interpolation of T1
                                // rate for time t T0 < t < T1
                                quotes.push_back(qh);
                            }
                            quotes.push_back(qh);
                            simDataTmp.emplace(std::piecewise_construct,
                                               std::forward_as_tuple(param.first, name, i - 1),
                                               std::forward_as_tuple(q));
                            DLOG("ScenarioSimMarket index curve " << name << " zeroRate[" << i << "]=" << q->value());
                        }

                        // Get the configured nominal term structure from this scenario sim market if possible
                        // 1) Look for zero inflation curve configuration ID in zero inflation curves of todays market
                        string zeroInflationConfigId;
                        if (todaysMarketParams.hasConfiguration(configuration) &&
                            todaysMarketParams.hasMarketObject(MarketObject::ZeroInflationCurve)) {
                            auto m = todaysMarketParams.mapping(MarketObject::ZeroInflationCurve, configuration);
                            auto it = m.find(name);
                            if (it != m.end()) {
                                string zeroInflationSpecId = it->second;
                                TLOG("Got spec ID " << zeroInflationSpecId << " for zero inflation index " << name);
                                auto zeroInflationSpec = parseCurveSpec(zeroInflationSpecId);
                                QL_REQUIRE(zeroInflationSpec->baseType() == CurveSpec::CurveType::Inflation,
                                           "Expected the curve "
                                               << "spec type for " << zeroInflationSpecId << " to be 'Inflation'");
                                zeroInflationConfigId = zeroInflationSpec->curveConfigID();
                            }
                        }

                        // 2) Get the nominal term structure ID from the zero inflation curve configuration
                        string nominalTsId;
                        if (!zeroInflationConfigId.empty() &&
                            curveConfigs.hasInflationCurveConfig(zeroInflationConfigId)) {
                            auto zeroInflationConfig = curveConfigs.inflationCurveConfig(zeroInflationConfigId);
                            nominalTsId = zeroInflationConfig->nominalTermStructure();
                            TLOG("Got nominal term structure ID '" << nominalTsId << "' from config with ID '"
                                                                   << zeroInflationConfigId << "'");
                        }

                        // 3) Get the nominal term structure from this scenario simulation market
                        Handle<YieldTermStructure> nominalTs =
                            getYieldCurve(nominalTsId, todaysMarketParams, Market::defaultConfiguration);
                        TLOG("Nominal term structure '" << nominalTsId << "' from sim market is "
                                                        << (nominalTs.empty() ? "empty" : "not empty"));

                        // If nominal term structure is empty, fall back on this scenario simulation market's discount
                        // curve
                        if (nominalTs.empty()) {
                            string ccy = inflationIndex->currency().code();
                            TLOG("Falling back on the discount curve for currency '"
                                 << ccy << "', the currency of inflation index '" << name << "'");
                            nominalTs = discountCurve(ccy);
                        }

                        // FIXME: Settlement days set to zero - needed for floating term structure implementation
                        boost::shared_ptr<ZeroInflationTermStructure> zeroCurve;
                        dc = ore::data::parseDayCounter(parameters->zeroInflationDayCounter(name));
                        zeroCurve = boost::shared_ptr<ZeroInflationCurveObserverMoving<Linear>>(
                            new ZeroInflationCurveObserverMoving<Linear>(
                                0, inflationIndex->fixingCalendar(), dc, inflationTs->observationLag(),
                                inflationTs->frequency(), inflationTs->indexIsInterpolated(), nominalTs, zeroCurveTimes,
                                quotes, inflationTs->seasonality()));

                        Handle<ZeroInflationTermStructure> its(zeroCurve);
                        its->enableExtrapolation();
                        boost::shared_ptr<ZeroInflationIndex> i =
                            ore::data::parseZeroInflationIndex(name, false, Handle<ZeroInflationTermStructure>(its));
                        Handle<ZeroInflationIndex> zh(i);
                        zeroInflationIndices_.insert(pair<pair<string, string>, Handle<ZeroInflationIndex>>(
                            make_pair(Market::defaultConfiguration, name), zh));

                        LOG("building " << name << " zero inflation curve done");
                    } catch (const std::exception& e) {
                        processException(continueOnError, e);
                    }
                }
                break;

            case RiskFactorKey::KeyType::ZeroInflationCapFloorVolatility:
                for (const auto& name : param.second.second) {
                    try {
                        LOG("building " << name << " zero inflation cap/floor volatility curve...");
                        Handle<CPIVolatilitySurface> wrapper =
                            initMarket->cpiInflationCapFloorVolatilitySurface(name, configuration);
                        Handle<ZeroInflationIndex> zeroInflationIndex =
                            initMarket->zeroInflationIndex(name, configuration);
                        // LOG("Initial market zero inflation cap/floor volatility type = " <<
                        // wrapper->volatilityType());

                        Handle<CPIVolatilitySurface> hCpiVol;

                        // Check if the risk factor is simulated before adding it
                        if (param.second.first) {
                            LOG("Simulating zero inflation cap/floor vols for index name " << name);
                            vector<Period> optionTenors = parameters->zeroInflationCapFloorVolExpiries(name);
                            vector<Date> optionDates(optionTenors.size());
                            vector<Real> strikes = parameters->zeroInflationCapFloorVolStrikes(name);
                            vector<vector<Handle<Quote>>> quotes(
                                optionTenors.size(), vector<Handle<Quote>>(strikes.size(), Handle<Quote>()));
                            for (Size i = 0; i < optionTenors.size(); ++i) {
                                optionDates[i] = wrapper->optionDateFromTenor(optionTenors[i]);
                                for (Size j = 0; j < strikes.size(); ++j) {
                                    Real vol =
                                        wrapper->volatility(optionTenors[i], strikes[j], wrapper->observationLag(),
                                                            wrapper->allowsExtrapolation());
                                    boost::shared_ptr<SimpleQuote> q(new SimpleQuote(vol));
                                    Size index = i * strikes.size() + j;
                                    simDataTmp.emplace(std::piecewise_construct,
                                                       std::forward_as_tuple(param.first, name, index),
                                                       std::forward_as_tuple(q));
                                    quotes[i][j] = Handle<Quote>(q);
                                }
                            }
                            DayCounter dc =
                                ore::data::parseDayCounter(parameters->zeroInflationCapFloorVolDayCounter(name));
                            boost::shared_ptr<InterpolatedCPIVolatilitySurface<Bilinear>> interpolatedCpiVol =
                                boost::make_shared<InterpolatedCPIVolatilitySurface<Bilinear>>(
                                    optionTenors, strikes, quotes, zeroInflationIndex.currentLink(),
                                    wrapper->settlementDays(), wrapper->calendar(), wrapper->businessDayConvention(),
                                    wrapper->dayCounter(), wrapper->observationLag());
                            boost::shared_ptr<CPIVolatilitySurface> cpiVol(interpolatedCpiVol);
                            hCpiVol = Handle<CPIVolatilitySurface>(cpiVol);

                            // Check that we have correctly copied today's market vol structure into the sim market
                            // structure
                            for (Size i = 0; i < optionTenors.size(); ++i) {
                                for (Size j = 0; j < strikes.size(); ++j) {
                                    Date d = optionDates[i];
                                    Real vol1 = wrapper->volatility(d, strikes[j]);
                                    Real vol2 = hCpiVol->volatility(d, strikes[j]);
                                    // DLOG("CPI Vol Check " << i << " " << optionTenors[i] << " " << j << " "
                                    //                       << std::setprecision(4) << strikes[j] << " "
                                    //                       << std::setprecision(6) << vol1 << " " << vol2 << " "
                                    //                       << vol2 - vol1);
                                    QL_REQUIRE(
                                        close_enough(vol1 - vol2, 0.0),
                                        "Simulation market CPI vol does not match today's market CPI vol for expiry "
                                            << optionTenors[i] << " and strike " << strikes[j]);
                                }
                            }

                        } else {
                            // string decayModeString = parameters->zeroInflationCapFloorVolDecayMode();
                            // ReactionToTimeDecay decayMode = parseDecayMode(decayModeString);
                            // boost::shared_ptr<CPIVolatilitySurface> cpiVol =
                            //     boost::make_shared<QuantExt::DynamicCPIVolatilitySurface>(*wrapper, decayMode);
                            // hCpiVol = Handle<CPIVolatilitySurface>(cpiVol);#
                            // FIXME
                            hCpiVol = wrapper;
                        }
                        if (wrapper->allowsExtrapolation())
                            hCpiVol->enableExtrapolation();
                        cpiInflationCapFloorVolatilitySurfaces_.emplace(
                            std::piecewise_construct, std::forward_as_tuple(Market::defaultConfiguration, name),
                            std::forward_as_tuple(hCpiVol));

                    } catch (const std::exception& e) {
                        processException(continueOnError, e);
                    }
                }
                break;

            case RiskFactorKey::KeyType::YoYInflationCurve:
                for (const auto& name : param.second.second) {
                    try {
                        Handle<YoYInflationIndex> yoyInflationIndex =
                            initMarket->yoyInflationIndex(name, configuration);
                        Handle<YoYInflationTermStructure> yoyInflationTs =
                            yoyInflationIndex->yoyInflationTermStructure();
                        vector<string> keys(parameters->yoyInflationTenors(name).size());

                        Date date0 = asof_ - yoyInflationTs->observationLag();
                        DayCounter dc = ore::data::parseDayCounter(parameters->yoyInflationDayCounter(name));
                        vector<Date> quoteDates;
                        vector<Time> yoyCurveTimes(
                            1, -dc.yearFraction(inflationPeriod(date0, yoyInflationTs->frequency()).first, asof_));
                        vector<Handle<Quote>> quotes;
                        QL_REQUIRE(parameters->yoyInflationTenors(name).front() > 0 * Days,
                                   "zero inflation tenors must not include t=0");

                        for (auto& tenor : parameters->yoyInflationTenors(name)) {
                            Date inflDate = inflationPeriod(date0 + tenor, yoyInflationTs->frequency()).first;
                            yoyCurveTimes.push_back(dc.yearFraction(asof_, inflDate));
                            quoteDates.push_back(asof_ + tenor);
                        }

                        for (Size i = 1; i < yoyCurveTimes.size(); i++) {
                            boost::shared_ptr<SimpleQuote> q(
                                new SimpleQuote(yoyInflationTs->yoyRate(quoteDates[i - 1])));
                            Handle<Quote> qh(q);
                            if (i == 1) {
                                // add the zero rate at first tenor to the T0 time, to ensure flat interpolation of T1
                                // rate for time t T0 < t < T1
                                quotes.push_back(qh);
                            }
                            quotes.push_back(qh);
                            simDataTmp.emplace(std::piecewise_construct,
                                               std::forward_as_tuple(param.first, name, i - 1),
                                               std::forward_as_tuple(q));
                            DLOG("ScenarioSimMarket index curve " << name << " zeroRate[" << i << "]=" << q->value());
                        }

                        // Get the configured nominal term structure from this scenario sim market if possible
                        // 1) Look for yoy inflation curve configuration ID in yoy inflation curves of todays market
                        string yoyInflationConfigId;
                        if (todaysMarketParams.hasConfiguration(configuration) &&
                            todaysMarketParams.hasMarketObject(MarketObject::YoYInflationCurve)) {
                            auto m = todaysMarketParams.mapping(MarketObject::YoYInflationCurve, configuration);
                            auto it = m.find(name);
                            if (it != m.end()) {
                                string yoyInflationSpecId = it->second;
                                TLOG("Got spec ID " << yoyInflationSpecId << " for yoy inflation index " << name);
                                auto yoyInflationSpec = parseCurveSpec(yoyInflationSpecId);
                                QL_REQUIRE(yoyInflationSpec->baseType() == CurveSpec::CurveType::Inflation,
                                           "Expected the curve "
                                               << "spec type for " << yoyInflationSpecId << " to be 'Inflation'");
                                yoyInflationConfigId = yoyInflationSpec->curveConfigID();
                            }
                        }

                        // 2) Get the nominal term structure ID from the yoy inflation curve configuration
                        string nominalTsId;
                        if (!yoyInflationConfigId.empty() &&
                            curveConfigs.hasInflationCurveConfig(yoyInflationConfigId)) {
                            auto yoyInflationConfig = curveConfigs.inflationCurveConfig(yoyInflationConfigId);
                            nominalTsId = yoyInflationConfig->nominalTermStructure();
                            TLOG("Got nominal term structure ID '" << nominalTsId << "' from config with ID '"
                                                                   << yoyInflationConfigId << "'");
                        }

                        // 3) Get the nominal term structure from this scenario simulation market
                        Handle<YieldTermStructure> nominalTs =
                            getYieldCurve(nominalTsId, todaysMarketParams, Market::defaultConfiguration);
                        TLOG("Nominal term structure '" << nominalTsId << "' from sim market is "
                                                        << (nominalTs.empty() ? "empty" : "not empty"));

                        // If nominal term structure is empty, fall back on this scenario simulation market's discount
                        // curve
                        if (nominalTs.empty()) {
                            string ccy = yoyInflationIndex->currency().code();
                            TLOG("Falling back on the discount curve for currency '"
                                 << ccy << "', the currency of inflation index '" << name << "'");
                            nominalTs = discountCurve(ccy);
                        }

                        boost::shared_ptr<YoYInflationTermStructure> yoyCurve;
                        // Note this is *not* a floating term structure, it is only suitable for sensi runs
                        // TODO: floating
                        yoyCurve = boost::shared_ptr<YoYInflationCurveObserverMoving<Linear>>(
                            new YoYInflationCurveObserverMoving<Linear>(
                                0, yoyInflationIndex->fixingCalendar(), dc, yoyInflationTs->observationLag(),
                                yoyInflationTs->frequency(), yoyInflationTs->indexIsInterpolated(), nominalTs,
                                yoyCurveTimes, quotes, yoyInflationTs->seasonality()));

                        Handle<YoYInflationTermStructure> its(yoyCurve);
                        its->enableExtrapolation();
                        boost::shared_ptr<YoYInflationIndex> i(yoyInflationIndex->clone(its));
                        Handle<YoYInflationIndex> zh(i);
                        yoyInflationIndices_.insert(pair<pair<string, string>, Handle<YoYInflationIndex>>(
                            make_pair(Market::defaultConfiguration, name), zh));
                    } catch (const std::exception& e) {
                        processException(continueOnError, e);
                    }
                }
                break;

            case RiskFactorKey::KeyType::YoYInflationCapFloorVolatility:
                for (const auto& name : param.second.second) {
                    try {
                        LOG("building " << name << " yoy inflation cap/floor volatility curve...");
                        Handle<QuantExt::YoYOptionletVolatilitySurface> wrapper =
                            initMarket->yoyCapFloorVol(name, configuration);
                        LOG("Initial market "
                            << name << " yoy inflation cap/floor volatility type = " << wrapper->volatilityType());
                        Handle<QuantExt::YoYOptionletVolatilitySurface> hYoYCapletVol;

                        // Check if the risk factor is simulated before adding it
                        if (param.second.first) {
                            LOG("Simulating yoy inflation optionlet vols for index name " << name);
                            vector<Period> optionTenors = parameters->yoyInflationCapFloorVolExpiries(name);
                            vector<Date> optionDates(optionTenors.size());
                            vector<Real> strikes = parameters->yoyInflationCapFloorVolStrikes(name);
                            vector<vector<Handle<Quote>>> quotes(
                                optionTenors.size(), vector<Handle<Quote>>(strikes.size(), Handle<Quote>()));
                            for (Size i = 0; i < optionTenors.size(); ++i) {
                                optionDates[i] = wrapper->yoyVolSurface()->optionDateFromTenor(optionTenors[i]);
                                for (Size j = 0; j < strikes.size(); ++j) {
                                    Real vol =
                                        wrapper->volatility(optionTenors[i], strikes[j], wrapper->observationLag(),
                                                            wrapper->allowsExtrapolation());
                                    boost::shared_ptr<SimpleQuote> q(new SimpleQuote(vol));
                                    Size index = i * strikes.size() + j;
                                    simDataTmp.emplace(std::piecewise_construct,
                                                       std::forward_as_tuple(param.first, name, index),
                                                       std::forward_as_tuple(q));
                                    quotes[i][j] = Handle<Quote>(q);
                                    TLOG("ScenarioSimMarket yoy cf vol " << name << " tenor #" << i << " strike #" << j
                                                                         << " " << vol);
                                }
                            }
                            DayCounter dc =
                                ore::data::parseDayCounter(parameters->yoyInflationCapFloorVolDayCounter(name));
                            boost::shared_ptr<StrippedYoYInflationOptionletVol> yoyoptionlet =
                                boost::make_shared<StrippedYoYInflationOptionletVol>(
                                    0, wrapper->yoyVolSurface()->calendar(),
                                    wrapper->yoyVolSurface()->businessDayConvention(), dc, wrapper->observationLag(),
                                    wrapper->yoyVolSurface()->frequency(),
                                    wrapper->yoyVolSurface()->indexIsInterpolated(), optionDates, strikes, quotes,
                                    wrapper->volatilityType(), wrapper->displacement());
                            boost::shared_ptr<QuantExt::YoYOptionletVolatilitySurface> yoyoptionletvolsurface =
                                boost::make_shared<QuantExt::YoYOptionletVolatilitySurface>(
                                    yoyoptionlet, wrapper->volatilityType(), wrapper->displacement());
                            hYoYCapletVol = Handle<QuantExt::YoYOptionletVolatilitySurface>(yoyoptionletvolsurface);
                        } else {
                            string decayModeString = parameters->yoyInflationCapFloorVolDecayMode();
                            ReactionToTimeDecay decayMode = parseDecayMode(decayModeString);
                            boost::shared_ptr<QuantExt::DynamicYoYOptionletVolatilitySurface> yoyCapletVol =
                                boost::make_shared<QuantExt::DynamicYoYOptionletVolatilitySurface>(*wrapper, decayMode);
                            hYoYCapletVol = Handle<QuantExt::YoYOptionletVolatilitySurface>(yoyCapletVol);
                        }
                        if (wrapper->allowsExtrapolation())
                            hYoYCapletVol->enableExtrapolation();
                        yoyCapFloorVolSurfaces_.emplace(std::piecewise_construct,
                                                        std::forward_as_tuple(Market::defaultConfiguration, name),
                                                        std::forward_as_tuple(hYoYCapletVol));
                        LOG("Simulaton market yoy inflation cap/floor volatility type = "
                            << hYoYCapletVol->volatilityType());
                    } catch (const std::exception& e) {
                        processException(continueOnError, e);
                    }
                }
                break;

            case RiskFactorKey::KeyType::CommodityCurve:
                for (const auto& name : param.second.second) {
                    try {
                        LOG("building commodity curve for " << name);

                        // Time zero initial market commodity curve
                        Handle<PriceTermStructure> initialCommodityCurve =
                            initMarket->commodityPriceCurve(name, configuration);
                        bool allowsExtrapolation = initialCommodityCurve->allowsExtrapolation();

                        // Get the configured simulation tenors. Simulation tenors being empty at this point means
                        // that we wish to use the pillar date points from the t_0 market PriceTermStructure.
                        vector<Period> simulationTenors = parameters->commodityCurveTenors(name);
                        DayCounter commodityCurveDayCounter =
                            parseDayCounter(parameters->commodityCurveDayCounter(name));
                        if (simulationTenors.empty()) {
                            simulationTenors.reserve(initialCommodityCurve->pillarDates().size());
                            for (const Date& d : initialCommodityCurve->pillarDates()) {
                                QL_REQUIRE(d >= asof_, "Commodity curve pillar date (" << io::iso_date(d)
                                                                                       << ") must be after as of ("
                                                                                       << io::iso_date(asof_) << ").");
                                simulationTenors.push_back(Period(d - asof_, Days));
                            }

                            // It isn't great to be updating parameters here. However, actual tenors are requested
                            // downstream from parameters and they need to be populated.
                            parameters->setCommodityCurveTenors(name, simulationTenors);
                        }

                        // Get prices at specified simulation times from time 0 market curve and place in quotes
                        vector<Handle<Quote>> quotes(simulationTenors.size());
                        for (Size i = 0; i < simulationTenors.size(); i++) {
                            Date d = asof_ + simulationTenors[i];
                            Real price = initialCommodityCurve->price(d, allowsExtrapolation);
                            boost::shared_ptr<SimpleQuote> quote = boost::make_shared<SimpleQuote>(price);
                            quotes[i] = Handle<Quote>(quote);

                            // If we are simulating commodities, add the quote to simData_
                            if (param.second.first) {
                                simDataTmp.emplace(piecewise_construct, forward_as_tuple(param.first, name, i),
                                                   forward_as_tuple(quote));
                            }
                        }

                        // Create a commodity price curve with simulation tenors as pillars and store
                        // Hard-coded linear flat interpolation here - may need to make this more dynamic
                        Handle<PriceTermStructure> simCommodityCurve(
                            boost::make_shared<InterpolatedPriceCurve<LinearFlat>>(
                                simulationTenors, quotes, commodityCurveDayCounter, initialCommodityCurve->currency()));
                        simCommodityCurve->enableExtrapolation(allowsExtrapolation);

                        commodityCurves_.emplace(piecewise_construct,
                                                 forward_as_tuple(Market::defaultConfiguration, name),
                                                 forward_as_tuple(simCommodityCurve));
                    } catch (const std::exception& e) {
                        processException(continueOnError, e);
                    }
                }
                break;

            case RiskFactorKey::KeyType::CommodityVolatility:
                for (const auto& name : param.second.second) {
                    try {
                        // Get initial base volatility structure
                        Handle<BlackVolTermStructure> baseVol = initMarket->commodityVolatility(name, configuration);

                        Handle<BlackVolTermStructure> newVol;
                        if (param.second.first) {
                            Handle<Quote> spot(boost::make_shared<SimpleQuote>(
                                initMarket->commodityPriceCurve(name, configuration)->price(0)));
                            const vector<Real>& moneyness = parameters->commodityVolMoneyness(name);
                            QL_REQUIRE(!moneyness.empty(), "Commodity volatility moneyness for "
                                                               << name << " should have at least one element");
                            const vector<Period>& expiries = parameters->commodityVolExpiries(name);
                            QL_REQUIRE(!expiries.empty(), "Commodity volatility expiries for "
                                                              << name << " should have at least one element");

                            // Create surface of quotes
                            vector<vector<Handle<Quote>>> quotes(moneyness.size(),
                                                                 vector<Handle<Quote>>(expiries.size()));
                            vector<Time> expiryTimes(expiries.size());
                            Size index = 0;
                            DayCounter dayCounter = baseVol->dayCounter();

                            for (Size i = 0; i < quotes.size(); i++) {
                                Real strike = moneyness[i] * spot->value();
                                for (Size j = 0; j < quotes[0].size(); j++) {
                                    if (i == 0)
                                        expiryTimes[j] = dayCounter.yearFraction(asof_, asof_ + expiries[j]);
                                    boost::shared_ptr<SimpleQuote> quote =
                                        boost::make_shared<SimpleQuote>(baseVol->blackVol(asof_ + expiries[j], strike));
                                    simDataTmp.emplace(piecewise_construct,
                                                       forward_as_tuple(param.first, name, index++),
                                                       forward_as_tuple(quote));
                                    quotes[i][j] = Handle<Quote>(quote);
                                }
                            }

                            // Create volatility structure
                            if (moneyness.size() == 1) {
                                // We have a term structure of volatilities with no strike dependence
                                LOG("Simulating commodity volatilites for " << name << " using BlackVarianceCurve3.");
                                newVol = Handle<BlackVolTermStructure>(boost::make_shared<BlackVarianceCurve3>(
                                    0, NullCalendar(), baseVol->businessDayConvention(), dayCounter, expiryTimes,
                                    quotes[0], false));
                            } else {
                                // We have a volatility surface
                                LOG("Simulating commodity volatilites for "
                                    << name << " using BlackVarianceSurfaceMoneynessSpot.");
                                bool stickyStrike = true;
                                bool flatExtrapMoneyness = true;
                                newVol =
                                    Handle<BlackVolTermStructure>(boost::make_shared<BlackVarianceSurfaceMoneynessSpot>(
                                        baseVol->calendar(), spot, expiryTimes, moneyness, quotes, dayCounter,
                                        stickyStrike, flatExtrapMoneyness));
                            }

                        } else {
                            string decayModeString = parameters->commodityVolDecayMode();
                            DLOG("Deterministic commodity volatilities with decay mode " << decayModeString << " for "
                                                                                         << name);
                            ReactionToTimeDecay decayMode = parseDecayMode(decayModeString);
                            // Copy what was done for equity here
                            // May need to revisit when looking at commodity RFE
                            newVol = Handle<BlackVolTermStructure>(
                                boost::make_shared<QuantExt::DynamicBlackVolTermStructure<tag::curve>>(
                                    baseVol, 0, NullCalendar(), decayMode, StickyStrike));
                        }

                        newVol->enableExtrapolation(baseVol->allowsExtrapolation());

                        commodityVols_.emplace(piecewise_construct,
                                               forward_as_tuple(Market::defaultConfiguration, name),
                                               forward_as_tuple(newVol));

                        DLOG("Commodity volatility curve built for " << name);
                    } catch (const std::exception& e) {
                        processException(continueOnError, e);
                    }
                }
                break;

            case RiskFactorKey::KeyType::Correlation:
                for (const auto& name : param.second.second) {
                    try {
                        LOG("Adding correlations for " << name << " from configuration " << configuration);

                        // Look for '&' first
                        // see todaysmarket.cpp for similar logic
                        string delim;
                        if (name.find('&') != std::string::npos)
                            delim = "&";
                        else
                            // otherwise fall back on old behavior
                            delim = ":";

                        vector<string> tokens;
                        boost::split(tokens, name, boost::is_any_of(delim));
                        QL_REQUIRE(tokens.size() == 2, "not a valid correlation pair: " << name);
                        pair<string, string> pair = std::make_pair(tokens[0], tokens[1]);

                        boost::shared_ptr<QuantExt::CorrelationTermStructure> corr;
                        Handle<QuantExt::CorrelationTermStructure> baseCorr =
                            initMarket->correlationCurve(pair.first, pair.second, configuration);

                        Handle<QuantExt::CorrelationTermStructure> ch;
                        if (param.second.first) {
                            Size n = parameters->correlationStrikes().size();
                            Size m = parameters->correlationExpiries().size();
                            vector<vector<Handle<Quote>>> quotes(n, vector<Handle<Quote>>(m, Handle<Quote>()));
                            vector<Time> times(m);
                            Calendar cal = baseCorr->calendar();
                            DayCounter dc =
                                ore::data::parseDayCounter(parameters->correlationDayCounter(pair.first, pair.second));

                            for (Size i = 0; i < n; i++) {
                                Real strike = parameters->correlationStrikes()[i];

                                for (Size j = 0; j < m; j++) {
                                    // Index is expiries then strike TODO: is this the best?
                                    Size idx = i * m + j;
                                    times[j] = dc.yearFraction(asof_, asof_ + parameters->correlationExpiries()[j]);
                                    Real correlation =
                                        baseCorr->correlation(asof_ + parameters->correlationExpiries()[j], strike);
                                    boost::shared_ptr<SimpleQuote> q(new SimpleQuote(correlation));
                                    simDataTmp.emplace(
                                        std::piecewise_construct,
                                        std::forward_as_tuple(RiskFactorKey::KeyType::Correlation, name, idx),
                                        std::forward_as_tuple(q));
                                    quotes[i][j] = Handle<Quote>(q);
                                }
                            }

                            if (n == 1 && m == 1) {
                                ch = Handle<QuantExt::CorrelationTermStructure>(boost::make_shared<FlatCorrelation>(
                                    baseCorr->settlementDays(), cal, quotes[0][0], dc));
                            } else if (n == 1) {
                                ch = Handle<QuantExt::CorrelationTermStructure>(
                                    boost::make_shared<InterpolatedCorrelationCurve<Linear>>(times, quotes[0], dc,
                                                                                             cal));
                            } else {
                                QL_FAIL("only atm or flat correlation termstructures currently supported");
                            }

                            ch->enableExtrapolation(baseCorr->allowsExtrapolation());
                        } else {
                            ch = Handle<QuantExt::CorrelationTermStructure>(*baseCorr);
                        }

                        correlationCurves_[make_tuple(Market::defaultConfiguration, pair.first, pair.second)] = ch;
                    } catch (const std::exception& e) {
                        processException(continueOnError, e);
                    }
                }
                break;

            case RiskFactorKey::KeyType::CPR:
                for (const auto& name : param.second.second) {
                    try {
                        DLOG("Adding cpr " << name << " from configuration " << configuration);
                        boost::shared_ptr<SimpleQuote> cprQuote(
                            new SimpleQuote(initMarket->cpr(name, configuration)->value()));
                        if (param.second.first) {
                            simDataTmp.emplace(std::piecewise_construct, std::forward_as_tuple(param.first, name),
                                               std::forward_as_tuple(cprQuote));
                        }
                        cprs_.insert(pair<pair<string, string>, Handle<Quote>>(
                            make_pair(Market::defaultConfiguration, name), Handle<Quote>(cprQuote)));
                    } catch (const std::exception& e) {
                        processException(continueOnError, e);
                    }
                }
                break;

            case RiskFactorKey::KeyType::None:
                WLOG("RiskFactorKey None not yet implemented");
                break;
            }

            simData_.insert(simDataTmp.begin(), simDataTmp.end());
        } catch (const std::exception& e) {
            ALOG("ScenarioSimMarket::ScenarioSimMarket() top level catch " << e.what());
            processException(continueOnError, e);
        }
    }

    // swap indices
    LOG("building swap indices...");
    for (const auto& it : parameters->swapIndices()) {
        const string& indexName = it.first;
        const string& discounting = it.second;
        LOG("Adding swap index " << indexName << " with discounting index " << discounting);

        try {
            addSwapIndex(indexName, discounting, Market::defaultConfiguration);
        } catch (const std::exception& e) {
            processException(continueOnError, e);
        }
        LOG("Adding swap index " << indexName << " done.");
    }

    LOG("building base scenario");
    auto absolute = boost::make_shared<SimpleScenario>(initMarket->asofDate(), "BASE", 1.0);
    for (auto const& data : simData_) {
        absolute->add(data.first, data.second->value());
    }
    if (useSpreadedTermStructures) {
        // overwrite the keys for which we have both a spread and absolute value
        auto spread = boost::make_shared<SimpleScenario>(initMarket->asofDate(), "BASE", 1.0);
        for (auto const& data : absoluteSimData_) {
            absolute->add(data.first, data.second);
            spread->add(data.first, simData_.at(data.first)->value());
        }
        baseScenario_ = boost::make_shared<SpreadScenario>(absolute, spread);
    } else {
        baseScenario_ = absolute;
    }
    LOG("building base scenario done");
}

void ScenarioSimMarket::reset() {
    auto filterBackup = filter_;
    // no filter
    filter_ = boost::make_shared<ScenarioFilter>();
    // reset eval date
    Settings::instance().evaluationDate() = baseScenario_->asof();
    // reset numeraire
    numeraire_ = baseScenario_->getNumeraire();
    // reset term structures
    applyScenario(baseScenario_);
    // see the comment in update() for why this is necessary...
    if (ObservationMode::instance().mode() == ObservationMode::Mode::Unregister) {
        boost::shared_ptr<QuantLib::Observable> obs = QuantLib::Settings::instance().evaluationDate();
        obs->notifyObservers();
    }
    // reset fixing manager
    fixingManager_->reset();
    // restore the filter
    filter_ = filterBackup;
}

  void ScenarioSimMarket::applyScenario(const boost::shared_ptr<Scenario>& scenario) {
    const vector<RiskFactorKey>& keys = scenario->keys();

    Size count = 0;
    for (const auto& key : keys) {
        // Loop through the scenario keys and check which keys are present in simData_,
        // adding to the count when a match is identified
        // Then check that the count=simData_.size - this ensures that simData_ is a valid
        // subset of the scenario - fails is a member of simData is not present in the
        // scenario
        auto it = simData_.find(key);
        if (it == simData_.end()) {
            ALOG("simulation data point missing for key " << key);
        } else {
            if (filter_->allow(key)) {
                it->second->setValue(scenario->get(key));
            }
            count++;
        }
    }

    if (count != simData_.size()) {
        ALOG("mismatch between scenario and sim data size, " << count << " vs " << simData_.size());
        for (auto it : simData_) {
            if (!scenario->has(it.first))
                ALOG("Key " << it.first << " missing in scenario");
        }
        QL_FAIL("mismatch between scenario and sim data size, exit.");
    }

    // update market asof date
    // asof_ = scenario->asof();
}

/*
void ScenarioSimMarket::update(const Date& d) {
    // DLOG("ScenarioSimMarket::update called with Date " << QuantLib::io::iso_date(d));

    // pre update observable settings
    ObservationMode::Mode om = ObservationMode::instance().mode();
    if (om == ObservationMode::Mode::Disable)
        ObservableSettings::instance().disableUpdates(false);
    else if (om == ObservationMode::Mode::Defer)
        ObservableSettings::instance().disableUpdates(true);

<<<<<<< HEAD
=======
    // update date
>>>>>>> 3313778c
    if (d != Settings::instance().evaluationDate())
        Settings::instance().evaluationDate() = d;
    else if (om == ObservationMode::Mode::Unregister) {
        // Due to some of the notification chains having been unregistered,
        // it is possible that some lazy objects might be missed in the case
        // that the evaluation date has not been updated. Therefore, we
        // manually kick off an observer notification from this level.
        // We have unit regression tests in OREAnalyticsTestSuite to ensure
        // the various ObservationMode settings return the anticipated results.
        boost::shared_ptr<QuantLib::Observable> obs = QuantLib::Settings::instance().evaluationDate();
        obs->notifyObservers();
    }

<<<<<<< HEAD
    boost::shared_ptr<Scenario> scenario = scenarioGenerator_->next(d);
    QL_REQUIRE(scenario->asof() == d, "Invalid Scenario date " << scenario->asof() << ", expected " << d);

    numeraire_ = scenario->getNumeraire();

=======
    // update scenario and market quotes
    QL_REQUIRE(scenarioGenerator_ != nullptr, "ScenarioSimMarket::update: no scenario generator set");
    boost::shared_ptr<Scenario> scenario = scenarioGenerator_->next(d);
    QL_REQUIRE(scenario->asof() == d, "Invalid Scenario date " << scenario->asof() << ", expected " << d);
    numeraire_ = scenario->getNumeraire();
>>>>>>> 3313778c
    applyScenario(scenario);

    // post market update observable settings and refresh - key to update these before fixings are set
    if (om == ObservationMode::Mode::Disable) {
        refresh();
        ObservableSettings::instance().enableUpdates();
    } else if (om == ObservationMode::Mode::Defer) {
        ObservableSettings::instance().enableUpdates();
    }

    // Apply fixings as historical fixings. Must do this before we populate ASD
    fixingManager_->update(d);

    if (asd_) {
        // add additional scenario data to the given container, if required
        for (auto i : parameters_->additionalScenarioDataIndices()) {
            boost::shared_ptr<QuantLib::Index> index;
            try {
                index = *iborIndex(i);
            } catch (...) {
            }
            try {
                index = *swapIndex(i);
            } catch (...) {
            }
            QL_REQUIRE(index != nullptr, "ScenarioSimMarket::update() index " << i << " not found in sim market");
            asd_->set(index->fixing(d), AggregationScenarioDataType::IndexFixing, i);
        }

        for (auto c : parameters_->additionalScenarioDataCcys()) {
            if (c != parameters_->baseCcy())
                asd_->set(fxSpot(c + parameters_->baseCcy())->value(), AggregationScenarioDataType::FXSpot, c);
        }

        asd_->set(numeraire_, AggregationScenarioDataType::Numeraire);

        asd_->next();
    }

    // DLOG("ScenarioSimMarket::update done");
}
*/
  
void ScenarioSimMarket::preUpdate() {
    ObservationMode::Mode om = ObservationMode::instance().mode();
    if (om == ObservationMode::Mode::Disable)
        ObservableSettings::instance().disableUpdates(false);
    else if (om == ObservationMode::Mode::Defer)
        ObservableSettings::instance().disableUpdates(true);
 }
  
void ScenarioSimMarket::updateDate(const Date& d) {
    ObservationMode::Mode om = ObservationMode::instance().mode();
    if (d != Settings::instance().evaluationDate())
        Settings::instance().evaluationDate() = d;
    else if (om == ObservationMode::Mode::Unregister) {
        // Due to some of the notification chains having been unregistered,
        // it is possible that some lazy objects might be missed in the case
        // that the evaluation date has not been updated. Therefore, we
        // manually kick off an observer notification from this level.
        // We have unit regression tests in OREAnalyticsTestSuite to ensure
        // the various ObservationMode settings return the anticipated results.
        boost::shared_ptr<QuantLib::Observable> obs = QuantLib::Settings::instance().evaluationDate();
        obs->notifyObservers();
    }
}

void ScenarioSimMarket::updateScenario(const Date& d) {
    QL_REQUIRE(scenarioGenerator_ != nullptr, "ScenarioSimMarket::update: no scenario generator set");
    boost::shared_ptr<Scenario> scenario = scenarioGenerator_->next(d);
    QL_REQUIRE(scenario->asof() == d, "Invalid Scenario date " << scenario->asof() << ", expected " << d);
    numeraire_ = scenario->getNumeraire();
    applyScenario(scenario);
}

void ScenarioSimMarket::postUpdate(const Date& d, bool withFixings) {
    ObservationMode::Mode om = ObservationMode::instance().mode();

    // Observation Mode - key to update these before fixings are set
    if (om == ObservationMode::Mode::Disable) {
        refresh();
        ObservableSettings::instance().enableUpdates();
    } else if (om == ObservationMode::Mode::Defer) {
        ObservableSettings::instance().enableUpdates();
    }

    // Apply fixings as historical fixings. Must do this before we populate ASD
    if (withFixings)
        fixingManager_->update(d);
}

void ScenarioSimMarket::updateAsd(const Date& d) {
    if (asd_) {
        // add additional scenario data to the given container, if required
        for (auto i : parameters_->additionalScenarioDataIndices()) {
	    boost::shared_ptr<QuantLib::Index> index;
	    try {
	        index = *iborIndex(i);
            } catch (...) {
            }
            try {
                index = *swapIndex(i);
            } catch (...) {
            }
            QL_REQUIRE(index != nullptr, "ScenarioSimMarket::update() index " << i << " not found in sim market");
	    asd_->set(index->fixing(d), AggregationScenarioDataType::IndexFixing, i);
	}

        for (auto c : parameters_->additionalScenarioDataCcys()) {
            if (c != parameters_->baseCcy())
                asd_->set(fxSpot(c + parameters_->baseCcy())->value(), AggregationScenarioDataType::FXSpot, c);
        }

        asd_->set(numeraire_, AggregationScenarioDataType::Numeraire);

        asd_->next();
    }
}

bool ScenarioSimMarket::isSimulated(const RiskFactorKey::KeyType& factor) const {
    return std::find(nonSimulatedFactors_.begin(), nonSimulatedFactors_.end(), factor) == nonSimulatedFactors_.end();
}

Handle<YieldTermStructure> ScenarioSimMarket::getYieldCurve(const string& yieldSpecId,
                                                            const TodaysMarketParameters& todaysMarketParams,
                                                            const string& configuration,
                                                            const boost::shared_ptr<Market>& market) const {

    // If yield spec ID is "", return empty Handle
    if (yieldSpecId.empty())
        return Handle<YieldTermStructure>();

    if (todaysMarketParams.hasConfiguration(configuration)) {
        // Look for yield spec ID in index curves of todays market
        if (todaysMarketParams.hasMarketObject(MarketObject::IndexCurve)) {
            for (const auto& indexMapping : todaysMarketParams.mapping(MarketObject::IndexCurve, configuration)) {
                if (indexMapping.second == yieldSpecId) {
                    if (market) {
                        return market->iborIndex(indexMapping.first, configuration)->forwardingTermStructure();
                    } else {
                        return iborIndex(indexMapping.first, configuration)->forwardingTermStructure();
                    }
                }
            }
        }

        // Look for yield spec ID in yield curves of todays market
        if (todaysMarketParams.hasMarketObject(MarketObject::YieldCurve)) {
            for (const auto& yieldMapping : todaysMarketParams.mapping(MarketObject::YieldCurve, configuration)) {
                if (yieldMapping.second == yieldSpecId) {
                    if (market) {
                        return market->yieldCurve(yieldMapping.first, configuration);
                    } else {
                        return yieldCurve(yieldMapping.first, configuration);
                    }
                }
            }
        }

        // Look for yield spec ID in discount curves of todays market
        if (todaysMarketParams.hasMarketObject(MarketObject::DiscountCurve)) {
            for (const auto& discountMapping : todaysMarketParams.mapping(MarketObject::DiscountCurve, configuration)) {
                if (discountMapping.second == yieldSpecId) {
                    if (market) {
                        return market->discountCurve(discountMapping.first, configuration);
                    } else {
                        return discountCurve(discountMapping.first, configuration);
                    }
                }
            }
        }
    }

    // If yield spec ID still has not been found, return empty Handle
    return Handle<YieldTermStructure>();
}

} // namespace analytics
} // namespace ore<|MERGE_RESOLUTION|>--- conflicted
+++ resolved
@@ -2074,10 +2074,7 @@
     else if (om == ObservationMode::Mode::Defer)
         ObservableSettings::instance().disableUpdates(true);
 
-<<<<<<< HEAD
-=======
     // update date
->>>>>>> 3313778c
     if (d != Settings::instance().evaluationDate())
         Settings::instance().evaluationDate() = d;
     else if (om == ObservationMode::Mode::Unregister) {
@@ -2091,19 +2088,11 @@
         obs->notifyObservers();
     }
 
-<<<<<<< HEAD
-    boost::shared_ptr<Scenario> scenario = scenarioGenerator_->next(d);
-    QL_REQUIRE(scenario->asof() == d, "Invalid Scenario date " << scenario->asof() << ", expected " << d);
-
-    numeraire_ = scenario->getNumeraire();
-
-=======
     // update scenario and market quotes
     QL_REQUIRE(scenarioGenerator_ != nullptr, "ScenarioSimMarket::update: no scenario generator set");
     boost::shared_ptr<Scenario> scenario = scenarioGenerator_->next(d);
     QL_REQUIRE(scenario->asof() == d, "Invalid Scenario date " << scenario->asof() << ", expected " << d);
     numeraire_ = scenario->getNumeraire();
->>>>>>> 3313778c
     applyScenario(scenario);
 
     // post market update observable settings and refresh - key to update these before fixings are set
