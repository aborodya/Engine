--- conflicted
+++ resolved
@@ -426,167 +426,62 @@
             case RiskFactorKey::KeyType::SwaptionVolatility:
             case RiskFactorKey::KeyType::YieldVolatility:
                 for (const auto& name : param.second.second) {
-<<<<<<< HEAD
-
-                    // set parameters for swaption resp. yield vols
-                    RelinkableHandle<SwaptionVolatilityStructure> wrapper;
-                    vector<Period> optionTenors, underlyingTenors;
-                    vector<Real> strikeSpreads;
-                    string shortSwapIndexBase = "", swapIndexBase = "";
-                    bool isCube, atmOnly;
-                    if (param.first == RiskFactorKey::KeyType::SwaptionVolatility) {
-                        LOG("building " << name << " swaption volatility curve...");
-                        wrapper.linkTo(*initMarket->swaptionVol(name, configuration));
-                        shortSwapIndexBase = initMarket->shortSwapIndexBase(name, configuration);
-                        swapIndexBase = initMarket->swapIndexBase(name, configuration);
-                        isCube = parameters->swapVolIsCube();
-                        optionTenors = parameters->swapVolExpiries();
-                        underlyingTenors = parameters->swapVolTerms();
-                        strikeSpreads = parameters->swapVolStrikeSpreads();
-                        atmOnly = parameters->simulateSwapVolATMOnly();
-                    } else {
-                        LOG("building " << name << " yield volatility curve...");
-                        wrapper.linkTo(*initMarket->yieldVol(name, configuration));
-                        isCube = false;
-                        optionTenors = parameters->yieldVolExpiries();
-                        underlyingTenors = parameters->yieldVolTerms();
-                        strikeSpreads = {0.0};
-                        atmOnly = true;
-                    }
-                    LOG("Initial market " << name << " yield volatility type = " << wrapper->volatilityType());
-
-                    // If volatility type is not Normal and we have swaptions, convert to Normal for the simulation
-                    // Notice that this is not possible for yield volatilities, since the ATM level is not known
-                    if (wrapper->volatilityType() != Normal &&
-                        param.first == RiskFactorKey::KeyType::SwaptionVolatility) {
-                        // FIXME we can not convert constant swaption vol structures yet
-                        if (boost::dynamic_pointer_cast<ConstantSwaptionVolatility>(*wrapper) != nullptr) {
-                            ALOG("Constant swaption volatility found in configuration "
-                                 << configuration << " for currency " << name << " will not be converted to normal");
+                    try {
+                        // set parameters for swaption resp. yield vols
+                        RelinkableHandle<SwaptionVolatilityStructure> wrapper;
+                        vector<Period> optionTenors, underlyingTenors;
+                        vector<Real> strikeSpreads;
+                        string shortSwapIndexBase = "", swapIndexBase = "";
+                        bool isCube, atmOnly;
+                        if (param.first == RiskFactorKey::KeyType::SwaptionVolatility) {
+                            LOG("building " << name << " swaption volatility curve...");
+                            wrapper.linkTo(*initMarket->swaptionVol(name, configuration));
+                            shortSwapIndexBase = initMarket->shortSwapIndexBase(name, configuration);
+                            swapIndexBase = initMarket->swapIndexBase(name, configuration);
+                            isCube = parameters->swapVolIsCube();
+                            optionTenors = parameters->swapVolExpiries();
+                            underlyingTenors = parameters->swapVolTerms();
+                            strikeSpreads = parameters->swapVolStrikeSpreads();
+                            atmOnly = parameters->simulateSwapVolATMOnly();
                         } else {
-                            // Get swap index associated with this volatility structure
-                            Handle<SwapIndex> swapIndex = initMarket->swapIndex(swapIndexBase, configuration);
-                            Handle<SwapIndex> shortSwapIndex = initMarket->swapIndex(shortSwapIndexBase, configuration);
-                            // Set up swaption volatility converter
-                            SwaptionVolatilityConverter converter(asof_, *wrapper, *swapIndex, *shortSwapIndex, Normal);
-                            wrapper.linkTo(converter.convert());
-                            LOG("Converting swaption volatilities in configuration "
-                                << configuration << " with currency " << name << " to normal swaption volatilities");
-                        }
-                    }
-                    Handle<SwaptionVolatilityStructure> svp;
-                    if (param.second.first) {
-                        LOG("Simulating (" << wrapper->volatilityType() << ") yield vols for ccy " << name);
-                        DLOG("YieldVol atmOnly : " << (atmOnly ? "True" : "False"));
-                        DLOG("YieldVol isCube : " << (isCube ? "True" : "False"));
-                        if (atmOnly) {
-                            QL_REQUIRE(strikeSpreads.size() == 1 && close_enough(strikeSpreads[0], 0),
-                                       "for atmOnly strikeSpreads must be {0.0}");
-                        } else {
-                            QL_REQUIRE(isCube, "Only atmOnly simulation supported for swaption vol surfaces");
-                        }
-                        boost::shared_ptr<QuantLib::SwaptionVolatilityCube> cube;
-                        if (isCube) {
-                            boost::shared_ptr<SwaptionVolCubeWithATM> tmp =
-                                boost::dynamic_pointer_cast<SwaptionVolCubeWithATM>(*wrapper);
-                            QL_REQUIRE(tmp, "swaption cube missing")
-                            cube = tmp->cube();
-                        }
-                        vector<vector<Handle<Quote>>> quotes, atmQuotes;
-                        quotes.resize(optionTenors.size() * underlyingTenors.size(),
-                                      vector<Handle<Quote>>(strikeSpreads.size(), Handle<Quote>()));
-                        atmQuotes.resize(optionTenors.size(),
-                                         std::vector<Handle<Quote>>(underlyingTenors.size(), Handle<Quote>()));
-                        vector<vector<Real>> shift(optionTenors.size(), vector<Real>(underlyingTenors.size(), 0.0));
-                        Size atmSlice = std::find_if(strikeSpreads.begin(), strikeSpreads.end(),
-                                                     [](const Real s) { return close_enough(s, 0.0); }) -
-                                        strikeSpreads.begin();
-                        QL_REQUIRE(atmSlice < strikeSpreads.size(),
-                                   "could not find atm slice (strikeSpreads do not contain 0.0)");
-                        for (Size k = 0; k < strikeSpreads.size(); ++k) {
-                            for (Size i = 0; i < optionTenors.size(); ++i) {
-                                for (Size j = 0; j < underlyingTenors.size(); ++j) {
-                                    Real strike = Null<Real>();
-                                    if (!atmOnly && cube)
-                                        strike = cube->atmStrike(optionTenors[i], underlyingTenors[j]) + strikeSpreads[k];
-                                    Real vol = wrapper->volatility(optionTenors[i], underlyingTenors[j], strike, true);
-                                    boost::shared_ptr<SimpleQuote> q(new SimpleQuote(vol));
-
-                                    Size index =
-                                        i * underlyingTenors.size() * strikeSpreads.size() + j * strikeSpreads.size() + k;
-
-                                    simDataTmp.emplace(std::piecewise_construct,
-                                                       std::forward_as_tuple(param.first, name, index),
-                                                       std::forward_as_tuple(q));
-                                    auto tmp = Handle<Quote>(q);
-                                    quotes[i * underlyingTenors.size() + j][k] = tmp;
-                                    if (k == atmSlice) {
-                                        atmQuotes[i][j] = tmp;
-                                        shift[i][j] = wrapper->volatilityType() == ShiftedLognormal
-                                                          ? wrapper->shift(optionTenors[i], underlyingTenors[j])
-                                                          : 0.0;
-                                    }
-                                }
-                            }
-                        }
-                        bool flatExtrapolation = true; // FIXME: get this from curve configuration
-                        VolatilityType volType = wrapper->volatilityType();
-                        DayCounter dc = ore::data::parseDayCounter(parameters->swapVolDayCounter(name));
-                        Handle<SwaptionVolatilityStructure> atm(boost::make_shared<SwaptionVolatilityMatrix>(
-                            wrapper->calendar(), wrapper->businessDayConvention(), optionTenors, underlyingTenors, atmQuotes,
-                            dc, flatExtrapolation, volType, shift));
-                        if (atmOnly) {
-                            // floating reference date matrix in sim market
-                            // if we have a cube, we keep the vol spreads constant under scenarios
-                            // notice that cube is from todaysmarket, so it has a fixed reference date, which means that
-                            // we keep the smiles constant in terms of vol spreads when moving forward in time;
-                            // notice also that the volatility will be "sticky strike", i.e. it will not react to
-                            // changes in the ATM level
-                            if (isCube) {
-                                svp = Handle<SwaptionVolatilityStructure>(
-                                    boost::make_shared<SwaptionVolatilityConstantSpread>(atm, wrapper));
-=======
-                    try {
-                        LOG("building " << name << " swaption volatility curve...");
-                        RelinkableHandle<SwaptionVolatilityStructure> wrapper(
-                            *initMarket->swaptionVol(name, configuration));
-
-                        LOG("Initial market " << name << " swaption volatility type = " << wrapper->volatilityType());
-                        string shortSwapIndexBase = initMarket->shortSwapIndexBase(name, configuration);
-                        string swapIndexBase = initMarket->swapIndexBase(name, configuration);
-
-                        bool isCube = parameters->swapVolIsCube();
-
-                        // If swaption volatility type is not Normal, convert to Normal for the simulation
-                        if (wrapper->volatilityType() != Normal) {
+                            LOG("building " << name << " yield volatility curve...");
+                            wrapper.linkTo(*initMarket->yieldVol(name, configuration));
+                            isCube = false;
+                            optionTenors = parameters->yieldVolExpiries();
+                            underlyingTenors = parameters->yieldVolTerms();
+                            strikeSpreads = {0.0};
+                            atmOnly = true;
+                        }
+                        LOG("Initial market " << name << " yield volatility type = " << wrapper->volatilityType());
+
+                        // If volatility type is not Normal and we have swaptions, convert to Normal for the simulation
+                        // Notice that this is not possible for yield volatilities, since the ATM level is not known
+                        if (wrapper->volatilityType() != Normal &&
+                            param.first == RiskFactorKey::KeyType::SwaptionVolatility) {
                             // FIXME we can not convert constant swaption vol structures yet
                             if (boost::dynamic_pointer_cast<ConstantSwaptionVolatility>(*wrapper) != nullptr) {
                                 ALOG("Constant swaption volatility found in configuration "
-                                     << configuration << " for currency " << name << " will not be converted to normal");
+                                     << configuration << " for currency " << name
+                                     << " will not be converted to normal");
                             } else {
                                 // Get swap index associated with this volatility structure
-                                string swapIndexName = initMarket->swapIndexBase(name, configuration);
-                                string shortSwapIndexName = initMarket->shortSwapIndexBase(name, configuration);
-                                Handle<SwapIndex> swapIndex = initMarket->swapIndex(swapIndexName, configuration);
-                                Handle<SwapIndex> shortSwapIndex = initMarket->swapIndex(shortSwapIndexName, configuration);
-
+                                Handle<SwapIndex> swapIndex = initMarket->swapIndex(swapIndexBase, configuration);
+                                Handle<SwapIndex> shortSwapIndex =
+                                    initMarket->swapIndex(shortSwapIndexBase, configuration);
                                 // Set up swaption volatility converter
-                                SwaptionVolatilityConverter converter(asof_, *wrapper, *swapIndex, *shortSwapIndex, Normal);
+                                SwaptionVolatilityConverter converter(asof_, *wrapper, *swapIndex, *shortSwapIndex,
+                                                                      Normal);
                                 wrapper.linkTo(converter.convert());
-
                                 LOG("Converting swaption volatilities in configuration "
-                                    << configuration << " with currency " << name << " to normal swaption volatilities");
+                                    << configuration << " with currency " << name
+                                    << " to normal swaption volatilities");
                             }
                         }
                         Handle<SwaptionVolatilityStructure> svp;
                         if (param.second.first) {
-                            LOG("Simulating (" << wrapper->volatilityType() << ") Swaption vols for ccy " << name);
-                            vector<Period> optionTenors = parameters->swapVolExpiries();
-                            vector<Period> swapTenors = parameters->swapVolTerms();
-                            vector<Real> strikeSpreads = parameters->swapVolStrikeSpreads();
-                            bool atmOnly = parameters->simulateSwapVolATMOnly();
-                            DLOG("Swaption atmOnly : " << (atmOnly ? "True" : "False"));
-                            DLOG("Swaption isCube : " << (isCube ? "True" : "False"));
+                            LOG("Simulating (" << wrapper->volatilityType() << ") yield vols for ccy " << name);
+                            DLOG("YieldVol atmOnly : " << (atmOnly ? "True" : "False"));
+                            DLOG("YieldVol isCube : " << (isCube ? "True" : "False"));
                             if (atmOnly) {
                                 QL_REQUIRE(strikeSpreads.size() == 1 && close_enough(strikeSpreads[0], 0),
                                            "for atmOnly strikeSpreads must be {0.0}");
@@ -601,11 +496,11 @@
                                 cube = tmp->cube();
                             }
                             vector<vector<Handle<Quote>>> quotes, atmQuotes;
-                            quotes.resize(optionTenors.size() * swapTenors.size(),
+                            quotes.resize(optionTenors.size() * underlyingTenors.size(),
                                           vector<Handle<Quote>>(strikeSpreads.size(), Handle<Quote>()));
                             atmQuotes.resize(optionTenors.size(),
-                                             std::vector<Handle<Quote>>(swapTenors.size(), Handle<Quote>()));
-                            vector<vector<Real>> shift(optionTenors.size(), vector<Real>(swapTenors.size(), 0.0));
+                                             std::vector<Handle<Quote>>(underlyingTenors.size(), Handle<Quote>()));
+                            vector<vector<Real>> shift(optionTenors.size(), vector<Real>(underlyingTenors.size(), 0.0));
                             Size atmSlice = std::find_if(strikeSpreads.begin(), strikeSpreads.end(),
                                                          [](const Real s) { return close_enough(s, 0.0); }) -
                                             strikeSpreads.begin();
@@ -613,25 +508,27 @@
                                        "could not find atm slice (strikeSpreads do not contain 0.0)");
                             for (Size k = 0; k < strikeSpreads.size(); ++k) {
                                 for (Size i = 0; i < optionTenors.size(); ++i) {
-                                    for (Size j = 0; j < swapTenors.size(); ++j) {
+                                    for (Size j = 0; j < underlyingTenors.size(); ++j) {
                                         Real strike = Null<Real>();
                                         if (!atmOnly && cube)
-                                            strike = cube->atmStrike(optionTenors[i], swapTenors[j]) + strikeSpreads[k];
-                                        Real vol = wrapper->volatility(optionTenors[i], swapTenors[j], strike, true);
+                                            strike = cube->atmStrike(optionTenors[i], underlyingTenors[j]) +
+                                                     strikeSpreads[k];
+                                        Real vol =
+                                            wrapper->volatility(optionTenors[i], underlyingTenors[j], strike, true);
                                         boost::shared_ptr<SimpleQuote> q(new SimpleQuote(vol));
 
-                                        Size index =
-                                            i * swapTenors.size() * strikeSpreads.size() + j * strikeSpreads.size() + k;
+                                        Size index = i * underlyingTenors.size() * strikeSpreads.size() +
+                                                     j * strikeSpreads.size() + k;
 
                                         simDataTmp.emplace(std::piecewise_construct,
                                                            std::forward_as_tuple(param.first, name, index),
                                                            std::forward_as_tuple(q));
                                         auto tmp = Handle<Quote>(q);
-                                        quotes[i * swapTenors.size() + j][k] = tmp;
+                                        quotes[i * underlyingTenors.size() + j][k] = tmp;
                                         if (k == atmSlice) {
                                             atmQuotes[i][j] = tmp;
                                             shift[i][j] = wrapper->volatilityType() == ShiftedLognormal
-                                                              ? wrapper->shift(optionTenors[i], swapTenors[j])
+                                                              ? wrapper->shift(optionTenors[i], underlyingTenors[j])
                                                               : 0.0;
                                         }
                                     }
@@ -641,13 +538,13 @@
                             VolatilityType volType = wrapper->volatilityType();
                             DayCounter dc = ore::data::parseDayCounter(parameters->swapVolDayCounter(name));
                             Handle<SwaptionVolatilityStructure> atm(boost::make_shared<SwaptionVolatilityMatrix>(
-                                wrapper->calendar(), wrapper->businessDayConvention(), optionTenors, swapTenors, atmQuotes,
-                                dc, flatExtrapolation, volType, shift));
+                                wrapper->calendar(), wrapper->businessDayConvention(), optionTenors, underlyingTenors,
+                                atmQuotes, dc, flatExtrapolation, volType, shift));
                             if (atmOnly) {
                                 // floating reference date matrix in sim market
                                 // if we have a cube, we keep the vol spreads constant under scenarios
-                                // notice that cube is from todaysmarket, so it has a fixed reference date, which means that
-                                // we keep the smiles constant in terms of vol spreads when moving forward in time;
+                                // notice that cube is from todaysmarket, so it has a fixed reference date, which means
+                                // that we keep the smiles constant in terms of vol spreads when moving forward in time;
                                 // notice also that the volatility will be "sticky strike", i.e. it will not react to
                                 // changes in the ATM level
                                 if (isCube) {
@@ -656,82 +553,49 @@
                                 } else {
                                     svp = atm;
                                 }
->>>>>>> b866bc5a
                             } else {
-                                QL_REQUIRE(isCube, "Only atmOnly simulation supported for swaption vol surfaces");
+                                QL_REQUIRE(isCube, "Only atmOnly simulation supported for yield vol surfaces");
                                 boost::shared_ptr<SwaptionVolatilityCube> tmp(new QuantExt::SwaptionVolCube2(
-                                    atm, optionTenors, swapTenors, strikeSpreads, quotes,
+                                    atm, optionTenors, underlyingTenors, strikeSpreads, quotes,
                                     *initMarket->swapIndex(swapIndexBase, configuration),
                                     *initMarket->swapIndex(shortSwapIndexBase, configuration), false, flatExtrapolation,
                                     false));
-                                svp = Handle<SwaptionVolatilityStructure>(boost::make_shared<SwaptionVolCubeWithATM>(tmp));
+                                svp = Handle<SwaptionVolatilityStructure>(
+                                    boost::make_shared<SwaptionVolCubeWithATM>(tmp));
                             }
 
                         } else {
-<<<<<<< HEAD
-                            QL_REQUIRE(isCube, "Only atmOnly simulation supported for yield vol surfaces");
-                            boost::shared_ptr<SwaptionVolatilityCube> tmp(new QuantExt::SwaptionVolCube2(
-                                atm, optionTenors, underlyingTenors, strikeSpreads, quotes,
-                                *initMarket->swapIndex(swapIndexBase, configuration),
-                                *initMarket->swapIndex(shortSwapIndexBase, configuration), false, flatExtrapolation,
-                                false));
-                            svp = Handle<SwaptionVolatilityStructure>(boost::make_shared<SwaptionVolCubeWithATM>(tmp));
-                        }
-
-                    } else {
-                        string decayModeString = parameters->swapVolDecayMode();
-                        ReactionToTimeDecay decayMode = parseDecayMode(decayModeString);
-                        LOG("Dynamic (" << wrapper->volatilityType() << ") yield vols (" << decayModeString
-                                        << ") for qualifier " << name);
-                        if (isCube)
-                            WLOG("Only ATM slice is considered from init market's cube");
-                        boost::shared_ptr<QuantLib::SwaptionVolatilityStructure> svolp =
-                            boost::make_shared<QuantExt::DynamicSwaptionVolatilityMatrix>(*wrapper, 0, NullCalendar(),
-                                                                                          decayMode);
-                        svp = Handle<SwaptionVolatilityStructure>(svolp);
-                    }
-
-                    svp->enableExtrapolation(); // FIXME
-
-                    LOG("Simulaton market " << name << " yield volatility type = " << svp->volatilityType());
-
-                    if (param.first == RiskFactorKey::KeyType::SwaptionVolatility) {
-                        swaptionCurves_.insert(pair<pair<string, string>, Handle<SwaptionVolatilityStructure>>(
-                            make_pair(Market::defaultConfiguration, name), svp));
-                        swaptionIndexBases_.insert(pair<pair<string, string>, pair<string, string>>(
-                            make_pair(Market::defaultConfiguration, name),
-                            make_pair(shortSwapIndexBase, swapIndexBase)));
-                        swaptionIndexBases_.insert(pair<pair<string, string>, pair<string, string>>(
-                            make_pair(Market::defaultConfiguration, name), make_pair(swapIndexBase, swapIndexBase)));
-                    } else {
-                        yieldVolCurves_.insert(pair<pair<string, string>, Handle<SwaptionVolatilityStructure>>(
-                            make_pair(Market::defaultConfiguration, name), svp));
-=======
                             string decayModeString = parameters->swapVolDecayMode();
                             ReactionToTimeDecay decayMode = parseDecayMode(decayModeString);
-                            LOG("Dynamic (" << wrapper->volatilityType() << ") Swaption vols (" << decayModeString
-                                            << ") for ccy " << name);
+                            LOG("Dynamic (" << wrapper->volatilityType() << ") yield vols (" << decayModeString
+                                            << ") for qualifier " << name);
                             if (isCube)
                                 WLOG("Only ATM slice is considered from init market's cube");
                             boost::shared_ptr<QuantLib::SwaptionVolatilityStructure> svolp =
-                                boost::make_shared<QuantExt::DynamicSwaptionVolatilityMatrix>(*wrapper, 0, NullCalendar(),
-                                                                                              decayMode);
+                                boost::make_shared<QuantExt::DynamicSwaptionVolatilityMatrix>(
+                                    *wrapper, 0, NullCalendar(), decayMode);
                             svp = Handle<SwaptionVolatilityStructure>(svolp);
                         }
 
                         svp->enableExtrapolation(); // FIXME
-                        swaptionCurves_.insert(pair<pair<string, string>, Handle<SwaptionVolatilityStructure>>(
-                            make_pair(Market::defaultConfiguration, name), svp));
-
-                        LOG("Simulaton market " << name << " swaption volatility type = " << svp->volatilityType());
-
-                        swaptionIndexBases_.insert(pair<pair<string, string>, pair<string, string>>(
-                            make_pair(Market::defaultConfiguration, name), make_pair(shortSwapIndexBase, swapIndexBase)));
-                        swaptionIndexBases_.insert(pair<pair<string, string>, pair<string, string>>(
-                            make_pair(Market::defaultConfiguration, name), make_pair(swapIndexBase, swapIndexBase)));
-                    } catch (const std::exception& e) {
-                        processException(continueOnError, e);
->>>>>>> b866bc5a
+
+                        LOG("Simulaton market " << name << " yield volatility type = " << svp->volatilityType());
+
+                        if (param.first == RiskFactorKey::KeyType::SwaptionVolatility) {
+                            swaptionCurves_.insert(pair<pair<string, string>, Handle<SwaptionVolatilityStructure>>(
+                                make_pair(Market::defaultConfiguration, name), svp));
+                            swaptionIndexBases_.insert(pair<pair<string, string>, pair<string, string>>(
+                                make_pair(Market::defaultConfiguration, name),
+                                make_pair(shortSwapIndexBase, swapIndexBase)));
+                            swaptionIndexBases_.insert(pair<pair<string, string>, pair<string, string>>(
+                                make_pair(Market::defaultConfiguration, name),
+                                make_pair(swapIndexBase, swapIndexBase)));
+                        } else {
+                            yieldVolCurves_.insert(pair<pair<string, string>, Handle<SwaptionVolatilityStructure>>(
+                                make_pair(Market::defaultConfiguration, name), svp));
+                        }
+                    } catch (const std::exception& e) {
+                        processException(continueOnError, e);
                     }
                 }
                 break;
