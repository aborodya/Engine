/*
 Copyright (C) 2016 Quaternion Risk Management Ltd
 All rights reserved.

 This file is part of ORE, a free-software/open-source library
 for transparent pricing and risk analysis - http://opensourcerisk.org

 ORE is free software: you can redistribute it and/or modify it
 under the terms of the Modified BSD License.  You should have received a
 copy of the license along with this program.
 The license is also available online at <http://opensourcerisk.org>

 This program is distributed on the basis that it will form a useful
 contribution to risk analytics and model standardisation, but WITHOUT
 ANY WARRANTY; without even the implied warranty of MERCHANTABILITY or
 FITNESS FOR A PARTICULAR PURPOSE. See the license for more details.
*/

/*! \file scenario/scenariosimmarket.cpp
    \brief A Market class that can be updated by Scenarios
    \ingroup
*/

#include <orea/engine/observationmode.hpp>
#include <orea/scenario/scenariosimmarket.hpp>
#include <orea/scenario/simplescenario.hpp>
#include <ql/experimental/credit/basecorrelationstructure.hpp>
#include <ql/math/interpolations/loginterpolation.hpp>
#include <ql/termstructures/credit/interpolatedsurvivalprobabilitycurve.hpp>
#include <ql/termstructures/defaulttermstructure.hpp>
#include <ql/termstructures/volatility/capfloor/capfloortermvolatilitystructure.hpp>
#include <ql/termstructures/volatility/capfloor/capfloortermvolsurface.hpp>
#include <ql/termstructures/volatility/equityfx/blackvariancecurve.hpp>
#include <ql/termstructures/volatility/equityfx/blackvoltermstructure.hpp>
#include <ql/termstructures/volatility/optionlet/strippedoptionlet.hpp>
#include <ql/termstructures/volatility/optionlet/strippedoptionletadapter.hpp>
#include <ql/termstructures/volatility/swaption/swaptionconstantvol.hpp>
#include <ql/termstructures/volatility/swaption/swaptionvolcube.hpp>
#include <ql/termstructures/volatility/swaption/swaptionvolmatrix.hpp>
#include <ql/termstructures/volatility/swaption/swaptionvolstructure.hpp>
#include <ql/termstructures/yield/discountcurve.hpp>
#include <ql/time/calendars/target.hpp>
#include <ql/time/daycounters/actual365fixed.hpp>
#include <ql/time/daycounters/actualactual.hpp>

#include <qle/indexes/inflationindexobserver.hpp>
#include <qle/indexes/inflationindexwrapper.hpp>
#include <qle/termstructures/dynamicblackvoltermstructure.hpp>
#include <qle/termstructures/dynamicswaptionvolmatrix.hpp>
#include <qle/termstructures/flatcorrelation.hpp>
#include <qle/termstructures/interpolatedcorrelationcurve.hpp>
#include <qle/termstructures/pricecurve.hpp>
#include <qle/termstructures/strippedoptionletadapter2.hpp>
#include <qle/termstructures/survivalprobabilitycurve.hpp>
#include <qle/termstructures/swaptionvolatilityconverter.hpp>
#include <qle/termstructures/swaptionvolconstantspread.hpp>
#include <qle/termstructures/swaptionvolcube2.hpp>
#include <qle/termstructures/swaptionvolcubewithatm.hpp>
#include <qle/termstructures/yoyinflationcurveobservermoving.hpp>
#include <qle/termstructures/zeroinflationcurveobservermoving.hpp>

#include <boost/timer.hpp>

#include <ored/utilities/indexparser.hpp>
#include <ored/utilities/log.hpp>

using namespace QuantLib;
using namespace QuantExt;
using namespace ore::data;
using namespace std;

typedef QuantLib::BaseCorrelationTermStructure<QuantLib::BilinearInterpolation> BilinearBaseCorrelationTermStructure;

namespace ore {
namespace analytics {

RiskFactorKey::KeyType yieldCurveRiskFactor(const ore::data::YieldCurveType y) {

    if (y == ore::data::YieldCurveType::Discount) {
        return RiskFactorKey::KeyType::DiscountCurve;
    } else if (y == ore::data::YieldCurveType::Yield) {
        return RiskFactorKey::KeyType::YieldCurve;
    } else if (y == ore::data::YieldCurveType::EquityDividend) {
        return RiskFactorKey::KeyType::DividendYield;
    } else if (y == ore::data::YieldCurveType::EquityForecast) {
        return RiskFactorKey::KeyType::EquityForecastCurve;
    } else {
        QL_FAIL("yieldCurveType not supported");
    }
}

ore::data::YieldCurveType riskFactorYieldCurve(const RiskFactorKey::KeyType rf) {

    if (rf == RiskFactorKey::KeyType::DiscountCurve) {
        return ore::data::YieldCurveType::Discount;
    } else if (rf == RiskFactorKey::KeyType::YieldCurve) {
        return ore::data::YieldCurveType::Yield;
    } else if (rf == RiskFactorKey::KeyType::DividendYield) {
        return ore::data::YieldCurveType::EquityDividend;
    } else if (rf == RiskFactorKey::KeyType::EquityForecastCurve) {
        return ore::data::YieldCurveType::EquityForecast;
    } else {
        QL_FAIL("RiskFactorKey::KeyType not supported");
    }
}

namespace {
ReactionToTimeDecay parseDecayMode(const string& s) {
    static map<string, ReactionToTimeDecay> m = {{"ForwardVariance", ForwardForwardVariance},
                                                 {"ConstantVariance", ConstantVariance}};

    auto it = m.find(s);
    if (it != m.end()) {
        return it->second;
    } else {
        QL_FAIL("Decay mode \"" << s << "\" not recognized");
    }
}

} // namespace

void ScenarioSimMarket::addYieldCurve(const boost::shared_ptr<Market>& initMarket, const std::string& configuration,
                                      const RiskFactorKey::KeyType rf, const string& key, const vector<Period>& tenors,
                                      const string& dayCounter, bool simulate) {
    Handle<YieldTermStructure> wrapper = initMarket->yieldCurve(riskFactorYieldCurve(rf), key, configuration);
    QL_REQUIRE(!wrapper.empty(), "yield curve not provided for " << key);
    QL_REQUIRE(tenors.front() > 0 * Days, "yield curve tenors must not include t=0");
    // include today

    // constructing yield curves
    DayCounter dc = ore::data::parseDayCounter(dayCounter); // used to convert YieldCurve Periods to Times
    vector<Time> yieldCurveTimes(1, 0.0);                   // include today
    vector<Date> yieldCurveDates(1, asof_);
    for (auto& tenor : tenors) {
        yieldCurveTimes.push_back(dc.yearFraction(asof_, asof_ + tenor));
        yieldCurveDates.push_back(asof_ + tenor);
    }

    vector<Handle<Quote>> quotes;
    boost::shared_ptr<SimpleQuote> q(new SimpleQuote(1.0));
    quotes.push_back(Handle<Quote>(q));
    vector<Real> discounts(yieldCurveTimes.size());
    std::map<RiskFactorKey, boost::shared_ptr<SimpleQuote>> simDataTmp;
    for (Size i = 0; i < yieldCurveTimes.size() - 1; i++) {
        boost::shared_ptr<SimpleQuote> q(new SimpleQuote(wrapper->discount(yieldCurveDates[i + 1])));
        Handle<Quote> qh(q);
        quotes.push_back(qh);

        // Check if the risk factor is simulated before adding it
        if (simulate) {
            simDataTmp.emplace(std::piecewise_construct, std::forward_as_tuple(rf, key, i), std::forward_as_tuple(q));
            DLOG("ScenarioSimMarket yield curve " << key << " discount[" << i << "]=" << q->value());
        }
    }

    boost::shared_ptr<YieldTermStructure> yieldCurve;

    if (ObservationMode::instance().mode() == ObservationMode::Mode::Unregister) {
        yieldCurve = boost::shared_ptr<YieldTermStructure>(
            new QuantExt::InterpolatedDiscountCurve(yieldCurveTimes, quotes, 0, TARGET(), dc));
    } else {
        yieldCurve = boost::shared_ptr<YieldTermStructure>(
            new QuantExt::InterpolatedDiscountCurve2(yieldCurveTimes, quotes, dc));
    }

    Handle<YieldTermStructure> ych(yieldCurve);
    if (wrapper->allowsExtrapolation())
        ych->enableExtrapolation();
    yieldCurves_.insert(pair<tuple<string, ore::data::YieldCurveType, string>, Handle<YieldTermStructure>>(
        make_tuple(Market::defaultConfiguration, riskFactorYieldCurve(rf), key), ych));
    simData_.insert(simDataTmp.begin(), simDataTmp.end());
}

ScenarioSimMarket::ScenarioSimMarket(const boost::shared_ptr<Market>& initMarket,
                                     const boost::shared_ptr<ScenarioSimMarketParameters>& parameters,
                                     const Conventions& conventions, const std::string& configuration,
                                     const bool continueOnError)
    : SimMarket(conventions), parameters_(parameters), filter_(boost::make_shared<ScenarioFilter>()) {

    LOG("building ScenarioSimMarket...");
    asof_ = initMarket->asofDate();
    LOG("AsOf " << QuantLib::io::iso_date(asof_));

    // Build fixing manager
    fixingManager_ = boost::make_shared<FixingManager>(asof_);

    // Sort parameters so they get processed in correct order
    map<RiskFactorKey::KeyType, pair<bool, set<string>>> params;
    params.insert(parameters->parameters().begin(), parameters->parameters().end());

    for (const auto& param : params) {
        try {
<<<<<<< HEAD
            LOG("building " << ccy << " discount yield curve..");
            vector<Period> tenors = parameters->yieldCurveTenors(ccy);
            addYieldCurve(initMarket, configuration, ore::data::YieldCurveType::Discount, ccy, tenors,
                          parameters->yieldCurveDayCounter(ccy));
            LOG("building " << ccy << " discount yield curve done");
        } catch (const std::exception& e) {
            if (continueOnError) {
                ALOG("skipping this object: " << e.what());
            } else {
                QL_FAIL(e.what());
            }
        }
    }
    LOG("discount yield curves done");

    LOG("building benchmark yield curves...");
    for (const auto& name : parameters->yieldCurveNames()) {
        try {
            LOG("building benchmark yield curve name " << name);
            vector<Period> tenors = parameters->yieldCurveTenors(name);
            addYieldCurve(initMarket, configuration, ore::data::YieldCurveType::Yield, name, tenors,
                          parameters->yieldCurveDayCounter(name));
            LOG("building benchmark yield curve " << name << " done");
        } catch (const std::exception& e) {
            if (continueOnError) {
                ALOG("skipping this object: " << e.what());
            } else {
                QL_FAIL(e.what());
            }
        }
    }
    LOG("benchmark yield curves done");

    // building equity yield curves
    LOG("building equity curves...");
    for (const auto& eqName : parameters->equityNames()) {
        try {
            // building equity spots
            LOG("adding " << eqName << " equity spot...");
            Real spotVal = initMarket->equitySpot(eqName, configuration)->value();
            boost::shared_ptr<SimpleQuote> q(new SimpleQuote(spotVal));
            Handle<Quote> qh(q);
            equitySpots_.insert(
                pair<pair<string, string>, Handle<Quote>>(make_pair(Market::defaultConfiguration, eqName), qh));
            simData_.emplace(std::piecewise_construct,
                             std::forward_as_tuple(RiskFactorKey::KeyType::EquitySpot, eqName),
                             std::forward_as_tuple(q));
            LOG("adding " << eqName << " equity spot done");
        } catch (const std::exception& e) {
            if (continueOnError) {
                ALOG("skipping this object: " << e.what());
            } else {
                QL_FAIL(e.what());
            }
        }
        try {
            LOG("building " << eqName << " equity dividend yield curve..");
            vector<Period> divTenors = parameters->equityDividendTenors(eqName);
            addYieldCurve(initMarket, configuration, ore::data::YieldCurveType::EquityDividend, eqName, divTenors,
                          parameters->yieldCurveDayCounter(eqName));
            LOG("building " << eqName << " equity dividend yield curve done");
        } catch (const std::exception& e) {
            if (continueOnError) {
                ALOG("skipping this object: " << e.what());
            } else {
                QL_FAIL(e.what());
            }
        }
        try {
            LOG("building " << eqName << " equity forecast curve..");
            vector<Period> foreTenors = parameters->equityForecastTenors(eqName);
            addYieldCurve(initMarket, configuration, ore::data::YieldCurveType::EquityForecast, eqName, foreTenors,
                          parameters->yieldCurveDayCounter(eqName));
            LOG("building " << eqName << " forecast curve done");
        } catch (const std::exception& e) {
            if (continueOnError) {
                ALOG("skipping this object: " << e.what());
            } else {
                QL_FAIL(e.what());
            }
        }
        try {
            LOG("building " << eqName << " equity index curve..");
            Handle<EquityIndex> curve = initMarket->equityCurve(eqName, configuration);
             boost::shared_ptr<EquityIndex> ei(curve->clone(
                equitySpot(eqName, configuration), yieldCurve(YieldCurveType::EquityForecast, eqName, configuration),
                yieldCurve(YieldCurveType::EquityDividend, eqName, configuration)));
            Handle<EquityIndex> eh(ei);
            equityCurves_.insert(
                pair<pair<string, string>, Handle<EquityIndex>>(make_pair(Market::defaultConfiguration, eqName), eh));
        } catch (const std::exception& e) {
            if (continueOnError) {
                ALOG("skipping this object: " << e.what());
            } else {
                QL_FAIL(e.what());
            }
        }
    }
    LOG("equity yield curves done");

    // building security spreads
    LOG("building security spreads...");
    for (const auto& name : parameters->securities()) {
        DLOG("Adding security spread " << name << " from configuration " << configuration);
        try {
            boost::shared_ptr<SimpleQuote> spreadQuote(
                new SimpleQuote(initMarket->securitySpread(name, configuration)->value()));
            if (parameters->securitySpreadsSimulate()) {
                simData_.emplace(std::piecewise_construct,
                                 std::forward_as_tuple(RiskFactorKey::KeyType::SecuritySpread, name),
                                 std::forward_as_tuple(spreadQuote));
            }
            securitySpreads_.insert(pair<pair<string, string>, Handle<Quote>>(
                make_pair(Market::defaultConfiguration, name), Handle<Quote>(spreadQuote)));
        } catch (const std::exception& e) {
            if (continueOnError) {
                ALOG("skipping this object: " << e.what());
            } else {
                QL_FAIL(e.what());
            }
        }
    }
    LOG("security spreads done...");

    // building security recovery rates
    LOG("building security recovery rates...");
    for (const auto& name : parameters->securities()) {
        DLOG("Adding security recovery rate " << name << " from configuration " << configuration);
        try {
            boost::shared_ptr<SimpleQuote> recoveryQuote(
                new SimpleQuote(initMarket->recoveryRate(name, configuration)->value()));
            // TODO this comes from the default curves section in the parameters,
            // do we want to specify the simulation of security recovery rates separately?
            if (parameters->simulateRecoveryRates()) {
                simData_.emplace(std::piecewise_construct,
                                 std::forward_as_tuple(RiskFactorKey::KeyType::RecoveryRate, name),
                                 std::forward_as_tuple(recoveryQuote));
            }
            recoveryRates_.insert(pair<pair<string, string>, Handle<Quote>>(
                make_pair(Market::defaultConfiguration, name), Handle<Quote>(recoveryQuote)));
        } catch (const std::exception& e) {
            // security recovery rates are optional, therefore we never throw
            ALOG("skipping this object: " << e.what());
        }
    }
    LOG("security recovery rates done...");

    // building security cpr
    LOG("building security cpr...");
    for (const auto& name : parameters->securities()) {
        DLOG("Adding security cpr " << name << " from configuration " << configuration);
        // security cpr are optional, so we need a try-catch block
        try {
            boost::shared_ptr<SimpleQuote> cprQuote(new SimpleQuote(initMarket->cpr(name, configuration)->value()));
            if (parameters->cprSimulate()) {
                simData_.emplace(std::piecewise_construct, std::forward_as_tuple(RiskFactorKey::KeyType::CPR, name),
                                 std::forward_as_tuple(cprQuote));
            }
            cprs_.insert(pair<pair<string, string>, Handle<Quote>>(make_pair(Market::defaultConfiguration, name),
                                                                   Handle<Quote>(cprQuote)));
        } catch (...) {
        }
    }
    LOG("security cprs done...");

    // constructing index curves
    LOG("building index curves...");
    for (const auto& ind : parameters->indices()) {
        try {
            LOG("building " << ind << " index curve");
            std::vector<string> indexTokens;
            split(indexTokens, ind, boost::is_any_of("-"));
            Handle<IborIndex> index;
            if (indexTokens[1] == "GENERIC") {
                // If we have a generic curve build the index using the index currency's discount curve
                index =
                    Handle<IborIndex>(parseIborIndex(ind, initMarket->discountCurve(indexTokens[0], configuration)));
            } else {
                index = initMarket->iborIndex(ind, configuration);
            }
            QL_REQUIRE(!index.empty(), "index object for " << ind << " not provided");
            Handle<YieldTermStructure> wrapperIndex = index->forwardingTermStructure();
            QL_REQUIRE(!wrapperIndex.empty(), "no termstructure for index " << ind);
            vector<string> keys(parameters->yieldCurveTenors(ind).size());

            DayCounter dc = ore::data::parseDayCounter(
                parameters->yieldCurveDayCounter(ind)); // used to convert YieldCurve Periods to Times
            vector<Time> yieldCurveTimes(1, 0.0);       // include today
            vector<Date> yieldCurveDates(1, asof_);
            QL_REQUIRE(parameters->yieldCurveTenors(ind).front() > 0 * Days, "yield curve tenors must not include t=0");
            for (auto& tenor : parameters->yieldCurveTenors(ind)) {
                yieldCurveTimes.push_back(dc.yearFraction(asof_, asof_ + tenor));
                yieldCurveDates.push_back(asof_ + tenor);
            }

            // include today
            vector<Handle<Quote>> quotes;
            boost::shared_ptr<SimpleQuote> q(new SimpleQuote(1.0));
            quotes.push_back(Handle<Quote>(q));

=======
>>>>>>> 64d40dee
            std::map<RiskFactorKey, boost::shared_ptr<SimpleQuote>> simDataTmp;

            switch (param.first) {
            case RiskFactorKey::KeyType::FXSpot:
                for (const auto& name : param.second.second) {
                    // constructing fxSpots_
                    LOG("adding " << name << " FX rates");
                    boost::shared_ptr<SimpleQuote> q(new SimpleQuote(initMarket->fxSpot(name, configuration)->value()));
                    Handle<Quote> qh(q);
                    fxSpots_[Market::defaultConfiguration].addQuote(name, qh);
                    // Check if the risk factor is simulated before adding it
                    if (param.second.first) {
                        simDataTmp.emplace(std::piecewise_construct, std::forward_as_tuple(param.first, name),
                                           std::forward_as_tuple(q));
                    }
                }
                break;

            case RiskFactorKey::KeyType::DiscountCurve:
            case RiskFactorKey::KeyType::YieldCurve:
                for (const auto& name : param.second.second) {
                    LOG("building " << name << " yield curve..");
                    vector<Period> tenors = parameters->yieldCurveTenors(name);
                    addYieldCurve(initMarket, configuration, param.first, name, tenors,
                                  parameters->yieldCurveDayCounter(name), param.second.first);
                    LOG("building " << name << " yield curve done");
                }
                break;

            case RiskFactorKey::KeyType::EquitySpot:
                for (const auto& name : param.second.second) {
                    // building equity spots
                    LOG("adding " << name << " equity spot...");
                    Real spotVal = initMarket->equitySpot(name, configuration)->value();
                    boost::shared_ptr<SimpleQuote> q(new SimpleQuote(spotVal));
                    Handle<Quote> qh(q);
                    equitySpots_.insert(
                        pair<pair<string, string>, Handle<Quote>>(make_pair(Market::defaultConfiguration, name), qh));
                    simDataTmp.emplace(std::piecewise_construct, std::forward_as_tuple(param.first, name),
                                       std::forward_as_tuple(q));
                    LOG("adding " << name << " equity spot done");
                }
                break;

            case RiskFactorKey::KeyType::EquityForecastCurve:
                for (const auto& name : param.second.second) {
                    LOG("building " << name << " equity forecast curve..");
                    vector<Period> tenors = parameters->equityForecastTenors(name);
                    addYieldCurve(initMarket, configuration, param.first, name, tenors,
                                  parameters->yieldCurveDayCounter(name), param.second.first);
                    LOG("building " << name << " equity forecast done");
                }
                break;

            case RiskFactorKey::KeyType::DividendYield:
                for (const auto& name : param.second.second) {
                    LOG("building " << name << " equity dividend yield curve..");
                    vector<Period> tenors = parameters->equityDividendTenors(name);
                    addYieldCurve(initMarket, configuration, param.first, name, tenors,
                                  parameters->yieldCurveDayCounter(name), param.second.first);
                    LOG("building " << name << " equity dividend yield curve done");

                    // Equity forecast and spot curves built first so we can now build equity index

                    Handle<EquityIndex> curve = initMarket->equityCurve(name, configuration);
                    boost::shared_ptr<EquityIndex> ei(
                        curve->clone(equitySpot(name, configuration),
                                     yieldCurve(YieldCurveType::EquityForecast, name, configuration),
                                     yieldCurve(YieldCurveType::EquityDividend, name, configuration)));
                    Handle<EquityIndex> eh(ei);
                    equityCurves_.insert(pair<pair<string, string>, Handle<EquityIndex>>(
                        make_pair(Market::defaultConfiguration, name), eh));
                }
                break;

            case RiskFactorKey::KeyType::SecuritySpread:
                for (const auto& name : param.second.second) {
                    DLOG("Adding security spread " << name << " from configuration " << configuration);
                    // we have a security spread for each security, so no try-catch block required
                    boost::shared_ptr<SimpleQuote> spreadQuote(
                        new SimpleQuote(initMarket->securitySpread(name, configuration)->value()));
                    if (param.second.first) {
                        simDataTmp.emplace(std::piecewise_construct, std::forward_as_tuple(param.first, name),
                                           std::forward_as_tuple(spreadQuote));
                    }
                    securitySpreads_.insert(pair<pair<string, string>, Handle<Quote>>(
                        make_pair(Market::defaultConfiguration, name), Handle<Quote>(spreadQuote)));

                    DLOG("Adding security recovery rate " << name << " from configuration " << configuration);
                    // security recovery rates are optional, so we need a try-catch block
                    try {
                        boost::shared_ptr<SimpleQuote> recoveryQuote(
                            new SimpleQuote(initMarket->recoveryRate(name, configuration)->value()));
                        // TODO this comes from the default curves section in the parameters,
                        // do we want to specify the simulation of security recovery rates separately?
                        if (parameters->simulateRecoveryRates()) {
                            simDataTmp.emplace(std::piecewise_construct,
                                               std::forward_as_tuple(RiskFactorKey::KeyType::RecoveryRate, name),
                                               std::forward_as_tuple(recoveryQuote));
                        }
                        recoveryRates_.insert(pair<pair<string, string>, Handle<Quote>>(
                            make_pair(Market::defaultConfiguration, name), Handle<Quote>(recoveryQuote)));
                    } catch (const std::exception& e) {
                        // security recovery rates are optional, therefore we never throw
                        ALOG("skipping this object: " << e.what());
                    }
                }
                break;

            case RiskFactorKey::KeyType::IndexCurve:
                for (const auto& name : param.second.second) {
                    LOG("building " << name << " index curve");
                    std::vector<string> indexTokens;
                    split(indexTokens, name, boost::is_any_of("-"));
                    Handle<IborIndex> index;
                    if (indexTokens[1] == "GENERIC") {
                        // If we have a generic curve build the index using the index currency's discount curve
                        index = Handle<IborIndex>(
                            parseIborIndex(name, initMarket->discountCurve(indexTokens[0], configuration)));
                    } else {
                        index = initMarket->iborIndex(name, configuration);
                    }
                    QL_REQUIRE(!index.empty(), "index object for " << name << " not provided");
                    Handle<YieldTermStructure> wrapperIndex = index->forwardingTermStructure();
                    QL_REQUIRE(!wrapperIndex.empty(), "no termstructure for index " << name);
                    vector<string> keys(parameters->yieldCurveTenors(name).size());

                    DayCounter dc = ore::data::parseDayCounter(
                        parameters->yieldCurveDayCounter(name)); // used to convert YieldCurve Periods to Times
                    vector<Time> yieldCurveTimes(1, 0.0);        // include today
                    vector<Date> yieldCurveDates(1, asof_);
                    QL_REQUIRE(parameters->yieldCurveTenors(name).front() > 0 * Days,
                               "yield curve tenors must not include t=0");
                    for (auto& tenor : parameters->yieldCurveTenors(name)) {
                        yieldCurveTimes.push_back(dc.yearFraction(asof_, asof_ + tenor));
                        yieldCurveDates.push_back(asof_ + tenor);
                    }

                    // include today
                    vector<Handle<Quote>> quotes;
                    boost::shared_ptr<SimpleQuote> q(new SimpleQuote(1.0));
                    quotes.push_back(Handle<Quote>(q));

                    for (Size i = 0; i < yieldCurveTimes.size() - 1; i++) {
                        boost::shared_ptr<SimpleQuote> q(
                            new SimpleQuote(wrapperIndex->discount(yieldCurveDates[i + 1])));
                        Handle<Quote> qh(q);
                        quotes.push_back(qh);

                        simDataTmp.emplace(std::piecewise_construct, std::forward_as_tuple(param.first, name, i),
                                           std::forward_as_tuple(q));

                        DLOG("ScenarioSimMarket index curve " << name << " discount[" << i << "]=" << q->value());
                    }
                    // FIXME interpolation fixed to linear, added to xml??
                    boost::shared_ptr<YieldTermStructure> indexCurve;
                    if (ObservationMode::instance().mode() == ObservationMode::Mode::Unregister) {
                        indexCurve = boost::shared_ptr<YieldTermStructure>(new QuantExt::InterpolatedDiscountCurve(
                            yieldCurveTimes, quotes, 0, index->fixingCalendar(), dc));
                    } else {
                        indexCurve = boost::shared_ptr<YieldTermStructure>(
                            new QuantExt::InterpolatedDiscountCurve2(yieldCurveTimes, quotes, dc));
                    }

                    // wrapped curve, is slower than a native curve
                    // boost::shared_ptr<YieldTermStructure> correctedIndexCurve(
                    //     new StaticallyCorrectedYieldTermStructure(
                    //         discountCurves_[ccy], initMarket->discountCurve(ccy, configuration),
                    //         wrapperIndex));

                    Handle<YieldTermStructure> ich(indexCurve);
                    // Handle<YieldTermStructure> ich(correctedIndexCurve);
                    if (wrapperIndex->allowsExtrapolation())
                        ich->enableExtrapolation();

                    boost::shared_ptr<IborIndex> i(index->clone(ich));
                    Handle<IborIndex> ih(i);
                    iborIndices_.insert(pair<pair<string, string>, Handle<IborIndex>>(
                        make_pair(Market::defaultConfiguration, name), ih));
                    LOG("building " << name << " index curve done");
                }
                break;

            case RiskFactorKey::KeyType::SwaptionVolatility:
                for (const auto& name : param.second.second) {
                    LOG("building " << name << " swaption volatility curve...");
                    RelinkableHandle<SwaptionVolatilityStructure> wrapper(
                        *initMarket->swaptionVol(name, configuration));

                    LOG("Initial market " << name << " swaption volatility type = " << wrapper->volatilityType());
                    string shortSwapIndexBase = initMarket->shortSwapIndexBase(name, configuration);
                    string swapIndexBase = initMarket->swapIndexBase(name, configuration);

                    bool isCube = parameters->swapVolIsCube();

                    // If swaption volatility type is not Normal, convert to Normal for the simulation
                    if (wrapper->volatilityType() != Normal) {
                        // FIXME we can not convert constant swaption vol structures yet
                        if (boost::dynamic_pointer_cast<ConstantSwaptionVolatility>(*wrapper) != nullptr) {
                            ALOG("Constant swaption volatility found in configuration "
                                 << configuration << " for currency " << name << " will not be converted to normal");
                        } else {
                            // Get swap index associated with this volatility structure
                            string swapIndexName = initMarket->swapIndexBase(name, configuration);
                            string shortSwapIndexName = initMarket->shortSwapIndexBase(name, configuration);
                            Handle<SwapIndex> swapIndex = initMarket->swapIndex(swapIndexName, configuration);
                            Handle<SwapIndex> shortSwapIndex = initMarket->swapIndex(shortSwapIndexName, configuration);

                            // Set up swaption volatility converter
                            SwaptionVolatilityConverter converter(asof_, *wrapper, *swapIndex, *shortSwapIndex, Normal);
                            wrapper.linkTo(converter.convert());

                            LOG("Converting swaption volatilities in configuration "
                                << configuration << " with currency " << name << " to normal swaption volatilities");
                        }
                    }
                    Handle<SwaptionVolatilityStructure> svp;
                    if (param.second.first) {
                        LOG("Simulating (" << wrapper->volatilityType() << ") Swaption vols for ccy " << name);
                        vector<Period> optionTenors = parameters->swapVolExpiries();
                        vector<Period> swapTenors = parameters->swapVolTerms();
                        vector<Real> strikeSpreads = parameters->swapVolStrikeSpreads();
                        bool atmOnly = parameters->simulateSwapVolATMOnly();
                        DLOG("Swaption atmOnly : " << (atmOnly ? "True" : "False"));
                        DLOG("Swaption isCube : " << (isCube ? "True" : "False"));
                        if (atmOnly) {
                            QL_REQUIRE(strikeSpreads.size() == 1 && close_enough(strikeSpreads[0], 0),
                                       "for atmOnly strikeSpreads must be {0.0}");
                        } else {
                            QL_REQUIRE(isCube, "Only atmOnly simulation supported for swaption vol surfaces");
                        }
                        boost::shared_ptr<QuantLib::SwaptionVolatilityCube> cube;
                        if (isCube) {
                            boost::shared_ptr<SwaptionVolCubeWithATM> tmp =
                                boost::dynamic_pointer_cast<SwaptionVolCubeWithATM>(*wrapper);
                            QL_REQUIRE(tmp, "swaption cube missing")
                            cube = tmp->cube();
                        }
                        vector<vector<Handle<Quote>>> quotes, atmQuotes;
                        quotes.resize(optionTenors.size() * swapTenors.size(),
                                      vector<Handle<Quote>>(strikeSpreads.size(), Handle<Quote>()));
                        atmQuotes.resize(optionTenors.size(),
                                         std::vector<Handle<Quote>>(swapTenors.size(), Handle<Quote>()));
                        vector<vector<Real>> shift(optionTenors.size(), vector<Real>(swapTenors.size(), 0.0));
                        Size atmSlice = std::find_if(strikeSpreads.begin(), strikeSpreads.end(),
                                                     [](const Real s) { return close_enough(s, 0.0); }) -
                                        strikeSpreads.begin();
                        QL_REQUIRE(atmSlice < strikeSpreads.size(),
                                   "could not find atm slice (strikeSpreads do not contain 0.0)");
                        for (Size k = 0; k < strikeSpreads.size(); ++k) {
                            for (Size i = 0; i < optionTenors.size(); ++i) {
                                for (Size j = 0; j < swapTenors.size(); ++j) {
                                    Real strike = Null<Real>();
                                    if (!atmOnly && cube)
                                        strike = cube->atmStrike(optionTenors[i], swapTenors[j]) + strikeSpreads[k];
                                    Real vol = wrapper->volatility(optionTenors[i], swapTenors[j], strike, true);
                                    boost::shared_ptr<SimpleQuote> q(new SimpleQuote(vol));

                                    Size index =
                                        i * swapTenors.size() * strikeSpreads.size() + j * strikeSpreads.size() + k;

                                    simDataTmp.emplace(std::piecewise_construct,
                                                       std::forward_as_tuple(param.first, name, index),
                                                       std::forward_as_tuple(q));
                                    auto tmp = Handle<Quote>(q);
                                    quotes[i * swapTenors.size() + j][k] = tmp;
                                    if (k == atmSlice) {
                                        atmQuotes[i][j] = tmp;
                                        shift[i][j] = wrapper->volatilityType() == ShiftedLognormal
                                                          ? wrapper->shift(optionTenors[i], swapTenors[j])
                                                          : 0.0;
                                    }
                                }
                            }
                        }
                        bool flatExtrapolation = true; // FIXME: get this from curve configuration
                        VolatilityType volType = wrapper->volatilityType();
                        DayCounter dc = ore::data::parseDayCounter(parameters->swapVolDayCounter(name));
                        Handle<SwaptionVolatilityStructure> atm(boost::make_shared<SwaptionVolatilityMatrix>(
                            wrapper->calendar(), wrapper->businessDayConvention(), optionTenors, swapTenors, atmQuotes,
                            dc, flatExtrapolation, volType, shift));
                        if (atmOnly) {
                            // floating reference date matrix in sim market
                            // if we have a cube, we keep the vol spreads constant under scenarios
                            // notice that cube is from todaysmarket, so it has a fixed reference date, which means that
                            // we keep the smiles constant in terms of vol spreads when moving forward in time;
                            // notice also that the volatility will be "sticky strike", i.e. it will not react to
                            // changes in the ATM level
                            if (isCube) {
                                svp = Handle<SwaptionVolatilityStructure>(
                                    boost::make_shared<SwaptionVolatilityConstantSpread>(atm, wrapper));
                            } else {
                                svp = atm;
                            }
                        } else {
                            QL_REQUIRE(isCube, "Only atmOnly simulation supported for swaption vol surfaces");
                            boost::shared_ptr<SwaptionVolatilityCube> tmp(new QuantExt::SwaptionVolCube2(
                                atm, optionTenors, swapTenors, strikeSpreads, quotes,
                                *initMarket->swapIndex(swapIndexBase, configuration),
                                *initMarket->swapIndex(shortSwapIndexBase, configuration), false, flatExtrapolation,
                                false));
                            svp = Handle<SwaptionVolatilityStructure>(boost::make_shared<SwaptionVolCubeWithATM>(tmp));
                        }

                    } else {
                        string decayModeString = parameters->swapVolDecayMode();
                        ReactionToTimeDecay decayMode = parseDecayMode(decayModeString);
                        LOG("Dynamic (" << wrapper->volatilityType() << ") Swaption vols (" << decayModeString
                                        << ") for ccy " << name);
                        if (isCube)
                            WLOG("Only ATM slice is considered from init market's cube");
                        boost::shared_ptr<QuantLib::SwaptionVolatilityStructure> svolp =
                            boost::make_shared<QuantExt::DynamicSwaptionVolatilityMatrix>(*wrapper, 0, NullCalendar(),
                                                                                          decayMode);
                        svp = Handle<SwaptionVolatilityStructure>(svolp);
                    }

                    svp->enableExtrapolation(); // FIXME
                    swaptionCurves_.insert(pair<pair<string, string>, Handle<SwaptionVolatilityStructure>>(
                        make_pair(Market::defaultConfiguration, name), svp));

                    LOG("Simulaton market " << name << " swaption volatility type = " << svp->volatilityType());

                    swaptionIndexBases_.insert(pair<pair<string, string>, pair<string, string>>(
                        make_pair(Market::defaultConfiguration, name), make_pair(shortSwapIndexBase, swapIndexBase)));
                    swaptionIndexBases_.insert(pair<pair<string, string>, pair<string, string>>(
                        make_pair(Market::defaultConfiguration, name), make_pair(swapIndexBase, swapIndexBase)));
                }
                break;

            case RiskFactorKey::KeyType::OptionletVolatility:
                for (const auto& name : param.second.second) {
                    LOG("building " << name << " cap/floor volatility curve...");
                    Handle<OptionletVolatilityStructure> wrapper = initMarket->capFloorVol(name, configuration);

                    LOG("Initial market cap/floor volatility type = " << wrapper->volatilityType());

                    Handle<OptionletVolatilityStructure> hCapletVol;

                    // Check if the risk factor is simulated before adding it
                    if (param.second.first) {
                        LOG("Simulating Cap/Floor Optionlet vols for ccy " << name);
                        vector<Period> optionTenors = parameters->capFloorVolExpiries(name);
                        vector<Date> optionDates(optionTenors.size());
                        vector<Real> strikes = parameters->capFloorVolStrikes();
                        vector<vector<Handle<Quote>>> quotes(optionTenors.size(),
                                                             vector<Handle<Quote>>(strikes.size(), Handle<Quote>()));
                        for (Size i = 0; i < optionTenors.size(); ++i) {
                            optionDates[i] = wrapper->optionDateFromTenor(optionTenors[i]);
                            for (Size j = 0; j < strikes.size(); ++j) {
                                Real vol =
                                    wrapper->volatility(optionTenors[i], strikes[j], wrapper->allowsExtrapolation());
                                boost::shared_ptr<SimpleQuote> q(new SimpleQuote(vol));
                                Size index = i * strikes.size() + j;
                                simDataTmp.emplace(std::piecewise_construct,
                                                   std::forward_as_tuple(param.first, name, index),
                                                   std::forward_as_tuple(q));
                                quotes[i][j] = Handle<Quote>(q);
                            }
                        }
                        DayCounter dc = ore::data::parseDayCounter(parameters->capFloorVolDayCounter(name));
                        // FIXME: Works as of today only, i.e. for sensitivity/scenario analysis.
                        // TODO: Build floating reference date StrippedOptionlet class for MC path generators
                        boost::shared_ptr<StrippedOptionlet> optionlet = boost::make_shared<StrippedOptionlet>(
                            0, // FIXME: settlement days
                            wrapper->calendar(), wrapper->businessDayConvention(),
                            boost::shared_ptr<IborIndex>(), // FIXME: required for ATM vol calculation
                            optionDates, strikes, quotes, dc, wrapper->volatilityType(), wrapper->displacement());
                        boost::shared_ptr<StrippedOptionletAdapter2> adapter =
                            boost::make_shared<StrippedOptionletAdapter2>(optionlet,
                                                                          true); // FIXME always flat extrapolation
                        hCapletVol = Handle<OptionletVolatilityStructure>(adapter);
                    } else {
                        string decayModeString = parameters->capFloorVolDecayMode();
                        ReactionToTimeDecay decayMode = parseDecayMode(decayModeString);
                        boost::shared_ptr<OptionletVolatilityStructure> capletVol =
                            boost::make_shared<DynamicOptionletVolatilityStructure>(*wrapper, 0, NullCalendar(),
                                                                                    decayMode);
                        hCapletVol = Handle<OptionletVolatilityStructure>(capletVol);
                    }

                    hCapletVol->enableExtrapolation(); // FIXME
                    capFloorCurves_.emplace(std::piecewise_construct,
                                            std::forward_as_tuple(Market::defaultConfiguration, name),
                                            std::forward_as_tuple(hCapletVol));

                    LOG("Simulaton market cap/floor volatility type = " << hCapletVol->volatilityType());
                }
                break;

            case RiskFactorKey::KeyType::SurvivalProbability:
                for (const auto& name : param.second.second) {
                    LOG("building " << name << " default curve..");
                    Handle<DefaultProbabilityTermStructure> wrapper = initMarket->defaultCurve(name, configuration);
                    vector<Handle<Quote>> quotes;

                    QL_REQUIRE(parameters->defaultTenors(name).front() > 0 * Days,
                               "default curve tenors must not include t=0");

                    vector<Date> dates(1, asof_);

                    for (Size i = 0; i < parameters->defaultTenors(name).size(); i++) {
                        dates.push_back(asof_ + parameters->defaultTenors(name)[i]);
                    }

                    boost::shared_ptr<SimpleQuote> q(new SimpleQuote(1.0));
                    quotes.push_back(Handle<Quote>(q));
                    for (Size i = 0; i < dates.size() - 1; i++) {
                        Probability prob = wrapper->survivalProbability(dates[i + 1], true);
                        boost::shared_ptr<SimpleQuote> q(new SimpleQuote(prob));
                        // Check if the risk factor is simulated before adding it
                        if (param.second.first) {
                            simDataTmp.emplace(std::piecewise_construct, std::forward_as_tuple(param.first, name, i),
                                               std::forward_as_tuple(q));
                            DLOG("ScenarioSimMarket default curve " << name << " survival[" << i << "]=" << prob);
                        }
                        Handle<Quote> qh(q);
                        quotes.push_back(qh);
                    }
                    DayCounter dc = ore::data::parseDayCounter(parameters->defaultCurveDayCounter(name));
                    Calendar cal = ore::data::parseCalendar(parameters->defaultCurveCalendar(name));
                    // FIXME riskmarket uses SurvivalProbabilityCurve but this isn't added to ore
                    boost::shared_ptr<DefaultProbabilityTermStructure> defaultCurve(
                        new QuantExt::SurvivalProbabilityCurve<Linear>(dates, quotes, dc, cal));
                    Handle<DefaultProbabilityTermStructure> dch(defaultCurve);

                    dch->enableExtrapolation();

                    defaultCurves_.insert(pair<pair<string, string>, Handle<DefaultProbabilityTermStructure>>(
                        make_pair(Market::defaultConfiguration, name), dch));
                }
                break;

            case RiskFactorKey::KeyType::RecoveryRate:
                for (const auto& name : param.second.second) {
                    DLOG("Adding security recovery rate " << name << " from configuration " << configuration);
                    boost::shared_ptr<SimpleQuote> rrQuote(
                        new SimpleQuote(initMarket->recoveryRate(name, configuration)->value()));
                    // Check if the risk factor is simulated before adding it
                    if (param.second.first) {
                        simDataTmp.emplace(std::piecewise_construct,
                                           std::forward_as_tuple(RiskFactorKey::KeyType::RecoveryRate, name),
                                           std::forward_as_tuple(rrQuote));
                    }
                    recoveryRates_.insert(pair<pair<string, string>, Handle<Quote>>(
                        make_pair(Market::defaultConfiguration, name), Handle<Quote>(rrQuote)));
                }
                break;

            case RiskFactorKey::KeyType::CDSVolatility:
                for (const auto& name : param.second.second) {
                    LOG("building " << name << "  cds vols..");
                    Handle<BlackVolTermStructure> wrapper = initMarket->cdsVol(name, configuration);
                    Handle<BlackVolTermStructure> cvh;
                    if (param.second.first) {
                        LOG("Simulating CDS Vols for " << name);
                        vector<Handle<Quote>> quotes;
                        vector<Time> times;
                        for (Size i = 0; i < parameters->cdsVolExpiries().size(); i++) {
                            Date date = asof_ + parameters->cdsVolExpiries()[i];
                            Volatility vol = wrapper->blackVol(date, Null<Real>(), true);
                            times.push_back(wrapper->timeFromReference(date));
                            boost::shared_ptr<SimpleQuote> q(new SimpleQuote(vol));
                            if (parameters->simulateCdsVols()) {
                                simDataTmp.emplace(std::piecewise_construct,
                                                   std::forward_as_tuple(param.first, name, i),
                                                   std::forward_as_tuple(q));
                            }
                            quotes.emplace_back(q);
                        }

                        DayCounter dc = ore::data::parseDayCounter(parameters->cdsVolDayCounter(name));
                        boost::shared_ptr<BlackVolTermStructure> cdsVolCurve(new BlackVarianceCurve3(
                            0, NullCalendar(), wrapper->businessDayConvention(), dc, times, quotes));

                        cvh = Handle<BlackVolTermStructure>(cdsVolCurve);
                    } else {
                        string decayModeString = parameters->cdsVolDecayMode();
                        LOG("Deterministic CDS Vols with decay mode " << decayModeString << " for " << name);
                        ReactionToTimeDecay decayMode = parseDecayMode(decayModeString);

                        // currently only curves (i.e. strike indepdendent) CDS volatility structures are
                        // supported, so we use a) the more efficient curve tag and b) a hard coded sticky
                        // strike stickyness, since then no yield term structures and no fx spot are required
                        // that define the ATM level
                        cvh = Handle<BlackVolTermStructure>(
                            boost::make_shared<QuantExt::DynamicBlackVolTermStructure<tag::curve>>(
                                wrapper, 0, NullCalendar(), decayMode, StickyStrike));
                    }

                    if (wrapper->allowsExtrapolation())
                        cvh->enableExtrapolation();
                    cdsVols_.insert(pair<pair<string, string>, Handle<BlackVolTermStructure>>(
                        make_pair(Market::defaultConfiguration, name), cvh));
                }
                break;

            case RiskFactorKey::KeyType::FXVolatility:
                for (const auto& name : param.second.second) {
                    Handle<BlackVolTermStructure> wrapper = initMarket->fxVol(name, configuration);
                    Handle<Quote> spot = fxSpot(name);
                    QL_REQUIRE(name.length() == 6, "invalid ccy pair length");
                    string forCcy = name.substr(0, 3);
                    string domCcy = name.substr(3, 3);
                    Handle<YieldTermStructure> forTS = discountCurve(forCcy);
                    Handle<YieldTermStructure> domTS = discountCurve(domCcy);
                    Handle<BlackVolTermStructure> fvh;

                    if (param.second.first) {
                        LOG("Simulating FX Vols (BlackVarianceCurve3) for " << name);
                        Size n = parameters->fxVolExpiries().size();
                        Size m = parameters->fxVolMoneyness().size();
                        vector<vector<Handle<Quote>>> quotes(m, vector<Handle<Quote>>(n, Handle<Quote>()));
                        Calendar cal = wrapper->calendar();
                        // FIXME hardcoded in todaysmarket
                        DayCounter dc = ore::data::parseDayCounter(parameters->fxVolDayCounter(name));
                        vector<Time> times;

                        for (Size i = 0; i < n; i++) {
                            Date date = asof_ + parameters->fxVolExpiries()[i];

                            times.push_back(wrapper->timeFromReference(date));

                            for (Size j = 0; j < m; j++) {
                                Size idx = j * n + i;
                                Real mon = parameters->fxVolMoneyness()[j]; // 0 if ATM

                                // strike (assuming forward prices)
                                Real k = spot->value() * mon * forTS->discount(date) / domTS->discount(date);
                                Volatility vol = wrapper->blackVol(date, k, true);
                                boost::shared_ptr<SimpleQuote> q(new SimpleQuote(vol));
                                simDataTmp.emplace(std::piecewise_construct,
                                                   std::forward_as_tuple(param.first, name, idx),
                                                   std::forward_as_tuple(q));
                                quotes[j][i] = Handle<Quote>(q);
                            }
                        }

                        boost::shared_ptr<BlackVolTermStructure> fxVolCurve;
                        if (parameters->fxVolIsSurface()) {
                            bool stickyStrike = true;
                            fxVolCurve = boost::shared_ptr<BlackVolTermStructure>(
                                new BlackVarianceSurfaceMoneynessForward(cal, spot, times, parameters->fxVolMoneyness(),
                                                                         quotes, dc, forTS, domTS, stickyStrike));
                        } else {
                            fxVolCurve = boost::shared_ptr<BlackVolTermStructure>(new BlackVarianceCurve3(
                                0, NullCalendar(), wrapper->businessDayConvention(), dc, times, quotes[0], false));
                        }
                        fvh = Handle<BlackVolTermStructure>(fxVolCurve);

                    } else {
                        string decayModeString = parameters->fxVolDecayMode();
                        LOG("Deterministic FX Vols with decay mode " << decayModeString << " for " << name);
                        ReactionToTimeDecay decayMode = parseDecayMode(decayModeString);

                        // currently only curves (i.e. strike indepdendent) FX volatility structures are
                        // supported, so we use a) the more efficient curve tag and b) a hard coded sticky
                        // strike stickyness, since then no yield term structures and no fx spot are required
                        // that define the ATM level - to be revisited when FX surfaces are supported
                        fvh = Handle<BlackVolTermStructure>(
                            boost::make_shared<QuantExt::DynamicBlackVolTermStructure<tag::curve>>(
                                wrapper, 0, NullCalendar(), decayMode, StickyStrike));
                    }

                    fvh->enableExtrapolation();
                    fxVols_.insert(pair<pair<string, string>, Handle<BlackVolTermStructure>>(
                        make_pair(Market::defaultConfiguration, name), fvh));

                    // build inverted surface
                    QL_REQUIRE(name.size() == 6, "Invalid Ccy pair " << name);
                    string reverse = name.substr(3) + name.substr(0, 3);
                    Handle<QuantLib::BlackVolTermStructure> ifvh(
                        boost::make_shared<BlackInvertedVolTermStructure>(fvh));
                    ifvh->enableExtrapolation();
                    fxVols_.insert(pair<pair<string, string>, Handle<BlackVolTermStructure>>(
                        make_pair(Market::defaultConfiguration, reverse), ifvh));
                }
                break;

            case RiskFactorKey::KeyType::EquityVolatility:
                for (const auto& name : param.second.second) {
                    Handle<BlackVolTermStructure> wrapper = initMarket->equityVol(name, configuration);

                    Handle<BlackVolTermStructure> evh;

                    if (param.second.first) {
                        Handle<Quote> spot = equitySpots_[make_pair(Market::defaultConfiguration, name)];
                        Size n = parameters->equityVolMoneyness().size();
                        Size m = parameters->equityVolExpiries().size();
                        vector<vector<Handle<Quote>>> quotes(n, vector<Handle<Quote>>(m, Handle<Quote>()));
                        vector<Time> times(m);
                        Calendar cal = wrapper->calendar();
                        DayCounter dc = ore::data::parseDayCounter(parameters->equityVolDayCounter(name));
                        bool atmOnly = parameters->simulateEquityVolATMOnly();

                        for (Size i = 0; i < n; i++) {
                            Real mon = parameters->equityVolMoneyness()[i];
                            // strike
                            Real k = atmOnly ? Null<Real>() : spot->value() * mon;

                            for (Size j = 0; j < m; j++) {
                                // Index is expires then moneyness. TODO: is this the best?
                                Size idx = i * m + j;
                                times[j] = dc.yearFraction(asof_, asof_ + parameters->equityVolExpiries()[j]);
                                Volatility vol = wrapper->blackVol(asof_ + parameters->equityVolExpiries()[j], k);
                                boost::shared_ptr<SimpleQuote> q(new SimpleQuote(vol));
                                simDataTmp.emplace(std::piecewise_construct,
                                                   std::forward_as_tuple(param.first, name, idx),
                                                   std::forward_as_tuple(q));
                                quotes[i][j] = Handle<Quote>(q);
                            }
                        }
                        boost::shared_ptr<BlackVolTermStructure> eqVolCurve;
                        if (!parameters->simulateEquityVolATMOnly()) {
                            LOG("Simulating EQ Vols (BlackVarianceSurfaceMoneyness) for " << name);
                            // If true, the strikes are fixed, if false they move with the spot handle
                            // Should probably be false, but some people like true for sensi runs.
                            bool stickyStrike = true;

                            eqVolCurve = boost::shared_ptr<BlackVolTermStructure>(new BlackVarianceSurfaceMoneynessSpot(
                                cal, spot, times, parameters->equityVolMoneyness(), quotes, dc, stickyStrike));
                            eqVolCurve->enableExtrapolation();
                        } else {
                            LOG("Simulating EQ Vols (BlackVarianceCurve3) for " << name);
                            eqVolCurve = boost::shared_ptr<BlackVolTermStructure>(new BlackVarianceCurve3(
                                0, NullCalendar(), wrapper->businessDayConvention(), dc, times, quotes[0]));
                        }

                        // if we have a surface but are only simulating atm vols we wrap the atm curve and the full t0
                        // surface
                        if (parameters->equityVolIsSurface() && parameters->simulateEquityVolATMOnly()) {
                            LOG("Simulating EQ Vols (EquityVolatilityConstantSpread) for " << name);
                            evh = Handle<BlackVolTermStructure>(boost::make_shared<EquityVolatilityConstantSpread>(
                                Handle<BlackVolTermStructure>(eqVolCurve), wrapper));
                        } else {
                            evh = Handle<BlackVolTermStructure>(eqVolCurve);
                        }
                    } else {
                        string decayModeString = parameters->equityVolDecayMode();
                        DLOG("Deterministic EQ Vols with decay mode " << decayModeString << " for " << name);
                        ReactionToTimeDecay decayMode = parseDecayMode(decayModeString);

                        // currently only curves (i.e. strike indepdendent) EQ volatility structures are
                        // supported, so we use a) the more efficient curve tag and b) a hard coded sticky
                        // strike stickyness, since then no yield term structures and no EQ spot are required
                        // that define the ATM level - to be revisited when EQ surfaces are supported
                        evh = Handle<BlackVolTermStructure>(
                            boost::make_shared<QuantExt::DynamicBlackVolTermStructure<tag::curve>>(
                                wrapper, 0, NullCalendar(), decayMode, StickyStrike));
                    }
                    if (wrapper->allowsExtrapolation())
                        evh->enableExtrapolation();
                    equityVols_.insert(pair<pair<string, string>, Handle<BlackVolTermStructure>>(
                        make_pair(Market::defaultConfiguration, name), evh));
                    DLOG("EQ volatility curve built for " << name);
                }
                break;

            case RiskFactorKey::KeyType::BaseCorrelation:
                for (const auto& name : param.second.second) {
                    Handle<BaseCorrelationTermStructure<BilinearInterpolation>> wrapper =
                        initMarket->baseCorrelation(name, configuration);
                    if (!param.second.first)
                        baseCorrelations_.insert(
                            pair<pair<string, string>, Handle<BaseCorrelationTermStructure<BilinearInterpolation>>>(
                                make_pair(Market::defaultConfiguration, name), wrapper));
                    else {
                        Size nd = parameters->baseCorrelationDetachmentPoints().size();
                        Size nt = parameters->baseCorrelationTerms().size();
                        vector<vector<Handle<Quote>>> quotes(nd, vector<Handle<Quote>>(nt));
                        vector<Period> terms(nt);
                        for (Size i = 0; i < nd; ++i) {
                            Real lossLevel = parameters->baseCorrelationDetachmentPoints()[i];
                            for (Size j = 0; j < nt; ++j) {
                                Period term = parameters->baseCorrelationTerms()[j];
                                if (i == 0)
                                    terms[j] = term;
                                Real bc = wrapper->correlation(asof_ + term, lossLevel, true); // extrapolate
                                boost::shared_ptr<SimpleQuote> q(new SimpleQuote(bc));
                                simDataTmp.emplace(std::piecewise_construct,
                                                   std::forward_as_tuple(param.first, name, i * nt + j),
                                                   std::forward_as_tuple(q));
                                quotes[i][j] = Handle<Quote>(q);
                            }
                        }

                        // FIXME: Same change as in ored/market/basecorrelationcurve.cpp
                        if (nt == 1) {
                            terms.push_back(terms[0] + 1 * Days); // arbitrary, but larger than the first term
                            for (Size i = 0; i < nd; ++i)
                                quotes[i].push_back(quotes[i][0]);
                        }
                        DayCounter dc = ore::data::parseDayCounter(parameters->baseCorrelationDayCounter(name));
                        boost::shared_ptr<BilinearBaseCorrelationTermStructure> bcp =
                            boost::make_shared<BilinearBaseCorrelationTermStructure>(
                                wrapper->settlementDays(), wrapper->calendar(), wrapper->businessDayConvention(), terms,
                                parameters->baseCorrelationDetachmentPoints(), quotes, dc);

                        bcp->enableExtrapolation(wrapper->allowsExtrapolation());
                        Handle<BilinearBaseCorrelationTermStructure> bch(bcp);
                        baseCorrelations_.insert(
                            pair<pair<string, string>, Handle<BaseCorrelationTermStructure<BilinearInterpolation>>>(
                                make_pair(Market::defaultConfiguration, name), bch));
                    }
                    DLOG("Base correlations built for " << name);
                }
                break;

            case RiskFactorKey::KeyType::CPIIndex:
                for (const auto& name : param.second.second) {
                    DLOG("adding " << name << " base CPI price");
                    Handle<ZeroInflationIndex> zeroInflationIndex = initMarket->zeroInflationIndex(name, configuration);
                    Period obsLag = zeroInflationIndex->zeroInflationTermStructure()->observationLag();
                    Date fixingDate = zeroInflationIndex->zeroInflationTermStructure()->baseDate();
                    Real baseCPI = zeroInflationIndex->fixing(fixingDate);

                    boost::shared_ptr<SimpleQuote> q(new SimpleQuote(baseCPI));
                    Handle<Quote> qh(q);

                    boost::shared_ptr<InflationIndex> inflationIndex =
                        boost::dynamic_pointer_cast<InflationIndex>(*zeroInflationIndex);
                    Handle<InflationIndexObserver> inflObserver(
                        boost::make_shared<InflationIndexObserver>(inflationIndex, qh, obsLag));

                    baseCpis_.insert(pair<pair<string, string>, Handle<InflationIndexObserver>>(
                        make_pair(Market::defaultConfiguration, name), inflObserver));
                    simDataTmp.emplace(std::piecewise_construct, std::forward_as_tuple(param.first, name),
                                       std::forward_as_tuple(q));
                }
                break;

            case RiskFactorKey::KeyType::ZeroInflationCurve:
                for (const auto& name : param.second.second) {
                    LOG("building " << name << " zero inflation curve");

                    Handle<ZeroInflationIndex> inflationIndex = initMarket->zeroInflationIndex(name, configuration);
                    Handle<ZeroInflationTermStructure> inflationTs = inflationIndex->zeroInflationTermStructure();
                    vector<string> keys(parameters->zeroInflationTenors(name).size());

                    string ccy = inflationIndex->currency().code();
                    Handle<YieldTermStructure> yts = discountCurve(ccy, configuration);

                    Date date0 = asof_ - inflationTs->observationLag();
                    DayCounter dc = ore::data::parseDayCounter(parameters->zeroInflationDayCounter(name));
                    vector<Date> quoteDates;
                    vector<Time> zeroCurveTimes(
                        1, -dc.yearFraction(inflationPeriod(date0, inflationTs->frequency()).first, asof_));
                    vector<Handle<Quote>> quotes;
                    QL_REQUIRE(parameters->zeroInflationTenors(name).front() > 0 * Days,
                               "zero inflation tenors must not include t=0");

                    for (auto& tenor : parameters->zeroInflationTenors(name)) {
                        Date inflDate = inflationPeriod(date0 + tenor, inflationTs->frequency()).first;
                        zeroCurveTimes.push_back(dc.yearFraction(asof_, inflDate));
                        quoteDates.push_back(asof_ + tenor);
                    }

                    for (Size i = 1; i < zeroCurveTimes.size(); i++) {
                        boost::shared_ptr<SimpleQuote> q(new SimpleQuote(inflationTs->zeroRate(quoteDates[i - 1])));
                        Handle<Quote> qh(q);
                        if (i == 1) {
                            // add the zero rate at first tenor to the T0 time, to ensure flat interpolation of T1 rate
                            // for time t T0 < t < T1
                            quotes.push_back(qh);
                        }
                        quotes.push_back(qh);
                        simDataTmp.emplace(std::piecewise_construct, std::forward_as_tuple(param.first, name, i - 1),
                                           std::forward_as_tuple(q));
                        DLOG("ScenarioSimMarket index curve " << name << " zeroRate[" << i << "]=" << q->value());
                    }

                    // FIXME: Settlement days set to zero - needed for floating term structure implementation
                    boost::shared_ptr<ZeroInflationTermStructure> zeroCurve;
                    dc = ore::data::parseDayCounter(parameters->zeroInflationDayCounter(name));
                    zeroCurve = boost::shared_ptr<ZeroInflationCurveObserverMoving<Linear>>(
                        new ZeroInflationCurveObserverMoving<Linear>(
                            0, inflationIndex->fixingCalendar(), dc, inflationTs->observationLag(),
                            inflationTs->frequency(), inflationTs->indexIsInterpolated(), yts, zeroCurveTimes, quotes,
                            inflationTs->seasonality()));

                    Handle<ZeroInflationTermStructure> its(zeroCurve);
                    its->enableExtrapolation();
                    boost::shared_ptr<ZeroInflationIndex> i =
                        ore::data::parseZeroInflationIndex(name, false, Handle<ZeroInflationTermStructure>(its));
                    Handle<ZeroInflationIndex> zh(i);
                    zeroInflationIndices_.insert(pair<pair<string, string>, Handle<ZeroInflationIndex>>(
                        make_pair(Market::defaultConfiguration, name), zh));

                    LOG("building " << name << " zero inflation curve done");
                }
                break;

            case RiskFactorKey::KeyType::ZeroInflationCapFloorVolatility:
                WLOG("ZeroInflationCapFloorVolatility not yet implemented");
                break;

            case RiskFactorKey::KeyType::YoYInflationCurve:
                for (const auto& name : param.second.second) {
                    Handle<YoYInflationIndex> yoyInflationIndex = initMarket->yoyInflationIndex(name, configuration);
                    Handle<YoYInflationTermStructure> yoyInflationTs = yoyInflationIndex->yoyInflationTermStructure();
                    vector<string> keys(parameters->yoyInflationTenors(name).size());

                    string ccy = yoyInflationIndex->currency().code();
                    Handle<YieldTermStructure> yts = discountCurve(ccy, configuration);

                    Date date0 = asof_ - yoyInflationTs->observationLag();
                    DayCounter dc = ore::data::parseDayCounter(parameters->yoyInflationDayCounter(name));
                    vector<Date> quoteDates;
                    vector<Time> yoyCurveTimes(
                        1, -dc.yearFraction(inflationPeriod(date0, yoyInflationTs->frequency()).first, asof_));
                    vector<Handle<Quote>> quotes;
                    QL_REQUIRE(parameters->yoyInflationTenors(name).front() > 0 * Days,
                               "zero inflation tenors must not include t=0");

                    for (auto& tenor : parameters->yoyInflationTenors(name)) {
                        Date inflDate = inflationPeriod(date0 + tenor, yoyInflationTs->frequency()).first;
                        yoyCurveTimes.push_back(dc.yearFraction(asof_, inflDate));
                        quoteDates.push_back(asof_ + tenor);
                    }

                    for (Size i = 1; i < yoyCurveTimes.size(); i++) {
                        boost::shared_ptr<SimpleQuote> q(new SimpleQuote(yoyInflationTs->yoyRate(quoteDates[i - 1])));
                        Handle<Quote> qh(q);
                        if (i == 1) {
                            // add the zero rate at first tenor to the T0 time, to ensure flat interpolation of T1 rate
                            // for time t T0 < t < T1
                            quotes.push_back(qh);
                        }
                        quotes.push_back(qh);
                        simDataTmp.emplace(std::piecewise_construct, std::forward_as_tuple(param.first, name, i - 1),
                                           std::forward_as_tuple(q));
                        DLOG("ScenarioSimMarket index curve " << name << " zeroRate[" << i << "]=" << q->value());
                    }

                    boost::shared_ptr<YoYInflationTermStructure> yoyCurve;
                    // Note this is *not* a floating term structure, it is only suitable for sensi runs
                    // TODO: floating
                    yoyCurve = boost::shared_ptr<YoYInflationCurveObserverMoving<Linear>>(
                        new YoYInflationCurveObserverMoving<Linear>(
                            0, yoyInflationIndex->fixingCalendar(), dc, yoyInflationTs->observationLag(),
                            yoyInflationTs->frequency(), yoyInflationTs->indexIsInterpolated(), yts, yoyCurveTimes,
                            quotes, yoyInflationTs->seasonality()));

                    Handle<YoYInflationTermStructure> its(yoyCurve);
                    its->enableExtrapolation();
                    boost::shared_ptr<YoYInflationIndex> i(yoyInflationIndex->clone(its));
                    Handle<YoYInflationIndex> zh(i);
                    yoyInflationIndices_.insert(pair<pair<string, string>, Handle<YoYInflationIndex>>(
                        make_pair(Market::defaultConfiguration, name), zh));
                }
                break;

            case RiskFactorKey::KeyType::YoYInflationCapFloorVolatility:
                WLOG("YoYInflationCapFloorVolatility not yet implemented");
                break;

            case RiskFactorKey::KeyType::CommoditySpot:
                for (const auto& name : param.second.second) {
                    Real spot = initMarket->commoditySpot(name, configuration)->value();
                    DLOG("adding " << name << " commodity spot price");
                    boost::shared_ptr<SimpleQuote> q = boost::make_shared<SimpleQuote>(spot);
                    commoditySpots_.emplace(piecewise_construct, forward_as_tuple(Market::defaultConfiguration, name),
                                            forward_as_tuple(q));
                    simDataTmp.emplace(piecewise_construct, forward_as_tuple(param.first, name), forward_as_tuple(q));
                }
                break;

            case RiskFactorKey::KeyType::CommodityCurve:
                for (const auto& name : param.second.second) {
                    LOG("building commodity curve for " << name);

                    // Time zero initial market commodity curve
                    Handle<PriceTermStructure> initialCommodityCurve =
                        initMarket->commodityPriceCurve(name, configuration);
                    bool allowsExtrapolation = initialCommodityCurve->allowsExtrapolation();

                    // Get prices at specified simulation tenors from time 0 market curve and place in quotes
                    vector<Period> simulationTenors = parameters->commodityCurveTenors(name);
                    DayCounter commodityCurveDayCounter = parseDayCounter(parameters->commodityCurveDayCounter(name));
                    vector<Time> times(simulationTenors.size());
                    vector<Handle<Quote>> quotes(simulationTenors.size());

                    for (Size i = 0; i < simulationTenors.size(); i++) {
                        times[i] = commodityCurveDayCounter.yearFraction(asof_, asof_ + simulationTenors[i]);
                        Real price = initialCommodityCurve->price(times[i], allowsExtrapolation);
                        boost::shared_ptr<SimpleQuote> quote = boost::make_shared<SimpleQuote>(price);
                        quotes[i] = Handle<Quote>(quote);

                        // If we are simulating commodities, add the quote to simData_
                        if (param.second.first) {
                            simDataTmp.emplace(piecewise_construct, forward_as_tuple(param.first, name, i),
                                               forward_as_tuple(quote));
                        }
                    }

                    // Create a commodity price curve with simulation tenors as pillars and store
                    // Hard-coded linear interpolation here - may need to make this more dynamic
                    Handle<PriceTermStructure> simCommodityCurve(
                        boost::make_shared<InterpolatedPriceCurve<Linear>>(times, quotes, commodityCurveDayCounter));
                    simCommodityCurve->enableExtrapolation(allowsExtrapolation);

                    commodityCurves_.emplace(piecewise_construct, forward_as_tuple(Market::defaultConfiguration, name),
                                             forward_as_tuple(simCommodityCurve));
                }
                break;

            case RiskFactorKey::KeyType::CommodityVolatility:
                for (const auto& name : param.second.second) {
                    // Get initial base volatility structure
                    Handle<BlackVolTermStructure> baseVol = initMarket->commodityVolatility(name, configuration);

                    Handle<BlackVolTermStructure> newVol;
                    if (param.second.first) {
                        Handle<Quote> spot = commoditySpot(name, configuration);
                        const vector<Real>& moneyness = parameters->commodityVolMoneyness(name);
                        QL_REQUIRE(!moneyness.empty(), "Commodity volatility moneyness for "
                                                           << name << " should have at least one element");
                        const vector<Period>& expiries = parameters->commodityVolExpiries(name);
                        QL_REQUIRE(!expiries.empty(),
                                   "Commodity volatility expiries for " << name << " should have at least one element");

                        // Create surface of quotes
                        vector<vector<Handle<Quote>>> quotes(moneyness.size(), vector<Handle<Quote>>(expiries.size()));
                        vector<Time> expiryTimes(expiries.size());
                        Size index = 0;
                        DayCounter dayCounter = baseVol->dayCounter();

                        for (Size i = 0; i < quotes.size(); i++) {
                            Real strike = moneyness[i] * spot->value();
                            for (Size j = 0; j < quotes[0].size(); j++) {
                                if (i == 0)
                                    expiryTimes[j] = dayCounter.yearFraction(asof_, asof_ + expiries[j]);
                                boost::shared_ptr<SimpleQuote> quote =
                                    boost::make_shared<SimpleQuote>(baseVol->blackVol(asof_ + expiries[j], strike));
                                simDataTmp.emplace(piecewise_construct, forward_as_tuple(param.first, name, index++),
                                                   forward_as_tuple(quote));
                                quotes[i][j] = Handle<Quote>(quote);
                            }
                        }

                        // Create volatility structure
                        if (moneyness.size() == 1) {
                            // We have a term structure of volatilities with no strike dependence
                            LOG("Simulating commodity volatilites for " << name << " using BlackVarianceCurve3.");
                            newVol = Handle<BlackVolTermStructure>(boost::make_shared<BlackVarianceCurve3>(
                                0, NullCalendar(), baseVol->businessDayConvention(), dayCounter, expiryTimes,
                                quotes[0]));
                        } else {
                            // We have a volatility surface
                            LOG("Simulating commodity volatilites for " << name
                                                                        << " using BlackVarianceSurfaceMoneynessSpot.");
                            bool stickyStrike = true;
                            newVol =
                                Handle<BlackVolTermStructure>(boost::make_shared<BlackVarianceSurfaceMoneynessSpot>(
                                    baseVol->calendar(), spot, expiryTimes, moneyness, quotes, dayCounter,
                                    stickyStrike));
                        }

                    } else {
                        string decayModeString = parameters->equityVolDecayMode();
                        DLOG("Deterministic commodity volatilities with decay mode " << decayModeString << " for "
                                                                                     << name);
                        ReactionToTimeDecay decayMode = parseDecayMode(decayModeString);
                        // Copy what was done for equity here
                        // May need to revisit when looking at commodity RFE
                        newVol = Handle<BlackVolTermStructure>(
                            boost::make_shared<QuantExt::DynamicBlackVolTermStructure<tag::curve>>(
                                baseVol, 0, NullCalendar(), decayMode, StickyStrike));
                    }

                    newVol->enableExtrapolation(baseVol->allowsExtrapolation());

                    commodityVols_.emplace(piecewise_construct, forward_as_tuple(Market::defaultConfiguration, name),
                                           forward_as_tuple(newVol));

                    DLOG("Commodity volatility curve built for " << name);
                }
                break;

            case RiskFactorKey::KeyType::Correlation:
                for (const auto& name : param.second.second) {
                    LOG("Adding correlations for " << name << " from configuration " << configuration);

                    vector<string> tokens;
                    boost::split(tokens, name, boost::is_any_of(":"));
                    QL_REQUIRE(tokens.size() == 2, "not a valid correlation pair: " << name);
                    pair<string, string> pair = std::make_pair(tokens[0], tokens[1]);

                    boost::shared_ptr<QuantExt::CorrelationTermStructure> corr;
                    Handle<QuantExt::CorrelationTermStructure> baseCorr =
                        initMarket->correlationCurve(pair.first, pair.second, configuration);

                    Handle<QuantExt::CorrelationTermStructure> ch;
                    if (param.second.first) {
                        Size n = parameters->correlationStrikes().size();
                        Size m = parameters->correlationExpiries().size();
                        vector<vector<Handle<Quote>>> quotes(n, vector<Handle<Quote>>(m, Handle<Quote>()));
                        vector<Time> times(m);
                        Calendar cal = baseCorr->calendar();
                        DayCounter dc =
                            ore::data::parseDayCounter(parameters->correlationDayCounter(pair.first, pair.second));

                        for (Size i = 0; i < n; i++) {
                            Real strike = parameters->correlationStrikes()[i];

                            for (Size j = 0; j < m; j++) {
                                // Index is expiries then strike TODO: is this the best?
                                Size idx = i * m + j;
                                times[j] = dc.yearFraction(asof_, asof_ + parameters->correlationExpiries()[j]);
                                Real correlation =
                                    baseCorr->correlation(asof_ + parameters->correlationExpiries()[j], strike);
                                boost::shared_ptr<SimpleQuote> q(new SimpleQuote(correlation));
                                simDataTmp.emplace(
                                    std::piecewise_construct,
                                    std::forward_as_tuple(RiskFactorKey::KeyType::Correlation, name, idx),
                                    std::forward_as_tuple(q));
                                quotes[i][j] = Handle<Quote>(q);
                            }
                        }

                        if (n == 1 && m == 1) {
                            ch = Handle<QuantExt::CorrelationTermStructure>(
                                boost::make_shared<FlatCorrelation>(baseCorr->settlementDays(), cal, quotes[0][0], dc));
                        } else if (n == 1) {
                            ch = Handle<QuantExt::CorrelationTermStructure>(
                                boost::make_shared<InterpolatedCorrelationCurve<Linear>>(times, quotes[0], dc, cal));
                        } else {
                            QL_FAIL("only atm or flat correlation termstructures currently supported");
                        }

                        ch->enableExtrapolation(baseCorr->allowsExtrapolation());
                    } else {
                        ch = Handle<QuantExt::CorrelationTermStructure>(*baseCorr);
                    }

                    correlationCurves_[make_tuple(Market::defaultConfiguration, pair.first, pair.second)] = ch;
                }
                break;
            }
            simData_.insert(simDataTmp.begin(), simDataTmp.end());
        } catch (const std::exception& e) {
            if (continueOnError) {
                ALOG("skipping this object: " << e.what());
            } else {
                QL_FAIL(e.what());
            }
        }
    }

    // swap indices
    LOG("building swap indices...");
    for (const auto& it : parameters->swapIndices()) {
        const string& indexName = it.first;
        const string& discounting = it.second;
        LOG("Adding swap index " << indexName << " with discounting index " << discounting);

        addSwapIndex(indexName, discounting, Market::defaultConfiguration);
        LOG("Adding swap index " << indexName << " done.");
    }

    LOG("building base scenario");
    baseScenario_ = boost::make_shared<SimpleScenario>(initMarket->asofDate(), "BASE", 1.0);
    for (auto const& data : simData_) {
        baseScenario_->add(data.first, data.second->value());
    }
    LOG("building base scenario done");
}

void ScenarioSimMarket::applyScenario(const boost::shared_ptr<Scenario>& scenario) {
    const vector<RiskFactorKey>& keys = scenario->keys();

    Size count = 0;
    for (const auto& key : keys) {
        // Loop through the scenario keys and check which keys are present in simData_,
        // adding to the count when a match is identified
        // Then check that the count=simData_.size - this ensures that simData_ is a valid
        // subset of the scenario - fails is a member of simData is not present in the
        // scenario
        auto it = simData_.find(key);
        if (it == simData_.end()) {
            ALOG("simulation data point missing for key " << key);
        } else {
            if (filter_->allow(key))
                it->second->setValue(scenario->get(key));
            count++;
        }
    }

    if (count != simData_.size()) {
        ALOG("mismatch between scenario and sim data size, " << count << " vs " << simData_.size());
        for (auto it : simData_) {
            if (!scenario->has(it.first))
                ALOG("Key " << it.first << " missing in scenario");
        }
        QL_FAIL("mismatch between scenario and sim data size, exit.");
    }

    // update market asof date
    asof_ = scenario->asof();
}

void ScenarioSimMarket::reset() {
    auto filterBackup = filter_;
    // no filter
    filter_ = boost::make_shared<ScenarioFilter>();
    // reset eval date
    Settings::instance().evaluationDate() = baseScenario_->asof();
    // reset numeraire
    numeraire_ = baseScenario_->getNumeraire();
    // reset term structures
    applyScenario(baseScenario_);
    // see the comment in update() for why this is necessary...
    if (ObservationMode::instance().mode() == ObservationMode::Mode::Unregister) {
        boost::shared_ptr<QuantLib::Observable> obs = QuantLib::Settings::instance().evaluationDate();
        obs->notifyObservers();
    }
    // reset fixing manager
    fixingManager_->reset();
    // restore the filter
    filter_ = filterBackup;
}

void ScenarioSimMarket::update(const Date& d) {
    // DLOG("ScenarioSimMarket::update called with Date " << QuantLib::io::iso_date(d));
    QL_REQUIRE(scenarioGenerator_ != nullptr, "ScenarioSimMarket::update: no scenario generator set");

    ObservationMode::Mode om = ObservationMode::instance().mode();
    if (om == ObservationMode::Mode::Disable)
        ObservableSettings::instance().disableUpdates(false);
    else if (om == ObservationMode::Mode::Defer)
        ObservableSettings::instance().disableUpdates(true);

    boost::shared_ptr<Scenario> scenario = scenarioGenerator_->next(d);
    QL_REQUIRE(scenario->asof() == d, "Invalid Scenario date " << scenario->asof() << ", expected " << d);

    numeraire_ = scenario->getNumeraire();

    if (d != Settings::instance().evaluationDate())
        Settings::instance().evaluationDate() = d;
    else if (om == ObservationMode::Mode::Unregister) {
        // Due to some of the notification chains having been unregistered,
        // it is possible that some lazy objects might be missed in the case
        // that the evaluation date has not been updated. Therefore, we
        // manually kick off an observer notification from this level.
        // We have unit regression tests in OREAnalyticsTestSuite to ensure
        // the various ObservationMode settings return the anticipated results.
        boost::shared_ptr<QuantLib::Observable> obs = QuantLib::Settings::instance().evaluationDate();
        obs->notifyObservers();
    }

    applyScenario(scenario);

    // Observation Mode - key to update these before fixings are set
    if (om == ObservationMode::Mode::Disable) {
        refresh();
        ObservableSettings::instance().enableUpdates();
    } else if (om == ObservationMode::Mode::Defer) {
        ObservableSettings::instance().enableUpdates();
    }

    // Apply fixings as historical fixings. Must do this before we populate ASD
    fixingManager_->update(d);

    if (asd_) {
        // add additional scenario data to the given container, if required
        for (auto i : parameters_->additionalScenarioDataIndices()) {
            boost::shared_ptr<QuantLib::Index> index;
            try {
                index = *iborIndex(i);
            } catch (...) {
            }
            try {
                index = *swapIndex(i);
            } catch (...) {
            }
            QL_REQUIRE(index != nullptr, "ScenarioSimMarket::update() index " << i << " not found in sim market");
            asd_->set(index->fixing(d), AggregationScenarioDataType::IndexFixing, i);
        }

        for (auto c : parameters_->additionalScenarioDataCcys()) {
            if (c != parameters_->baseCcy())
                asd_->set(fxSpot(c + parameters_->baseCcy())->value(), AggregationScenarioDataType::FXSpot, c);
        }

        asd_->set(numeraire_, AggregationScenarioDataType::Numeraire);

        asd_->next();
    }

    // DLOG("ScenarioSimMarket::update done");
}

bool ScenarioSimMarket::isSimulated(const RiskFactorKey::KeyType& factor) const {
    return std::find(nonSimulatedFactors_.begin(), nonSimulatedFactors_.end(), factor) == nonSimulatedFactors_.end();
}

} // namespace analytics
} // namespace ore<|MERGE_RESOLUTION|>--- conflicted
+++ resolved
@@ -63,6 +63,7 @@
 
 #include <ored/utilities/indexparser.hpp>
 #include <ored/utilities/log.hpp>
+#include <ored/marketdata/curvespecparser.cpp>
 
 using namespace QuantLib;
 using namespace QuantExt;
@@ -82,8 +83,6 @@
         return RiskFactorKey::KeyType::YieldCurve;
     } else if (y == ore::data::YieldCurveType::EquityDividend) {
         return RiskFactorKey::KeyType::DividendYield;
-    } else if (y == ore::data::YieldCurveType::EquityForecast) {
-        return RiskFactorKey::KeyType::EquityForecastCurve;
     } else {
         QL_FAIL("yieldCurveType not supported");
     }
@@ -97,8 +96,6 @@
         return ore::data::YieldCurveType::Yield;
     } else if (rf == RiskFactorKey::KeyType::DividendYield) {
         return ore::data::YieldCurveType::EquityDividend;
-    } else if (rf == RiskFactorKey::KeyType::EquityForecastCurve) {
-        return ore::data::YieldCurveType::EquityForecast;
     } else {
         QL_FAIL("RiskFactorKey::KeyType not supported");
     }
@@ -174,7 +171,8 @@
 ScenarioSimMarket::ScenarioSimMarket(const boost::shared_ptr<Market>& initMarket,
                                      const boost::shared_ptr<ScenarioSimMarketParameters>& parameters,
                                      const Conventions& conventions, const std::string& configuration,
-                                     const bool continueOnError)
+                                     const bool continueOnError, const CurveConfigurations& curveConfigs, 
+                                     const TodaysMarketParameters& todaysMarketParams)
     : SimMarket(conventions), parameters_(parameters), filter_(boost::make_shared<ScenarioFilter>()) {
 
     LOG("building ScenarioSimMarket...");
@@ -190,209 +188,6 @@
 
     for (const auto& param : params) {
         try {
-<<<<<<< HEAD
-            LOG("building " << ccy << " discount yield curve..");
-            vector<Period> tenors = parameters->yieldCurveTenors(ccy);
-            addYieldCurve(initMarket, configuration, ore::data::YieldCurveType::Discount, ccy, tenors,
-                          parameters->yieldCurveDayCounter(ccy));
-            LOG("building " << ccy << " discount yield curve done");
-        } catch (const std::exception& e) {
-            if (continueOnError) {
-                ALOG("skipping this object: " << e.what());
-            } else {
-                QL_FAIL(e.what());
-            }
-        }
-    }
-    LOG("discount yield curves done");
-
-    LOG("building benchmark yield curves...");
-    for (const auto& name : parameters->yieldCurveNames()) {
-        try {
-            LOG("building benchmark yield curve name " << name);
-            vector<Period> tenors = parameters->yieldCurveTenors(name);
-            addYieldCurve(initMarket, configuration, ore::data::YieldCurveType::Yield, name, tenors,
-                          parameters->yieldCurveDayCounter(name));
-            LOG("building benchmark yield curve " << name << " done");
-        } catch (const std::exception& e) {
-            if (continueOnError) {
-                ALOG("skipping this object: " << e.what());
-            } else {
-                QL_FAIL(e.what());
-            }
-        }
-    }
-    LOG("benchmark yield curves done");
-
-    // building equity yield curves
-    LOG("building equity curves...");
-    for (const auto& eqName : parameters->equityNames()) {
-        try {
-            // building equity spots
-            LOG("adding " << eqName << " equity spot...");
-            Real spotVal = initMarket->equitySpot(eqName, configuration)->value();
-            boost::shared_ptr<SimpleQuote> q(new SimpleQuote(spotVal));
-            Handle<Quote> qh(q);
-            equitySpots_.insert(
-                pair<pair<string, string>, Handle<Quote>>(make_pair(Market::defaultConfiguration, eqName), qh));
-            simData_.emplace(std::piecewise_construct,
-                             std::forward_as_tuple(RiskFactorKey::KeyType::EquitySpot, eqName),
-                             std::forward_as_tuple(q));
-            LOG("adding " << eqName << " equity spot done");
-        } catch (const std::exception& e) {
-            if (continueOnError) {
-                ALOG("skipping this object: " << e.what());
-            } else {
-                QL_FAIL(e.what());
-            }
-        }
-        try {
-            LOG("building " << eqName << " equity dividend yield curve..");
-            vector<Period> divTenors = parameters->equityDividendTenors(eqName);
-            addYieldCurve(initMarket, configuration, ore::data::YieldCurveType::EquityDividend, eqName, divTenors,
-                          parameters->yieldCurveDayCounter(eqName));
-            LOG("building " << eqName << " equity dividend yield curve done");
-        } catch (const std::exception& e) {
-            if (continueOnError) {
-                ALOG("skipping this object: " << e.what());
-            } else {
-                QL_FAIL(e.what());
-            }
-        }
-        try {
-            LOG("building " << eqName << " equity forecast curve..");
-            vector<Period> foreTenors = parameters->equityForecastTenors(eqName);
-            addYieldCurve(initMarket, configuration, ore::data::YieldCurveType::EquityForecast, eqName, foreTenors,
-                          parameters->yieldCurveDayCounter(eqName));
-            LOG("building " << eqName << " forecast curve done");
-        } catch (const std::exception& e) {
-            if (continueOnError) {
-                ALOG("skipping this object: " << e.what());
-            } else {
-                QL_FAIL(e.what());
-            }
-        }
-        try {
-            LOG("building " << eqName << " equity index curve..");
-            Handle<EquityIndex> curve = initMarket->equityCurve(eqName, configuration);
-             boost::shared_ptr<EquityIndex> ei(curve->clone(
-                equitySpot(eqName, configuration), yieldCurve(YieldCurveType::EquityForecast, eqName, configuration),
-                yieldCurve(YieldCurveType::EquityDividend, eqName, configuration)));
-            Handle<EquityIndex> eh(ei);
-            equityCurves_.insert(
-                pair<pair<string, string>, Handle<EquityIndex>>(make_pair(Market::defaultConfiguration, eqName), eh));
-        } catch (const std::exception& e) {
-            if (continueOnError) {
-                ALOG("skipping this object: " << e.what());
-            } else {
-                QL_FAIL(e.what());
-            }
-        }
-    }
-    LOG("equity yield curves done");
-
-    // building security spreads
-    LOG("building security spreads...");
-    for (const auto& name : parameters->securities()) {
-        DLOG("Adding security spread " << name << " from configuration " << configuration);
-        try {
-            boost::shared_ptr<SimpleQuote> spreadQuote(
-                new SimpleQuote(initMarket->securitySpread(name, configuration)->value()));
-            if (parameters->securitySpreadsSimulate()) {
-                simData_.emplace(std::piecewise_construct,
-                                 std::forward_as_tuple(RiskFactorKey::KeyType::SecuritySpread, name),
-                                 std::forward_as_tuple(spreadQuote));
-            }
-            securitySpreads_.insert(pair<pair<string, string>, Handle<Quote>>(
-                make_pair(Market::defaultConfiguration, name), Handle<Quote>(spreadQuote)));
-        } catch (const std::exception& e) {
-            if (continueOnError) {
-                ALOG("skipping this object: " << e.what());
-            } else {
-                QL_FAIL(e.what());
-            }
-        }
-    }
-    LOG("security spreads done...");
-
-    // building security recovery rates
-    LOG("building security recovery rates...");
-    for (const auto& name : parameters->securities()) {
-        DLOG("Adding security recovery rate " << name << " from configuration " << configuration);
-        try {
-            boost::shared_ptr<SimpleQuote> recoveryQuote(
-                new SimpleQuote(initMarket->recoveryRate(name, configuration)->value()));
-            // TODO this comes from the default curves section in the parameters,
-            // do we want to specify the simulation of security recovery rates separately?
-            if (parameters->simulateRecoveryRates()) {
-                simData_.emplace(std::piecewise_construct,
-                                 std::forward_as_tuple(RiskFactorKey::KeyType::RecoveryRate, name),
-                                 std::forward_as_tuple(recoveryQuote));
-            }
-            recoveryRates_.insert(pair<pair<string, string>, Handle<Quote>>(
-                make_pair(Market::defaultConfiguration, name), Handle<Quote>(recoveryQuote)));
-        } catch (const std::exception& e) {
-            // security recovery rates are optional, therefore we never throw
-            ALOG("skipping this object: " << e.what());
-        }
-    }
-    LOG("security recovery rates done...");
-
-    // building security cpr
-    LOG("building security cpr...");
-    for (const auto& name : parameters->securities()) {
-        DLOG("Adding security cpr " << name << " from configuration " << configuration);
-        // security cpr are optional, so we need a try-catch block
-        try {
-            boost::shared_ptr<SimpleQuote> cprQuote(new SimpleQuote(initMarket->cpr(name, configuration)->value()));
-            if (parameters->cprSimulate()) {
-                simData_.emplace(std::piecewise_construct, std::forward_as_tuple(RiskFactorKey::KeyType::CPR, name),
-                                 std::forward_as_tuple(cprQuote));
-            }
-            cprs_.insert(pair<pair<string, string>, Handle<Quote>>(make_pair(Market::defaultConfiguration, name),
-                                                                   Handle<Quote>(cprQuote)));
-        } catch (...) {
-        }
-    }
-    LOG("security cprs done...");
-
-    // constructing index curves
-    LOG("building index curves...");
-    for (const auto& ind : parameters->indices()) {
-        try {
-            LOG("building " << ind << " index curve");
-            std::vector<string> indexTokens;
-            split(indexTokens, ind, boost::is_any_of("-"));
-            Handle<IborIndex> index;
-            if (indexTokens[1] == "GENERIC") {
-                // If we have a generic curve build the index using the index currency's discount curve
-                index =
-                    Handle<IborIndex>(parseIborIndex(ind, initMarket->discountCurve(indexTokens[0], configuration)));
-            } else {
-                index = initMarket->iborIndex(ind, configuration);
-            }
-            QL_REQUIRE(!index.empty(), "index object for " << ind << " not provided");
-            Handle<YieldTermStructure> wrapperIndex = index->forwardingTermStructure();
-            QL_REQUIRE(!wrapperIndex.empty(), "no termstructure for index " << ind);
-            vector<string> keys(parameters->yieldCurveTenors(ind).size());
-
-            DayCounter dc = ore::data::parseDayCounter(
-                parameters->yieldCurveDayCounter(ind)); // used to convert YieldCurve Periods to Times
-            vector<Time> yieldCurveTimes(1, 0.0);       // include today
-            vector<Date> yieldCurveDates(1, asof_);
-            QL_REQUIRE(parameters->yieldCurveTenors(ind).front() > 0 * Days, "yield curve tenors must not include t=0");
-            for (auto& tenor : parameters->yieldCurveTenors(ind)) {
-                yieldCurveTimes.push_back(dc.yearFraction(asof_, asof_ + tenor));
-                yieldCurveDates.push_back(asof_ + tenor);
-            }
-
-            // include today
-            vector<Handle<Quote>> quotes;
-            boost::shared_ptr<SimpleQuote> q(new SimpleQuote(1.0));
-            quotes.push_back(Handle<Quote>(q));
-
-=======
->>>>>>> 64d40dee
             std::map<RiskFactorKey, boost::shared_ptr<SimpleQuote>> simDataTmp;
 
             switch (param.first) {
@@ -897,8 +692,18 @@
                     QL_REQUIRE(name.length() == 6, "invalid ccy pair length");
                     string forCcy = name.substr(0, 3);
                     string domCcy = name.substr(3, 3);
-                    Handle<YieldTermStructure> forTS = discountCurve(forCcy);
-                    Handle<YieldTermStructure> domTS = discountCurve(domCcy);
+
+                    // Get the yield curve IDs from the FX volatility configuration  
+                    // They may still be empty  
+                    string foreignTsId;
+                    string domesticTsId;
+                    if (curveConfigs.hasFxVolCurveConfig(name)) {
+                        auto fxVolConfig = curveConfigs.fxVolCurveConfig(name);
+                        foreignTsId = fxVolConfig->fxForeignYieldCurveID();
+                        TLOG("Got foreign term structure '" << foreignTsId << "' from FX volatility curve config for " << name);
+                        domesticTsId = fxVolConfig->fxDomesticYieldCurveID();
+                        TLOG("Got domestic term structure '" << domesticTsId << "' from FX volatility curve config for " << name);
+                    }
                     Handle<BlackVolTermStructure> fvh;
 
                     if (param.second.first) {
@@ -911,6 +716,19 @@
                         DayCounter dc = ore::data::parseDayCounter(parameters->fxVolDayCounter(name));
                         vector<Time> times;
 
+                        // Attempt to get the relevant yield curves from the initial market  
+                        Handle<YieldTermStructure> forTS = getYieldCurve(foreignTsId, todaysMarketParams, configuration, initMarket);
+                        TLOG("Foreign term structure '" << foreignTsId << "' from t_0 market is " << (forTS.empty() ? "empty" : "not empty"));
+                        Handle<YieldTermStructure> domTS = getYieldCurve(domesticTsId, todaysMarketParams, configuration, initMarket);
+                        TLOG("Domestic term structure '" << domesticTsId << "' from t_0 market is " << (domTS.empty() ? "empty" : "not empty"));
+                        
+                        // If either term structure is empty, fall back on the initial market's discount curves  
+                        if (forTS.empty() || domTS.empty()) {
+                            TLOG("Falling back on the discount curves for " << forCcy << " and " << domCcy << " from t_0 market");
+                            forTS = initMarket->discountCurve(forCcy, configuration);
+                            domTS = initMarket->discountCurve(domCcy, configuration);
+                        }
+
                         for (Size i = 0; i < n; i++) {
                             Date date = asof_ + parameters->fxVolExpiries()[i];
 
@@ -933,6 +751,21 @@
 
                         boost::shared_ptr<BlackVolTermStructure> fxVolCurve;
                         if (parameters->fxVolIsSurface()) {
+
+                            // Attempt to get the relevant yield curves from this scenario simulation market  
+                            Handle<YieldTermStructure> forTS = getYieldCurve(foreignTsId, todaysMarketParams, Market::defaultConfiguration);
+                            TLOG("Foreign term structure '" << foreignTsId << "' from sim market is " << (forTS.empty() ? "empty" : "not empty"));
+                            Handle<YieldTermStructure> domTS = getYieldCurve(domesticTsId, todaysMarketParams, Market::defaultConfiguration);
+                            TLOG("Domestic term structure '" << domesticTsId << "' from sim market is " << (domTS.empty() ? "empty" : "not empty"));
+
+                            // If either term structure is empty, fall back on this scenario simulation market's discount curves  
+                            if (forTS.empty() || domTS.empty()) {
+                                TLOG("Falling back on the discount curves for " << forCcy << " and " << domCcy << " from sim market");
+                                forTS = discountCurve(forCcy);
+                                domTS = discountCurve(domCcy);
+
+                            }
+
                             bool stickyStrike = true;
                             fxVolCurve = boost::shared_ptr<BlackVolTermStructure>(
                                 new BlackVarianceSurfaceMoneynessForward(cal, spot, times, parameters->fxVolMoneyness(),
@@ -1132,9 +965,6 @@
                     Handle<ZeroInflationTermStructure> inflationTs = inflationIndex->zeroInflationTermStructure();
                     vector<string> keys(parameters->zeroInflationTenors(name).size());
 
-                    string ccy = inflationIndex->currency().code();
-                    Handle<YieldTermStructure> yts = discountCurve(ccy, configuration);
-
                     Date date0 = asof_ - inflationTs->observationLag();
                     DayCounter dc = ore::data::parseDayCounter(parameters->zeroInflationDayCounter(name));
                     vector<Date> quoteDates;
@@ -1164,13 +994,48 @@
                         DLOG("ScenarioSimMarket index curve " << name << " zeroRate[" << i << "]=" << q->value());
                     }
 
+                    // Get the configured nominal term structure from this scenario sim market if possible  
+                    // 1) Look for zero inflation curve configuration ID in zero inflation curves of todays market
+                    string zeroInflationConfigId;
+                    if (todaysMarketParams.hasConfiguration(configuration) && todaysMarketParams.hasMarketObject(MarketObject::ZeroInflationCurve)) {
+                        auto m = todaysMarketParams.mapping(MarketObject::ZeroInflationCurve, configuration);
+                        auto it = m.find(name);
+                        if (it != m.end()) {
+                            string zeroInflationSpecId = it->second;
+                            TLOG("Got spec ID " << zeroInflationSpecId << " for zero inflation index " << name);
+                            auto zeroInflationSpec = parseCurveSpec(zeroInflationSpecId);
+                            QL_REQUIRE(zeroInflationSpec->baseType() == CurveSpec::CurveType::Inflation, "Expected the curve " <<
+                                "spec type for " << zeroInflationSpecId << " to be 'Inflation'");
+                            zeroInflationConfigId = zeroInflationSpec->curveConfigID();
+                        }
+                    }
+
+                    // 2) Get the nominal term structure ID from the zero inflation curve configuration  
+                    string nominalTsId;
+                    if (!zeroInflationConfigId.empty() && curveConfigs.hasInflationCurveConfig(zeroInflationConfigId)) {
+                        auto zeroInflationConfig = curveConfigs.inflationCurveConfig(zeroInflationConfigId);
+                        nominalTsId = zeroInflationConfig->nominalTermStructure();
+                        TLOG("Got nominal term structure ID '" << nominalTsId << "' from config with ID '" << zeroInflationConfigId << "'");
+                    }
+
+                    // 3) Get the nominal term structure from this scenario simulation market  
+                    Handle<YieldTermStructure> nominalTs = getYieldCurve(nominalTsId, todaysMarketParams, Market::defaultConfiguration);
+                    TLOG("Nominal term structure '" << nominalTsId << "' from sim market is " << (nominalTs.empty() ? "empty" : "not empty"));
+
+                    // If nominal term structure is empty, fall back on this scenario simulation market's discount curve  
+                    if (nominalTs.empty()) {
+                        string ccy = inflationIndex->currency().code();
+                        TLOG("Falling back on the discount curve for currency '" << ccy << "', the currency of inflation index '" << name << "'");
+                        nominalTs = discountCurve(ccy);
+                    }
+
                     // FIXME: Settlement days set to zero - needed for floating term structure implementation
                     boost::shared_ptr<ZeroInflationTermStructure> zeroCurve;
                     dc = ore::data::parseDayCounter(parameters->zeroInflationDayCounter(name));
                     zeroCurve = boost::shared_ptr<ZeroInflationCurveObserverMoving<Linear>>(
                         new ZeroInflationCurveObserverMoving<Linear>(
                             0, inflationIndex->fixingCalendar(), dc, inflationTs->observationLag(),
-                            inflationTs->frequency(), inflationTs->indexIsInterpolated(), yts, zeroCurveTimes, quotes,
+                            inflationTs->frequency(), inflationTs->indexIsInterpolated(), nominalTs, zeroCurveTimes, quotes,
                             inflationTs->seasonality()));
 
                     Handle<ZeroInflationTermStructure> its(zeroCurve);
@@ -1194,9 +1059,6 @@
                     Handle<YoYInflationIndex> yoyInflationIndex = initMarket->yoyInflationIndex(name, configuration);
                     Handle<YoYInflationTermStructure> yoyInflationTs = yoyInflationIndex->yoyInflationTermStructure();
                     vector<string> keys(parameters->yoyInflationTenors(name).size());
-
-                    string ccy = yoyInflationIndex->currency().code();
-                    Handle<YieldTermStructure> yts = discountCurve(ccy, configuration);
 
                     Date date0 = asof_ - yoyInflationTs->observationLag();
                     DayCounter dc = ore::data::parseDayCounter(parameters->yoyInflationDayCounter(name));
@@ -1227,13 +1089,48 @@
                         DLOG("ScenarioSimMarket index curve " << name << " zeroRate[" << i << "]=" << q->value());
                     }
 
+                    // Get the configured nominal term structure from this scenario sim market if possible  
+                    // 1) Look for yoy inflation curve configuration ID in yoy inflation curves of todays market  
+                    string yoyInflationConfigId;
+                    if (todaysMarketParams.hasConfiguration(configuration) && todaysMarketParams.hasMarketObject(MarketObject::YoYInflationCurve)) {
+                        auto m = todaysMarketParams.mapping(MarketObject::YoYInflationCurve, configuration);
+                        auto it = m.find(name);
+                        if (it != m.end()) {
+                            string yoyInflationSpecId = it->second;
+                            TLOG("Got spec ID " << yoyInflationSpecId << " for yoy inflation index " << name);
+                            auto yoyInflationSpec = parseCurveSpec(yoyInflationSpecId);
+                            QL_REQUIRE(yoyInflationSpec->baseType() == CurveSpec::CurveType::Inflation, "Expected the curve " <<
+                                "spec type for " << yoyInflationSpecId << " to be 'Inflation'");
+                            yoyInflationConfigId = yoyInflationSpec->curveConfigID();
+                        }
+                    }
+
+                    // 2) Get the nominal term structure ID from the yoy inflation curve configuration  
+                    string nominalTsId;
+                    if (!yoyInflationConfigId.empty() && curveConfigs.hasInflationCurveConfig(yoyInflationConfigId)) {
+                        auto yoyInflationConfig = curveConfigs.inflationCurveConfig(yoyInflationConfigId);
+                        nominalTsId = yoyInflationConfig->nominalTermStructure();
+                        TLOG("Got nominal term structure ID '" << nominalTsId << "' from config with ID '" << yoyInflationConfigId << "'");
+                    }
+
+                    // 3) Get the nominal term structure from this scenario simulation market
+                    Handle<YieldTermStructure> nominalTs = getYieldCurve(nominalTsId, todaysMarketParams, Market::defaultConfiguration);
+                    TLOG("Nominal term structure '" << nominalTsId << "' from sim market is " << (nominalTs.empty() ? "empty" : "not empty"));
+
+                    // If nominal term structure is empty, fall back on this scenario simulation market's discount curve  
+                    if (nominalTs.empty()) {
+                        string ccy = yoyInflationIndex->currency().code();
+                        TLOG("Falling back on the discount curve for currency '" << ccy << "', the currency of inflation index '" << name << "'");
+                        nominalTs = discountCurve(ccy);
+                    }
+
                     boost::shared_ptr<YoYInflationTermStructure> yoyCurve;
                     // Note this is *not* a floating term structure, it is only suitable for sensi runs
                     // TODO: floating
                     yoyCurve = boost::shared_ptr<YoYInflationCurveObserverMoving<Linear>>(
                         new YoYInflationCurveObserverMoving<Linear>(
                             0, yoyInflationIndex->fixingCalendar(), dc, yoyInflationTs->observationLag(),
-                            yoyInflationTs->frequency(), yoyInflationTs->indexIsInterpolated(), yts, yoyCurveTimes,
+                            yoyInflationTs->frequency(), yoyInflationTs->indexIsInterpolated(), nominalTs, yoyCurveTimes,
                             quotes, yoyInflationTs->seasonality()));
 
                     Handle<YoYInflationTermStructure> its(yoyCurve);
@@ -1589,5 +1486,60 @@
     return std::find(nonSimulatedFactors_.begin(), nonSimulatedFactors_.end(), factor) == nonSimulatedFactors_.end();
 }
 
+Handle<YieldTermStructure> ScenarioSimMarket::getYieldCurve(const string& yieldSpecId,
+    const TodaysMarketParameters& todaysMarketParams, const string& configuration,
+    const boost::shared_ptr<Market>& market) const {
+    
+    // If yield spec ID is "", return empty Handle
+    if (yieldSpecId.empty()) return Handle<YieldTermStructure>();
+    
+    if (todaysMarketParams.hasConfiguration(configuration)) {
+        // Look for yield spec ID in discount curves of todays market  
+        if (todaysMarketParams.hasMarketObject(MarketObject::DiscountCurve)) {
+            for (const auto& discountMapping : todaysMarketParams.mapping(MarketObject::DiscountCurve, configuration)) {
+                if (discountMapping.second == yieldSpecId) {
+                    if (market) {
+                        return market->discountCurve(discountMapping.first, configuration);
+                    }
+                    else {
+                        return discountCurve(discountMapping.first, configuration);
+                    }
+                }
+            }
+        }
+
+        // Look for yield spec ID in index curves of todays market  
+        if (todaysMarketParams.hasMarketObject(MarketObject::IndexCurve)) {
+            for (const auto& indexMapping : todaysMarketParams.mapping(MarketObject::IndexCurve, configuration)) {
+                if (indexMapping.second == yieldSpecId) {
+                    if (market) {
+                        return market->iborIndex(indexMapping.first, configuration)->forwardingTermStructure();
+                    }
+                    else {
+                        return iborIndex(indexMapping.first, configuration)->forwardingTermStructure();
+                    }
+                }
+            }
+        }
+
+        // Look for yield spec ID in yield curves of todays market  
+        if (todaysMarketParams.hasMarketObject(MarketObject::YieldCurve)) {
+            for (const auto& yieldMapping : todaysMarketParams.mapping(MarketObject::YieldCurve, configuration)) {
+                if (yieldMapping.second == yieldSpecId) {
+                    if (market) {
+                        return market->yieldCurve(yieldMapping.first, configuration);
+                    }
+                    else {
+                        return yieldCurve(yieldMapping.first, configuration);
+                    }
+                }
+            }
+        }
+    }
+
+    // If yield spec ID still has not been found, return empty Handle
+    return Handle<YieldTermStructure>();
+}
+
 } // namespace analytics
 } // namespace ore