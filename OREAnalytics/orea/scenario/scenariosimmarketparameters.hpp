--- conflicted
+++ resolved
@@ -54,14 +54,11 @@
         // set default tenors
         capFloorVolExpiries_[""];
         defaultTenors_[""];
-<<<<<<< HEAD
         equityDividendTenors_[""];
         equityForecastTenors_[""];
-=======
         equityTenors_[""];
         zeroInflationTenors_[""];
         yoyInflationTenors_[""];
->>>>>>> 982c0aa1
     }
 
     //! \name Inspectors
