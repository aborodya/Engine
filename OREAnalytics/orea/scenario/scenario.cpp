--- conflicted
+++ resolved
@@ -67,13 +67,8 @@
         return out << "YoYInflationCurve";
     case RiskFactorKey::KeyType::YoYInflationCapFloorVolatility:
         return out << "YoYInflationCapFloorVolatility";
-<<<<<<< HEAD
     case RiskFactorKey::KeyType::ZeroInflationCapFloorVolatility:
         return out << "ZeroInflationCapFloorVolatility";
-    case RiskFactorKey::KeyType::CommoditySpot:
-        return out << "CommoditySpot";
-=======
->>>>>>> 0e9e1677
     case RiskFactorKey::KeyType::CommodityCurve:
         return out << "CommodityCurve";
     case RiskFactorKey::KeyType::CommodityVolatility:
@@ -138,13 +133,8 @@
         return RiskFactorKey::KeyType::YoYInflationCurve;
     else if (str == "YoYInflationCapFloorVolatility")
         return RiskFactorKey::KeyType::YoYInflationCapFloorVolatility;
-<<<<<<< HEAD
     else if (str == "ZeroInflationCapFloorVolatility")
         return RiskFactorKey::KeyType::ZeroInflationCapFloorVolatility;
-    else if (str == "CommoditySpot")
-        return RiskFactorKey::KeyType::CommoditySpot;
-=======
->>>>>>> 0e9e1677
     else if (str == "CommodityCurve")
         return RiskFactorKey::KeyType::CommodityCurve;
     else if (str == "CommodityVolatility")
