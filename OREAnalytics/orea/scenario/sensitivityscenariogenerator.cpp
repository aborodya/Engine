/*
 Copyright (C) 2017 Quaternion Risk Management Ltd
 All rights reserved.

 This file is part of ORE, a free-software/open-source library
 for transparent pricing and risk analysis - http://opensourcerisk.org

 ORE is free software: you can redistribute it and/or modify it
 under the terms of the Modified BSD License.  You should have received a
 copy of the license along with this program.
 The license is also available online at <http://opensourcerisk.org>

 This program is distributed on the basis that it will form a useful
 contribution to risk analytics and model standardisation, but WITHOUT
 ANY WARRANTY; without even the implied warranty of MERCHANTABILITY or
 FITNESS FOR A PARTICULAR PURPOSE. See the license for more details.
*/

#include <orea/scenario/sensitivityscenariogenerator.hpp>
#include <ored/utilities/log.hpp>
#include <ostream>

using namespace QuantLib;
using namespace QuantExt;
using namespace std;

namespace ore {
namespace analytics {

SensitivityScenarioGenerator::SensitivityScenarioGenerator(
    const boost::shared_ptr<SensitivityScenarioData>& sensitivityData,
    const boost::shared_ptr<ScenarioSimMarketParameters>& simMarketData, const Date& today,
    const boost::shared_ptr<ore::data::Market>& initMarket, const std::string& configuration,
    boost::shared_ptr<ScenarioFactory> baseScenarioFactory)
    : ShiftScenarioGenerator(simMarketData, today, initMarket, configuration, baseScenarioFactory),
      sensitivityData_(sensitivityData) {
    QL_REQUIRE(sensitivityData_ != NULL, "SensitivityScenarioGenerator: sensitivityData is null");
}

void SensitivityScenarioGenerator::generateScenarios(const boost::shared_ptr<ScenarioFactory>& sensiScenarioFactory) {
    generateDiscountCurveScenarios(sensiScenarioFactory, true);
    generateDiscountCurveScenarios(sensiScenarioFactory, false);

    generateIndexCurveScenarios(sensiScenarioFactory, true);
    generateIndexCurveScenarios(sensiScenarioFactory, false);

    generateYieldCurveScenarios(sensiScenarioFactory, true);
    generateYieldCurveScenarios(sensiScenarioFactory, false);

    generateFxScenarios(sensiScenarioFactory, true);
    generateFxScenarios(sensiScenarioFactory, false);

    if (simMarketData_->simulateFXVols()) {
        generateFxVolScenarios(sensiScenarioFactory, true);
        generateFxVolScenarios(sensiScenarioFactory, false);
    }

    if (simMarketData_->simulateSwapVols()) {
        generateSwaptionVolScenarios(sensiScenarioFactory, true);
        generateSwaptionVolScenarios(sensiScenarioFactory, false);
    }

    if (simMarketData_->simulateCapFloorVols()) {
        generateCapFloorVolScenarios(sensiScenarioFactory, true);
        generateCapFloorVolScenarios(sensiScenarioFactory, false);
    }

    if (simMarketData_->simulateSurvivalProbabilities()) {
        generateSurvivalProbabilityScenarios(sensiScenarioFactory, true);
        generateSurvivalProbabilityScenarios(sensiScenarioFactory, false);
    }

    // add simultaneous up-moves in two risk factors for cross gamma calculation
    vector<RiskFactorKey> keys = baseScenario_->keys();
    Size index = scenarios_.size();
    for (Size i = 0; i < index; ++i) {
        for (Size j = i + 1; j < index; ++j) {
            if (i == j || scenarioDescriptions_[i].type() != ScenarioDescription::Type::Up ||
                scenarioDescriptions_[j].type() != ScenarioDescription::Type::Up)
                continue;
            // filter desired cross shift combinations
            bool match = false;
            for (Size k = 0; k < sensitivityData_->crossGammaFilter().size(); ++k) {
                if ((scenarioDescriptions_[i].factor1().find(sensitivityData_->crossGammaFilter()[k].first) !=
                         string::npos &&
                     scenarioDescriptions_[j].factor1().find(sensitivityData_->crossGammaFilter()[k].second) !=
                         string::npos) ||
                    (scenarioDescriptions_[i].factor1().find(sensitivityData_->crossGammaFilter()[k].second) !=
                         string::npos &&
                     scenarioDescriptions_[j].factor1().find(sensitivityData_->crossGammaFilter()[k].first) !=
                         string::npos)) {
                    match = true;
                    break;
                }
            }
            if (!match)
                continue;

            boost::shared_ptr<Scenario> crossScenario = sensiScenarioFactory->buildScenario(today_);

            for (Size k = 0; k < keys.size(); ++k) {
                Real baseValue = baseScenario_->get(keys[k]);
                Real iValue = scenarios_[i]->get(keys[k]);
                Real jValue = scenarios_[j]->get(keys[k]);
                Real newVal = iValue + jValue - baseValue;
                if (newVal != baseValue)
                    crossScenario->add(keys[k], newVal);
            }
            scenarios_.push_back(crossScenario);
            scenarioDescriptions_.push_back(ScenarioDescription(scenarioDescriptions_[i], scenarioDescriptions_[j]));
            DLOG("Sensitivity scenario # " << scenarios_.size() << ", label " << crossScenario->label() << " created");
        }
    }

    // fill keyToFactor and factorToKey maps from scenario descriptions
    LOG("Fill maps linking factors with RiskFactorKeys");
    keyToFactor_.clear();
    factorToKey_.clear();
    for (Size i = 0; i < scenarioDescriptions_.size(); ++i) {
        RiskFactorKey key = scenarioDescriptions_[i].key1();
        string factor = scenarioDescriptions_[i].factor1();
        keyToFactor_[key] = factor;
        factorToKey_[factor] = key;
        LOG("KeyToFactor map: " << key << " to " << factor);
    }

    LOG("sensitivity scenario generator initialised");
}

void SensitivityScenarioGenerator::generateFxScenarios(const boost::shared_ptr<ScenarioFactory>& sensiScenarioFactory,
                                                       bool up) {
    // We can choose to shift fewer discount curves than listed in the market
    std::vector<string> simMarketFxPairs = simMarketData_->fxCcyPairs();
    if (sensitivityData_->fxCcyPairs().size() > 0)
        fxCcyPairs_ = sensitivityData_->fxCcyPairs();
    else
        fxCcyPairs_ = simMarketFxPairs;
    // Is this too strict?
    // - implemented to avoid cases where input cross FX rates are not consistent
    // - Consider an example (baseCcy = EUR) of a GBPUSD FX trade - two separate routes to pricing
    // - (a) call GBPUSD FX rate from sim market
    // - (b) call GBPEUR and EURUSD FX rates, manually join them to obtain GBPUSD
    // - now, if GBPUSD is an explicit risk factor in sim market, consider what happens
    // - if we bump GBPUSD value and leave other FX rates unchanged (for e.g. a sensitivity analysis)
    // - (a) the value of the trade changes
    // - (b) the value of the GBPUSD trade stays the same
    // - in light of the above we restrict the universe of FX pairs that we support here for the time being
    string baseCcy = simMarketData_->baseCcy();
    for (auto sensi_fx : fxCcyPairs_) {
        string foreign = sensi_fx.substr(0, 3);
        string domestic = sensi_fx.substr(3);
        QL_REQUIRE((domestic == baseCcy) || (foreign == baseCcy),
                   "SensitivityScenarioGenerator does not support cross FX pairs("
                       << sensi_fx << ", but base currency is " << baseCcy << ")");
    }
    // Log an ALERT if some currencies in simmarket are excluded from the list
    for (auto sim_fx : simMarketFxPairs) {
        if (std::find(fxCcyPairs_.begin(), fxCcyPairs_.end(), sim_fx) == fxCcyPairs_.end()) {
            ALOG("FX pair " << sim_fx << " in simmarket is not included in sensitivities analysis");
        }
    }
    for (Size k = 0; k < fxCcyPairs_.size(); k++) {
        string ccypair = fxCcyPairs_[k]; // foreign + domestic;
        SensitivityScenarioData::FxShiftData data = sensitivityData_->fxShiftData()[ccypair];
        ShiftType type = parseShiftType(data.shiftType);
        Real size = up ? data.shiftSize : -1.0 * data.shiftSize;
        // QL_REQUIRE(type == SensitivityScenarioGenerator::ShiftType::Relative, "FX scenario type must be relative");
        bool relShift = (type == SensitivityScenarioGenerator::ShiftType::Relative);

        boost::shared_ptr<Scenario> scenario = sensiScenarioFactory->buildScenario(today_);

        scenarioDescriptions_.push_back(fxScenarioDescription(ccypair, up));

        Real rate = initMarket_->fxSpot(ccypair, configuration_)->value();
        Real newRate = relShift ? rate * (1.0 + size) : (rate + size);
        // Real newRate = up ? rate * (1.0 + data.shiftSize) : rate * (1.0 - data.shiftSize);
        scenario->add(getFxKey(ccypair), newRate);
        scenarios_.push_back(scenario);
        DLOG("Sensitivity scenario # " << scenarios_.size() << ", label " << scenario->label()
                                       << " created: " << newRate);
    }
    LOG("FX scenarios done");
}

void SensitivityScenarioGenerator::generateDiscountCurveScenarios(
    const boost::shared_ptr<ScenarioFactory>& sensiScenarioFactory, bool up) {
    // We can choose to shift fewer discount curves than listed in the market
    std::vector<string> simMarketCcys = simMarketData_->ccys();
    if (sensitivityData_->discountCurrencies().size() > 0)
        discountCurrencies_ = sensitivityData_->discountCurrencies();
    else
        discountCurrencies_ = simMarketCcys;
    // Log an ALERT if some currencies in simmarket are excluded from the list
    for (auto sim_ccy : simMarketCcys) {
        if (std::find(discountCurrencies_.begin(), discountCurrencies_.end(), sim_ccy) == discountCurrencies_.end()) {
            ALOG("Currency " << sim_ccy << " in simmarket is not included in sensitivities analysis");
        }
    }

    Size n_ccy = discountCurrencies_.size();
    Size n_ten = simMarketData_->yieldCurveTenors().size();

    // original curves' buffer
    std::vector<Real> zeros(n_ten);
    std::vector<Real> times(n_ten);

    // buffer for shifted zero curves
    std::vector<Real> shiftedZeros(n_ten);

    for (Size i = 0; i < n_ccy; ++i) {
        string ccy = discountCurrencies_[i];
        SensitivityScenarioData::CurveShiftData data = sensitivityData_->discountCurveShiftData()[ccy];
        ShiftType shiftType = parseShiftType(data.shiftType);
        Handle<YieldTermStructure> ts = initMarket_->discountCurve(ccy, configuration_);
        DayCounter dc = ts->dayCounter();
        for (Size j = 0; j < n_ten; ++j) {
            Date d = today_ + simMarketData_->yieldCurveTenors()[j];
            zeros[j] = ts->zeroRate(d, dc, Continuous);
            times[j] = dc.yearFraction(today_, d);
        }

        std::vector<Period> shiftTenors = data.shiftTenors;
        std::vector<Time> shiftTimes(shiftTenors.size());
        for (Size j = 0; j < shiftTenors.size(); ++j)
            shiftTimes[j] = dc.yearFraction(today_, today_ + shiftTenors[j]);
        Real shiftSize = data.shiftSize;
        QL_REQUIRE(shiftTenors.size() > 0, "Discount shift tenors not specified");

        for (Size j = 0; j < shiftTenors.size(); ++j) {

            boost::shared_ptr<Scenario> scenario = sensiScenarioFactory->buildScenario(today_);
            scenarioDescriptions_.push_back(discountScenarioDescription(ccy, j, up));
            DLOG("generate discount curve scenario, ccy " << ccy << ", bucket " << j << ", up " << up << ", desc "
                                                          << scenarioDescriptions_.back().text());

            // apply zero rate shift at tenor point j
            applyShift(j, shiftSize, up, shiftType, shiftTimes, zeros, times, shiftedZeros, true);

            // store shifted discount curve in the scenario
            for (Size k = 0; k < n_ten; ++k) {
                Real shiftedDiscount = exp(-shiftedZeros[k] * times[k]);
                scenario->add(getDiscountKey(ccy, k), shiftedDiscount);
            }
            // add this scenario to the scenario vector
            scenarios_.push_back(scenario);
            DLOG("Sensitivity scenario # " << scenarios_.size() << ", label " << scenario->label() << " created");

        } // end of shift curve tenors
    }
    LOG("Discount curve scenarios done");
}

void SensitivityScenarioGenerator::generateIndexCurveScenarios(
    const boost::shared_ptr<ScenarioFactory>& sensiScenarioFactory, bool up) {
    // We can choose to shift fewer discount curves than listed in the market
    std::vector<string> simMarketIndices = simMarketData_->indices();
    if (sensitivityData_->indexNames().size() > 0)
        indexNames_ = sensitivityData_->indexNames();
    else
        indexNames_ = simMarketIndices;
    // Log an ALERT if some ibor indices in simmarket are excluded from the list
    for (auto sim_idx : simMarketIndices) {
        if (std::find(indexNames_.begin(), indexNames_.end(), sim_idx) == indexNames_.end()) {
            ALOG("Index " << sim_idx << " in simmarket is not included in sensitivities analysis");
        }
    }

    Size n_indices = indexNames_.size();
    Size n_ten = simMarketData_->yieldCurveTenors().size();

    // original curves' buffer
    std::vector<Real> zeros(n_ten);
    std::vector<Real> times(n_ten);

    // buffer for shifted zero curves
    std::vector<Real> shiftedZeros(n_ten);

    for (Size i = 0; i < n_indices; ++i) {
        string indexName = indexNames_[i];
        SensitivityScenarioData::CurveShiftData data = sensitivityData_->indexCurveShiftData()[indexName];
        ShiftType shiftType = parseShiftType(data.shiftType);
        Handle<IborIndex> iborIndex = initMarket_->iborIndex(indexName, configuration_);
        Handle<YieldTermStructure> ts = iborIndex->forwardingTermStructure();
        DayCounter dc = ts->dayCounter();
        for (Size j = 0; j < n_ten; ++j) {
            Date d = today_ + simMarketData_->yieldCurveTenors()[j];
            zeros[j] = ts->zeroRate(d, dc, Continuous);
            times[j] = dc.yearFraction(today_, d);
        }

        std::vector<Period> shiftTenors = data.shiftTenors;
        std::vector<Time> shiftTimes(shiftTenors.size());
        for (Size j = 0; j < shiftTenors.size(); ++j)
            shiftTimes[j] = dc.yearFraction(today_, today_ + shiftTenors[j]);
        Real shiftSize = data.shiftSize;
        QL_REQUIRE(shiftTenors.size() > 0, "Index shift tenors not specified");

        for (Size j = 0; j < shiftTenors.size(); ++j) {

            boost::shared_ptr<Scenario> scenario = sensiScenarioFactory->buildScenario(today_);

            scenarioDescriptions_.push_back(indexScenarioDescription(indexName, j, up));

            // apply zero rate shift at tenor point j
            applyShift(j, shiftSize, up, shiftType, shiftTimes, zeros, times, shiftedZeros, true);

            // store shifted discount curve for this index in the scenario
            for (Size k = 0; k < n_ten; ++k) {
                Real shiftedDiscount = exp(-shiftedZeros[k] * times[k]);
                scenario->add(getIndexKey(indexName, k), shiftedDiscount);
            }
            // add this scenario to the scenario vector
            scenarios_.push_back(scenario);
            DLOG("Sensitivity scenario # " << scenarios_.size() << ", label " << scenario->label()
                                           << " created for indexName " << indexName);

        } // end of shift curve tenors
    }
    LOG("Index curve scenarios done");
}

void SensitivityScenarioGenerator::generateYieldCurveScenarios(
    const boost::shared_ptr<ScenarioFactory>& sensiScenarioFactory, bool up) {
    // We can choose to shift fewer yield curves than listed in the market
    vector<string> simMarketYieldCurves = simMarketData_->yieldCurveNames();
    if (sensitivityData_->yieldCurveNames().size() > 0)
        yieldCurveNames_ = sensitivityData_->yieldCurveNames();
    else
        yieldCurveNames_ = simMarketYieldCurves;
    // Log an ALERT if some yield curves in simmarket are excluded from the list
    for (auto sim_yc : simMarketYieldCurves) {
        if (std::find(yieldCurveNames_.begin(), yieldCurveNames_.end(), sim_yc) == yieldCurveNames_.end()) {
            ALOG("Yield Curve " << sim_yc << " in simmarket is not included in sensitivities analysis");
        }
    }

    Size n_curves = yieldCurveNames_.size();
    Size n_ten = simMarketData_->yieldCurveTenors().size();

    // original curves' buffer
    std::vector<Real> zeros(n_ten);
    std::vector<Real> times(n_ten);

    // buffer for shifted zero curves
    std::vector<Real> shiftedZeros(n_ten);

    for (Size i = 0; i < n_curves; ++i) {
        string name = yieldCurveNames_[i];
        SensitivityScenarioData::CurveShiftData data = sensitivityData_->yieldCurveShiftData()[name];
        ShiftType shiftType = parseShiftType(data.shiftType);
        Handle<YieldTermStructure> ts = initMarket_->yieldCurve(name, configuration_);
        DayCounter dc = ts->dayCounter();
        for (Size j = 0; j < n_ten; ++j) {
            Date d = today_ + simMarketData_->yieldCurveTenors()[j];
            zeros[j] = ts->zeroRate(d, dc, Continuous);
            times[j] = dc.yearFraction(today_, d);
        }

        std::vector<Period> shiftTenors = data.shiftTenors;
        std::vector<Time> shiftTimes(shiftTenors.size());
        for (Size j = 0; j < shiftTenors.size(); ++j)
            shiftTimes[j] = dc.yearFraction(today_, today_ + shiftTenors[j]);
        Real shiftSize = data.shiftSize;
        QL_REQUIRE(shiftTenors.size() > 0, "Discount shift tenors not specified");

        for (Size j = 0; j < shiftTenors.size(); ++j) {

            boost::shared_ptr<Scenario> scenario = sensiScenarioFactory->buildScenario(today_);

            scenarioDescriptions_.push_back(yieldScenarioDescription(name, j, up));

            // apply zero rate shift at tenor point j
            applyShift(j, shiftSize, up, shiftType, shiftTimes, zeros, times, shiftedZeros, true);

            // store shifted discount curve in the scenario
            for (Size k = 0; k < n_ten; ++k) {
                Real shiftedDiscount = exp(-shiftedZeros[k] * times[k]);
                scenario->add(getYieldKey(name, k), shiftedDiscount);
            }
            // add this scenario to the scenario vector
            scenarios_.push_back(scenario);
            DLOG("Sensitivity scenario # " << scenarios_.size() << ", label " << scenario->label() << " created");

        } // end of shift curve tenors
    }
    LOG("Yield curve scenarios done");
}

void SensitivityScenarioGenerator::generateFxVolScenarios(
    const boost::shared_ptr<ScenarioFactory>& sensiScenarioFactory, bool up) {
    // We can choose to shift fewer discount curves than listed in the market
    std::vector<string> simMarketFxPairs = simMarketData_->fxVolCcyPairs();
    if (sensitivityData_->fxVolCcyPairs().size() > 0)
        fxVolCcyPairs_ = sensitivityData_->fxVolCcyPairs();
    else
        fxVolCcyPairs_ = simMarketFxPairs;
    // Log an ALERT if some FX vol pairs in simmarket are excluded from the list
    for (auto sim_fx : simMarketFxPairs) {
        if (std::find(fxVolCcyPairs_.begin(), fxVolCcyPairs_.end(), sim_fx) == fxVolCcyPairs_.end()) {
            ALOG("FX pair " << sim_fx << " in simmarket is not included in sensitivities analysis");
        }
    }

    string domestic = simMarketData_->baseCcy();

    Size n_fxvol_pairs = fxVolCcyPairs_.size();
    Size n_fxvol_exp = simMarketData_->fxVolExpiries().size();

    std::vector<Real> values(n_fxvol_exp);
    std::vector<Real> times(n_fxvol_exp);

    // buffer for shifted zero curves
    std::vector<Real> shiftedValues(n_fxvol_exp);

    map<string, SensitivityScenarioData::FxVolShiftData> shiftDataMap = sensitivityData_->fxVolShiftData();
    for (Size i = 0; i < n_fxvol_pairs; ++i) {
        string ccypair = fxVolCcyPairs_[i];
        QL_REQUIRE(shiftDataMap.find(ccypair) != shiftDataMap.end(),
                   "ccy pair " << ccypair << " not found in FxVolShiftData");
        SensitivityScenarioData::FxVolShiftData data = shiftDataMap[ccypair];
        ShiftType shiftType = parseShiftType(data.shiftType);
        std::vector<Period> shiftTenors = data.shiftExpiries;
        std::vector<Time> shiftTimes(shiftTenors.size());
        Real shiftSize = data.shiftSize;
        QL_REQUIRE(shiftTenors.size() > 0, "FX vol shift tenors not specified");

        Handle<BlackVolTermStructure> ts = initMarket_->fxVol(ccypair, configuration_);
        DayCounter dc = ts->dayCounter();
        Real strike = 0.0; // FIXME
        for (Size j = 0; j < n_fxvol_exp; ++j) {
            Date d = today_ + simMarketData_->fxVolExpiries()[j];
            values[j] = ts->blackVol(d, strike);
            times[j] = dc.yearFraction(today_, d);
        }

        for (Size j = 0; j < shiftTenors.size(); ++j)
            shiftTimes[j] = dc.yearFraction(today_, today_ + shiftTenors[j]);

        for (Size j = 0; j < shiftTenors.size(); ++j) {
            Size strikeBucket = 0; // FIXME
            boost::shared_ptr<Scenario> scenario = sensiScenarioFactory->buildScenario(today_);

            scenarioDescriptions_.push_back(fxVolScenarioDescription(ccypair, j, strikeBucket, up));

            // apply shift at tenor point j
            applyShift(j, shiftSize, up, shiftType, shiftTimes, values, times, shiftedValues, true);
            for (Size k = 0; k < n_fxvol_exp; ++k)
                scenario->add(getFxVolKey(ccypair, k), shiftedValues[k]);
            // add this scenario to the scenario vector
            scenarios_.push_back(scenario);
            DLOG("Sensitivity scenario # " << scenarios_.size() << ", label " << scenario->label() << " created");
        }
    }
    LOG("FX vol scenarios done");
}

void SensitivityScenarioGenerator::generateSwaptionVolScenarios(
    const boost::shared_ptr<ScenarioFactory>& sensiScenarioFactory, bool up) {
    // We can choose to shift fewer discount curves than listed in the market
    std::vector<string> simMarketCcys = simMarketData_->swapVolCcys();
    if (sensitivityData_->swaptionVolCurrencies().size() > 0)
        swaptionVolCurrencies_ = sensitivityData_->swaptionVolCurrencies();
    else
        swaptionVolCurrencies_ = simMarketCcys;
    // Log an ALERT if some swaption currencies in simmarket are excluded from the list
    for (auto sim_ccy : simMarketCcys) {
        if (std::find(swaptionVolCurrencies_.begin(), swaptionVolCurrencies_.end(), sim_ccy) ==
            swaptionVolCurrencies_.end()) {
            ALOG("Swaption currency " << sim_ccy << " in simmarket is not included in sensitivities analysis");
        }
    }

    Size n_swvol_ccy = swaptionVolCurrencies_.size();
    Size n_swvol_term = simMarketData_->swapVolTerms().size();
    Size n_swvol_exp = simMarketData_->swapVolExpiries().size();

    vector<vector<Real>> volData(n_swvol_exp, vector<Real>(n_swvol_term, 0.0));
    vector<Real> volExpiryTimes(n_swvol_exp, 0.0);
    vector<Real> volTermTimes(n_swvol_term, 0.0);
    vector<vector<Real>> shiftedVolData(n_swvol_exp, vector<Real>(n_swvol_term, 0.0));

    for (Size i = 0; i < n_swvol_ccy; ++i) {
        std::string ccy = swaptionVolCurrencies_[i];
        SensitivityScenarioData::SwaptionVolShiftData data = sensitivityData_->swaptionVolShiftData()[ccy];
        ShiftType shiftType = parseShiftType(data.shiftType);
        Real shiftSize = data.shiftSize;

        vector<Real> shiftExpiryTimes(data.shiftExpiries.size(), 0.0);
        vector<Real> shiftTermTimes(data.shiftTerms.size(), 0.0);

        Handle<SwaptionVolatilityStructure> ts = initMarket_->swaptionVol(ccy, configuration_);
        DayCounter dc = ts->dayCounter();
        Real strike = 0.0; // FIXME

        // cache original vol data
        for (Size j = 0; j < n_swvol_exp; ++j) {
            Date expiry = today_ + simMarketData_->swapVolExpiries()[j];
            volExpiryTimes[j] = dc.yearFraction(today_, expiry);
        }
        for (Size j = 0; j < n_swvol_term; ++j) {
            Date term = today_ + simMarketData_->swapVolTerms()[j];
            volTermTimes[j] = dc.yearFraction(today_, term);
        }
        for (Size j = 0; j < n_swvol_exp; ++j) {
            Period expiry = simMarketData_->swapVolExpiries()[j];
            for (Size k = 0; k < n_swvol_term; ++k) {
                Period term = simMarketData_->swapVolTerms()[k];
                Real swvol = ts->volatility(expiry, term, strike);
                volData[j][k] = swvol;
            }
        }

        // cache tenor times
        for (Size j = 0; j < shiftExpiryTimes.size(); ++j)
            shiftExpiryTimes[j] = dc.yearFraction(today_, today_ + data.shiftExpiries[j]);
        for (Size j = 0; j < shiftTermTimes.size(); ++j)
            shiftTermTimes[j] = dc.yearFraction(today_, today_ + data.shiftTerms[j]);

        // loop over shift expiries and terms
        for (Size j = 0; j < shiftExpiryTimes.size(); ++j) {
            for (Size k = 0; k < shiftTermTimes.size(); ++k) {
                Size strikeBucket = 0; // FIXME
                boost::shared_ptr<Scenario> scenario = sensiScenarioFactory->buildScenario(today_);

                scenarioDescriptions_.push_back(swaptionVolScenarioDescription(ccy, j, k, strikeBucket, up));

                applyShift(j, k, shiftSize, up, shiftType, shiftExpiryTimes, shiftTermTimes, volExpiryTimes,
                           volTermTimes, volData, shiftedVolData, true);
                // add shifted vol data to the scenario
                for (Size jj = 0; jj < n_swvol_exp; ++jj) {
                    for (Size kk = 0; kk < n_swvol_term; ++kk) {
                        Size idx = jj * n_swvol_term + kk;
                        scenario->add(getSwaptionVolKey(ccy, idx), shiftedVolData[jj][kk]);
                    }
                }
                // add this scenario to the scenario vector
                scenarios_.push_back(scenario);
                DLOG("Sensitivity scenario # " << scenarios_.size() << ", label " << scenario->label() << " created");
            }
        }
    }
    LOG("Swaption vol scenarios done");
}

void SensitivityScenarioGenerator::generateCapFloorVolScenarios(
    const boost::shared_ptr<ScenarioFactory>& sensiScenarioFactory, bool up) {
    // We can choose to shift fewer discount curves than listed in the market
    vector<string> simMarketCapCcys = simMarketData_->capFloorVolCcys();
    if (sensitivityData_->capFloorVolCurrencies().size() > 0)
        capFloorVolCurrencies_ = sensitivityData_->capFloorVolCurrencies();
    else
        capFloorVolCurrencies_ = simMarketCapCcys;
    // Log an ALERT if some cap currencies in simmarket are excluded from the list
    for (auto sim_cap : simMarketCapCcys) {
        if (std::find(capFloorVolCurrencies_.begin(), capFloorVolCurrencies_.end(), sim_cap) ==
            capFloorVolCurrencies_.end()) {
            ALOG("CapFloor currency " << sim_cap << " in simmarket is not included in sensitivities analysis");
        }
    }

    Size n_cfvol_ccy = capFloorVolCurrencies_.size();
    Size n_cfvol_strikes = simMarketData_->capFloorVolStrikes().size();
    Size n_cfvol_exp = simMarketData_->capFloorVolExpiries().size();

    vector<vector<Real>> volData(n_cfvol_exp, vector<Real>(n_cfvol_strikes, 0.0));
    vector<Real> volExpiryTimes(n_cfvol_exp, 0.0);
    vector<Real> volStrikes = simMarketData_->capFloorVolStrikes();
    vector<vector<Real>> shiftedVolData(n_cfvol_exp, vector<Real>(n_cfvol_strikes, 0.0));

    for (Size i = 0; i < n_cfvol_ccy; ++i) {
        std::string ccy = capFloorVolCurrencies_[i];
        SensitivityScenarioData::CapFloorVolShiftData data = sensitivityData_->capFloorVolShiftData()[ccy];

        ShiftType shiftType = parseShiftType(data.shiftType);
        Real shiftSize = data.shiftSize;
        vector<Real> shiftExpiryTimes(data.shiftExpiries.size(), 0.0);
        vector<Real> shiftStrikes = data.shiftStrikes;

        Handle<OptionletVolatilityStructure> ts = initMarket_->capFloorVol(ccy, configuration_);
        DayCounter dc = ts->dayCounter();

        // cache original vol data
        for (Size j = 0; j < n_cfvol_exp; ++j) {
            Date expiry = today_ + simMarketData_->capFloorVolExpiries()[j];
            volExpiryTimes[j] = dc.yearFraction(today_, expiry);
        }
        for (Size j = 0; j < n_cfvol_exp; ++j) {
            Period expiry = simMarketData_->capFloorVolExpiries()[j];
            for (Size k = 0; k < n_cfvol_strikes; ++k) {
                Real strike = simMarketData_->capFloorVolStrikes()[k];
                Real vol = ts->volatility(expiry, strike);
                volData[j][k] = vol;
            }
        }

        // cache tenor times
        for (Size j = 0; j < shiftExpiryTimes.size(); ++j)
            shiftExpiryTimes[j] = dc.yearFraction(today_, today_ + data.shiftExpiries[j]);

        // loop over shift expiries and terms
        for (Size j = 0; j < shiftExpiryTimes.size(); ++j) {
            for (Size k = 0; k < shiftStrikes.size(); ++k) {
                boost::shared_ptr<Scenario> scenario = sensiScenarioFactory->buildScenario(today_);

                scenarioDescriptions_.push_back(capFloorVolScenarioDescription(ccy, j, k, up));

                applyShift(j, k, shiftSize, up, shiftType, shiftExpiryTimes, shiftStrikes, volExpiryTimes, volStrikes,
                           volData, shiftedVolData, true);
                // add shifted vol data to the scenario
                for (Size jj = 0; jj < n_cfvol_exp; ++jj) {
                    for (Size kk = 0; kk < n_cfvol_strikes; ++kk) {
                        Size idx = jj * n_cfvol_strikes + kk;
                        scenario->add(getOptionletVolKey(ccy, idx), shiftedVolData[jj][kk]);
                    }
                }
                // add this scenario to the scenario vector
                scenarios_.push_back(scenario);
                DLOG("Sensitivity scenario # " << scenarios_.size() << ", label " << scenario->label() << " created");
            }
        }
    }
    LOG("Optionlet vol scenarios done");
}

void SensitivityScenarioGenerator::generateSurvivalProbabilityScenarios(
    const boost::shared_ptr<ScenarioFactory>& sensiScenarioFactory, bool up) {
    // We can choose to shift fewer credit curves than listed in the market
    std::vector<string> simMarketNames = simMarketData_->defaultNames();

    if (sensitivityData_->creditNames().size() > 0)
        crNames_ = sensitivityData_->creditNames();
    else
        crNames_ = simMarketNames;
    // Log an ALERT if some names in simmarket are excluded from the list
    for (auto sim_name : simMarketNames) {
        if (std::find(crNames_.begin(), crNames_.end(), sim_name) == crNames_.end()) {
            ALOG("Credit Name " << sim_name << " in simmarket is not included in sensitivities analysis");
        }
    }

    Size n_names = crNames_.size();
    Size n_ten = simMarketData_->defaultTenors().size();

    // original curves' buffer
    std::vector<Real> hazardRates(n_ten); //integrated hazard rates
    std::vector<Real> times(n_ten);

    // buffer for shifted survival prob curves
    std::vector<Real> shiftedHazardRates(n_ten);
    for (Size i = 0; i < n_names; ++i) {
        string name = crNames_[i];
        SensitivityScenarioData::CurveShiftData data = sensitivityData_->creditCurveShiftData()[name];
        ShiftType shiftType = parseShiftType(data.shiftType);
        Handle<DefaultProbabilityTermStructure> ts = initMarket_->defaultCurve(name, configuration_);
        DayCounter dc = ts->dayCounter();
        for (Size j = 0; j < n_ten; ++j) {
            Date d = today_ + simMarketData_->defaultTenors()[j];
            times[j] = dc.yearFraction(today_, d);
            Real s_t = ts->survivalProbability(times[j], true); // do we extrapolate or not?
            hazardRates[j] = -std::log(s_t)/times[j];
        }

        std::vector<Period> shiftTenors = data.shiftTenors;
        std::vector<Time> shiftTimes(shiftTenors.size());
        for (Size j = 0; j < shiftTenors.size(); ++j)
            shiftTimes[j] = dc.yearFraction(today_, today_ + shiftTenors[j]);
        Real shiftSize = data.shiftSize;
        QL_REQUIRE(shiftTenors.size() > 0, "Discount shift tenors not specified");

        for (Size j = 0; j < shiftTenors.size(); ++j) {

            boost::shared_ptr<Scenario> scenario = sensiScenarioFactory->buildScenario(today_);
            scenarioDescriptions_.push_back(survivalProbabilityScenarioDescription(name, j, up));
            LOG("generate survival probability scenario, name " << name << ", bucket " << j << ", up " << up
                                                                << ", desc " << scenarioDescriptions_.back().text());

            // apply integrated hazard rate shift at tenor point j
            applyShift(j, shiftSize, up, shiftType, shiftTimes, hazardRates, times, shiftedHazardRates, true);

            // store shifted survival Prob in the scenario
            for (Size k = 0; k < n_ten; ++k) {
                Real shiftedProb = exp(-shiftedHazardRates[k] * times[k]);
                scenario->add(getSurvivalProbabilityKey(name, k), shiftedProb);
            }

            // add this scenario to the scenario vector
            scenarios_.push_back(scenario);
            DLOG("Sensitivity scenario # " << scenarios_.size() << ", label " << scenario->label() << " created");

        } // end of shift curve tenors
    }
    LOG("Discount curve scenarios done");
}

SensitivityScenarioGenerator::ScenarioDescription SensitivityScenarioGenerator::fxScenarioDescription(string ccypair,
                                                                                                      bool up) {
    RiskFactorKey key(RiskFactorKey::KeyType::FXSpot, ccypair);
    std::ostringstream o;
    ScenarioDescription::Type type = up ? ScenarioDescription::Type::Up : ScenarioDescription::Type::Down;
    ScenarioDescription desc(type, key, "spot");
    return desc;
}

SensitivityScenarioGenerator::ScenarioDescription
SensitivityScenarioGenerator::discountScenarioDescription(string ccy, Size bucket, bool up) {
    QL_REQUIRE(sensitivityData_->discountCurveShiftData().find(ccy) != sensitivityData_->discountCurveShiftData().end(),
               "currency " << ccy << " not found in discount shift data");
    QL_REQUIRE(bucket < sensitivityData_->discountCurveShiftData()[ccy].shiftTenors.size(),
               "bucket " << bucket << " out of range");
    RiskFactorKey key(RiskFactorKey::KeyType::DiscountCurve, ccy, bucket);
    std::ostringstream o;
    o << sensitivityData_->discountCurveShiftData()[ccy].shiftTenors[bucket];
    string text = o.str();
    ScenarioDescription::Type type = up ? ScenarioDescription::Type::Up : ScenarioDescription::Type::Down;
    ScenarioDescription desc(type, key, text);
    return desc;
}

SensitivityScenarioGenerator::ScenarioDescription
SensitivityScenarioGenerator::indexScenarioDescription(string index, Size bucket, bool up) {
    QL_REQUIRE(sensitivityData_->indexCurveShiftData().find(index) != sensitivityData_->indexCurveShiftData().end(),
               "currency " << index << " not found in index shift data");
    QL_REQUIRE(bucket < sensitivityData_->indexCurveShiftData()[index].shiftTenors.size(),
               "bucket " << bucket << " out of range");
    RiskFactorKey key(RiskFactorKey::KeyType::IndexCurve, index, bucket);
    std::ostringstream o;
    o << sensitivityData_->indexCurveShiftData()[index].shiftTenors[bucket];
    string text = o.str();
    ScenarioDescription::Type type = up ? ScenarioDescription::Type::Up : ScenarioDescription::Type::Down;
    ScenarioDescription desc(type, key, text);
    return desc;
}

SensitivityScenarioGenerator::ScenarioDescription
SensitivityScenarioGenerator::yieldScenarioDescription(string name, Size bucket, bool up) {
    QL_REQUIRE(sensitivityData_->yieldCurveShiftData().find(name) != sensitivityData_->yieldCurveShiftData().end(),
               "currency " << name << " not found in index shift data");
    QL_REQUIRE(bucket < sensitivityData_->yieldCurveShiftData()[name].shiftTenors.size(),
               "bucket " << bucket << " out of range");
    RiskFactorKey key(RiskFactorKey::KeyType::YieldCurve, name, bucket);
    std::ostringstream o;
    o << sensitivityData_->yieldCurveShiftData()[name].shiftTenors[bucket];
    string text = o.str();
    ScenarioDescription::Type type = up ? ScenarioDescription::Type::Up : ScenarioDescription::Type::Down;
    ScenarioDescription desc(type, key, text);
    return desc;
}

SensitivityScenarioGenerator::ScenarioDescription
SensitivityScenarioGenerator::fxVolScenarioDescription(string ccypair, Size expiryBucket, Size strikeBucket, bool up) {
    QL_REQUIRE(sensitivityData_->fxVolShiftData().find(ccypair) != sensitivityData_->fxVolShiftData().end(),
               "currency pair " << ccypair << " not found in fx vol shift data");
    SensitivityScenarioData::FxVolShiftData data = sensitivityData_->fxVolShiftData()[ccypair];
    QL_REQUIRE(expiryBucket < data.shiftExpiries.size(), "expiry bucket " << expiryBucket << " out of range");
    Size index = strikeBucket * data.shiftExpiries.size() + expiryBucket;
    RiskFactorKey key(RiskFactorKey::KeyType::FXVolatility, ccypair, index);
    std::ostringstream o;
    if (data.shiftStrikes.size() == 0) {
        o << data.shiftExpiries[expiryBucket] << "/ATM";
    } else {
        QL_REQUIRE(strikeBucket < data.shiftStrikes.size(), "strike bucket " << strikeBucket << " out of range");
        o << data.shiftExpiries[expiryBucket] << "/" << data.shiftStrikes[strikeBucket];
    }
    string text = o.str();
    ScenarioDescription::Type type = up ? ScenarioDescription::Type::Up : ScenarioDescription::Type::Down;
    ScenarioDescription desc(type, key, text);
    return desc;
}

SensitivityScenarioGenerator::ScenarioDescription
SensitivityScenarioGenerator::swaptionVolScenarioDescription(string ccy, Size expiryBucket, Size termBucket,
                                                             Size strikeBucket, bool up) {
    QL_REQUIRE(sensitivityData_->swaptionVolShiftData().find(ccy) != sensitivityData_->swaptionVolShiftData().end(),
               "currency " << ccy << " not found in swaption vol shift data");
    SensitivityScenarioData::SwaptionVolShiftData data = sensitivityData_->swaptionVolShiftData()[ccy];
    QL_REQUIRE(expiryBucket < data.shiftExpiries.size(), "expiry bucket " << expiryBucket << " out of range");
    QL_REQUIRE(termBucket < data.shiftTerms.size(), "term bucket " << termBucket << " out of range");
    QL_REQUIRE(data.shiftStrikes.size() == 0, "empty Swaption strike vector expected");
    Size index = strikeBucket * data.shiftExpiries.size() * data.shiftTerms.size() +
                 expiryBucket * data.shiftTerms.size() + termBucket;
    RiskFactorKey key(RiskFactorKey::KeyType::SwaptionVolatility, ccy, index);
    std::ostringstream o;
    if (data.shiftStrikes.size() == 0) {
        o << data.shiftExpiries[expiryBucket] << "/" << data.shiftTerms[termBucket] << "/ATM";
    } else {
        o << data.shiftExpiries[expiryBucket] << "/" << data.shiftTerms[termBucket] << "/" << std::setprecision(4)
          << data.shiftStrikes[strikeBucket];
    }
    string text = o.str();
    ScenarioDescription::Type type = up ? ScenarioDescription::Type::Up : ScenarioDescription::Type::Down;
    ScenarioDescription desc(type, key, text);
    return desc;
}

SensitivityScenarioGenerator::ScenarioDescription
SensitivityScenarioGenerator::capFloorVolScenarioDescription(string ccy, Size expiryBucket, Size strikeBucket,
                                                             bool up) {
    QL_REQUIRE(sensitivityData_->capFloorVolShiftData().find(ccy) != sensitivityData_->capFloorVolShiftData().end(),
               "currency " << ccy << " not found in cap/floor vol shift data");
    SensitivityScenarioData::CapFloorVolShiftData data = sensitivityData_->capFloorVolShiftData()[ccy];
    QL_REQUIRE(expiryBucket < data.shiftExpiries.size(), "expiry bucket " << expiryBucket << " out of range");
    QL_REQUIRE(strikeBucket < data.shiftStrikes.size(), "strike bucket " << strikeBucket << " out of range");
    // Size index = strikeBucket * data.shiftExpiries.size() + expiryBucket;
    Size index = expiryBucket * data.shiftStrikes.size() + strikeBucket;
    RiskFactorKey key(RiskFactorKey::KeyType::OptionletVolatility, ccy, index);
    std::ostringstream o;
    if (data.shiftStrikes.size() == 0) {
        o << data.shiftExpiries[expiryBucket] << "/ATM";
    } else {
        o << data.shiftExpiries[expiryBucket] << "/" << std::setprecision(4) << data.shiftStrikes[strikeBucket];
    }
    string text = o.str();
    ScenarioDescription::Type type = up ? ScenarioDescription::Type::Up : ScenarioDescription::Type::Down;
    ScenarioDescription desc(type, key, text);
    return desc;
}
<<<<<<< HEAD
=======

SensitivityScenarioGenerator::ScenarioDescription
SensitivityScenarioGenerator::survivalProbabilityScenarioDescription(string name, Size bucket, bool up) {
    QL_REQUIRE(sensitivityData_->creditCurveShiftData().find(name) != sensitivityData_->creditCurveShiftData().end(),
               "Name " << name << " not found in credit shift data");
    QL_REQUIRE(bucket < sensitivityData_->creditCurveShiftData()[name].shiftTenors.size(),
               "bucket " << bucket << " out of range");
    RiskFactorKey key(RiskFactorKey::KeyType::SurvivalProbability, name, bucket);
    std::ostringstream o;
    o << sensitivityData_->creditCurveShiftData()[name].shiftTenors[bucket];
    string text = o.str();
    ScenarioDescription::Type type = up ? ScenarioDescription::Type::Up : ScenarioDescription::Type::Down;
    ScenarioDescription desc(type, key, text);
    return desc;
}
>>>>>>> d935bc0e
} // namespace analytics
} // namespace ore<|MERGE_RESOLUTION|>--- conflicted
+++ resolved
@@ -814,8 +814,6 @@
     ScenarioDescription desc(type, key, text);
     return desc;
 }
-<<<<<<< HEAD
-=======
 
 SensitivityScenarioGenerator::ScenarioDescription
 SensitivityScenarioGenerator::survivalProbabilityScenarioDescription(string name, Size bucket, bool up) {
@@ -831,6 +829,5 @@
     ScenarioDescription desc(type, key, text);
     return desc;
 }
->>>>>>> d935bc0e
 } // namespace analytics
 } // namespace ore