/*
 Copyright (C) 2016 Quaternion Risk Management Ltd
 All rights reserved.

 This file is part of ORE, a free-software/open-source library
 for transparent pricing and risk analysis - http://opensourcerisk.org

 ORE is free software: you can redistribute it and/or modify it
 under the terms of the Modified BSD License.  You should have received a
 copy of the license along with this program.
 The license is also available online at <http://opensourcerisk.org>

 This program is distributed on the basis that it will form a useful
 contribution to risk analytics and model standardisation, but WITHOUT
 ANY WARRANTY; without even the implied warranty of MERCHANTABILITY or
 FITNESS FOR A PARTICULAR PURPOSE. See the license for more details.
*/

#include <boost/timer.hpp>
#include <orea/cube/inmemorycube.hpp>
<<<<<<< HEAD
#include <orea/cube/npvcube.hpp>
#include <orea/engine/all.hpp>
#include <orea/engine/observationmode.hpp>
#include <orea/engine/sensitivityanalysis.hpp>
#include <orea/scenario/clonescenariofactory.hpp>
#include <orea/scenario/scenariosimmarket.hpp>
#include <orea/scenario/scenariosimmarketparameters.hpp>
#include <orea/scenario/sensitivityscenariogenerator.hpp>
#include <ored/model/lgmdata.hpp>
=======
#include <orea/engine/all.hpp>
#include <orea/scenario/clonescenariofactory.hpp>
#include <orea/scenario/scenariosimmarket.hpp>
#include <orea/scenario/sensitivityscenariogenerator.hpp>
>>>>>>> 2d503c0c
#include <ored/portfolio/builders/capfloor.hpp>
#include <ored/portfolio/builders/fxforward.hpp>
#include <ored/portfolio/builders/fxoption.hpp>
#include <ored/portfolio/builders/swap.hpp>
#include <ored/portfolio/builders/swaption.hpp>
#include <ored/portfolio/fxoption.hpp>
#include <ored/portfolio/portfolio.hpp>
#include <ored/portfolio/swap.hpp>
#include <ored/portfolio/swaption.hpp>
#include <ored/utilities/log.hpp>
#include <ored/utilities/osutils.hpp>
<<<<<<< HEAD
#include <ql/math/randomnumbers/mt19937uniformrng.hpp>
#include <ql/time/calendars/target.hpp>
#include <ql/time/date.hpp>
#include <ql/time/daycounters/actualactual.hpp>
=======
>>>>>>> 2d503c0c
#include <test/sensitivityanalysis.hpp>
#include <test/testmarket.hpp>
#include <test/testportfolio.hpp>

using namespace std;
using namespace QuantLib;
using namespace QuantExt;
using namespace boost::unit_test_framework;
using namespace ore;
using namespace ore::data;
using namespace ore::analytics;

namespace testsuite {

<<<<<<< HEAD
boost::shared_ptr<data::Conventions> conv() {
    boost::shared_ptr<data::Conventions> conventions(new data::Conventions());

    conventions->add(boost::make_shared<data::SwapIndexConvention>("EUR-CMS-2Y", "EUR-6M-SWAP-CONVENTIONS"));
    conventions->add(boost::make_shared<data::SwapIndexConvention>("EUR-CMS-30Y", "EUR-6M-SWAP-CONVENTIONS"));

    // boost::shared_ptr<data::Convention> swapConv(
    //     new data::IRSwapConvention("EUR-6M-SWAP-CONVENTIONS", "TARGET", "Annual", "MF", "30/360", "EUR-EURIBOR-6M"));
    conventions->add(boost::make_shared<data::IRSwapConvention>("EUR-6M-SWAP-CONVENTIONS", "TARGET", "A", "MF",
                                                                "30/360", "EUR-EURIBOR-6M"));
    conventions->add(boost::make_shared<data::IRSwapConvention>("USD-3M-SWAP-CONVENTIONS", "TARGET", "Q", "MF",
                                                                "30/360", "USD-LIBOR-3M"));
    conventions->add(boost::make_shared<data::IRSwapConvention>("USD-6M-SWAP-CONVENTIONS", "TARGET", "Q", "MF",
                                                                "30/360", "USD-LIBOR-6M"));
    conventions->add(boost::make_shared<data::IRSwapConvention>("GBP-6M-SWAP-CONVENTIONS", "TARGET", "A", "MF",
                                                                "30/360", "GBP-LIBOR-6M"));
    conventions->add(boost::make_shared<data::IRSwapConvention>("JPY-6M-SWAP-CONVENTIONS", "TARGET", "A", "MF",
                                                                "30/360", "JPY-LIBOR-6M"));
    conventions->add(boost::make_shared<data::IRSwapConvention>("CHF-6M-SWAP-CONVENTIONS", "TARGET", "A", "MF",
                                                                "30/360", "CHF-LIBOR-6M"));

    conventions->add(boost::make_shared<data::DepositConvention>("EUR-DEP-CONVENTIONS", "EUR-EURIBOR"));
    conventions->add(boost::make_shared<data::DepositConvention>("USD-DEP-CONVENTIONS", "USD-LIBOR"));
    conventions->add(boost::make_shared<data::DepositConvention>("GBP-DEP-CONVENTIONS", "GBP-LIBOR"));
    conventions->add(boost::make_shared<data::DepositConvention>("JPY-DEP-CONVENTIONS", "JPY-LIBOR"));
    conventions->add(boost::make_shared<data::DepositConvention>("CHF-DEP-CONVENTIONS", "CHF-LIBOR"));

    return conventions;
}

boost::shared_ptr<analytics::ScenarioSimMarketParameters> setupSimMarketData2() {
    boost::shared_ptr<analytics::ScenarioSimMarketParameters> simMarketData(
        new analytics::ScenarioSimMarketParameters());
    simMarketData->baseCcy() = "EUR";
    simMarketData->ccys() = {"EUR", "GBP"};
    simMarketData->yieldCurveNames() = {"BondCurve1"};
    simMarketData->setYieldCurveTenors("", {1 * Months, 6 * Months, 1 * Years, 2 * Years, 3 * Years, 4 * Years,
                                            5 * Years, 6 * Years, 7 * Years, 8 * Years, 9 * Years, 10 * Years,
                                            12 * Years, 15 * Years, 20 * Years, 25 * Years, 30 * Years});
    simMarketData->indices() = {"EUR-EURIBOR-6M", "GBP-LIBOR-6M"};
    simMarketData->defaultNames() = {"BondIssuer1"};
    simMarketData->setDefaultTenors("", {1 * Months, 6 * Months, 1 * Years, 2 * Years, 3 * Years, 4 * Years, 5 * Years,
                                         7 * Years, 10 * Years, 20 * Years, 30 * Years});
    simMarketData->securities() = {"Bond1"};

    simMarketData->interpolation() = "LogLinear";
    simMarketData->extrapolate() = true;

    simMarketData->swapVolTerms() = {1 * Years, 2 * Years, 3 * Years,  4 * Years,
                                     5 * Years, 7 * Years, 10 * Years, 20 * Years};
    simMarketData->swapVolExpiries() = {6 * Months, 1 * Years, 2 * Years,  3 * Years,
                                        5 * Years,  7 * Years, 10 * Years, 20 * Years};
    simMarketData->swapVolCcys() = {"EUR", "GBP"};
    simMarketData->swapVolDecayMode() = "ForwardVariance";
    simMarketData->simulateSwapVols() = true;

    simMarketData->fxVolExpiries() = {1 * Months, 3 * Months, 6 * Months, 2 * Years, 3 * Years, 4 * Years, 5 * Years};
    simMarketData->fxVolDecayMode() = "ConstantVariance";
    simMarketData->simulateFXVols() = true;
    simMarketData->fxVolCcyPairs() = {"EURGBP"};

    simMarketData->fxCcyPairs() = {"EURGBP"};

    simMarketData->simulateCapFloorVols() = false;

    return simMarketData;
}

boost::shared_ptr<analytics::ScenarioSimMarketParameters> setupSimMarketData5() {
    boost::shared_ptr<analytics::ScenarioSimMarketParameters> simMarketData(
        new analytics::ScenarioSimMarketParameters());

    simMarketData->baseCcy() = "EUR";
    simMarketData->ccys() = {"EUR", "GBP", "USD", "CHF", "JPY"};
    simMarketData->setYieldCurveTenors("", {1 * Months, 6 * Months, 1 * Years, 2 * Years, 3 * Years, 4 * Years,
                                            5 * Years, 7 * Years, 10 * Years, 15 * Years, 20 * Years, 30 * Years});
    simMarketData->indices() = {"EUR-EURIBOR-6M", "USD-LIBOR-3M", "USD-LIBOR-6M",
                                "GBP-LIBOR-6M",   "CHF-LIBOR-6M", "JPY-LIBOR-6M"};
    simMarketData->swapIndices() = {{"EUR-CMS-2Y", "EUR-EURIBOR-6M"}, {"EUR-CMS-30Y", "EUR-EURIBOR-6M"}};
    simMarketData->yieldCurveNames() = {"BondCurve1"};
    simMarketData->interpolation() = "LogLinear";
    simMarketData->extrapolate() = true;

    simMarketData->swapVolTerms() = {1 * Years, 2 * Years, 3 * Years, 5 * Years, 7 * Years, 10 * Years, 20 * Years};
    simMarketData->swapVolExpiries() = {6 * Months, 1 * Years, 2 * Years,  3 * Years,
                                        5 * Years,  7 * Years, 10 * Years, 20 * Years};
    simMarketData->swapVolCcys() = {"EUR", "GBP", "USD", "CHF", "JPY"};
    simMarketData->swapVolDecayMode() = "ForwardVariance";
    simMarketData->simulateSwapVols() = true; // false;

    simMarketData->fxVolExpiries() = {1 * Months, 3 * Months, 6 * Months, 2 * Years, 3 * Years, 4 * Years, 5 * Years};
    simMarketData->fxVolDecayMode() = "ConstantVariance";
    simMarketData->simulateFXVols() = true; // false;
    simMarketData->fxVolCcyPairs() = {"EURUSD", "EURGBP", "EURCHF", "EURJPY", "GBPCHF"};

    simMarketData->fxCcyPairs() = {"EURUSD", "EURGBP", "EURCHF", "EURJPY"};

    simMarketData->simulateCapFloorVols() = true;
    simMarketData->capFloorVolDecayMode() = "ForwardVariance";
    simMarketData->capFloorVolCcys() = {"EUR", "USD"};
    simMarketData->setCapFloorVolExpiries(
        "", {6 * Months, 1 * Years, 2 * Years, 3 * Years, 5 * Years, 7 * Years, 10 * Years, 15 * Years, 20 * Years});
    simMarketData->capFloorVolStrikes() = {0.00, 0.01, 0.02, 0.03, 0.04, 0.05, 0.06};

    simMarketData->defaultNames() = {"BondIssuer1"};
    simMarketData->setDefaultTenors("", {1 * Months, 6 * Months, 1 * Years, 2 * Years, 3 * Years, 4 * Years, 5 * Years,
                                         7 * Years, 10 * Years, 20 * Years, 30 * Years});
    simMarketData->securities() = {"Bond1"};

    return simMarketData;
}

boost::shared_ptr<SensitivityScenarioData> setupSensitivityScenarioData2() {
    boost::shared_ptr<SensitivityScenarioData> sensiData = boost::make_shared<SensitivityScenarioData>();

    SensitivityScenarioData::CurveShiftData cvsData;
    cvsData.shiftTenors = {1 * Years, 2 * Years,  3 * Years,  5 * Years,
                           7 * Years, 10 * Years, 15 * Years, 20 * Years}; // multiple tenors: triangular shifts
    cvsData.shiftType = "Absolute";
    cvsData.shiftSize = 0.0001;

    SensitivityScenarioData::FxShiftData fxsData;
    fxsData.shiftType = "Relative";
    fxsData.shiftSize = 0.01;

    SensitivityScenarioData::FxVolShiftData fxvsData;
    fxvsData.shiftType = "Relative";
    fxvsData.shiftSize = 1.0;
    fxvsData.shiftExpiries = {2 * Years, 5 * Years};

    SensitivityScenarioData::CapFloorVolShiftData cfvsData;
    cfvsData.shiftType = "Absolute";
    cfvsData.shiftSize = 0.0001;
    cfvsData.shiftExpiries = {1 * Years, 2 * Years, 3 * Years, 5 * Years, 10 * Years};
    cfvsData.shiftStrikes = {0.05};

    SensitivityScenarioData::SwaptionVolShiftData swvsData;
    swvsData.shiftType = "Relative";
    swvsData.shiftSize = 0.01;
    swvsData.shiftExpiries = {3 * Years, 5 * Years, 10 * Years};
    swvsData.shiftTerms = {2 * Years, 5 * Years, 10 * Years};

    sensiData->discountCurrencies() = {"EUR", "GBP"};
    sensiData->discountCurveShiftData()["EUR"] = cvsData;

    sensiData->discountCurveShiftData()["GBP"] = cvsData;

    sensiData->indexNames() = {"EUR-EURIBOR-6M", "GBP-LIBOR-6M"};
    sensiData->indexCurveShiftData()["EUR-EURIBOR-6M"] = cvsData;
    sensiData->indexCurveShiftData()["GBP-LIBOR-6M"] = cvsData;

    sensiData->yieldCurveNames() = {"BondCurve1"};
    sensiData->yieldCurveShiftData()["BondCurve1"] = cvsData;

    sensiData->fxCcyPairs() = {"EURGBP"};
    sensiData->fxShiftData()["EURGBP"] = fxsData;

    sensiData->fxVolCcyPairs() = {"EURGBP"};
    sensiData->fxVolShiftData()["EURGBP"] = fxvsData;

    sensiData->swaptionVolCurrencies() = {"EUR", "GBP"};
    sensiData->swaptionVolShiftData()["EUR"] = swvsData;
    sensiData->swaptionVolShiftData()["GBP"] = swvsData;

    // sensiData->capFloorVolLabel() = "VOL_CAPFLOOR";
    // sensiData->capFloorVolCurrencies() = { "EUR", "GBP" };
    // sensiData->capFloorVolShiftData()["EUR"] = cfvsData;
    // sensiData->capFloorVolShiftData()["EUR"].indexName = "EUR-EURIBOR-6M";
    // sensiData->capFloorVolShiftData()["GBP"] = cfvsData;
    // sensiData->capFloorVolShiftData()["GBP"].indexName = "GBP-LIBOR-6M";

    return sensiData;
}

boost::shared_ptr<SensitivityScenarioData> setupSensitivityScenarioData5() {
    boost::shared_ptr<SensitivityScenarioData> sensiData = boost::make_shared<SensitivityScenarioData>();

    SensitivityScenarioData::CurveShiftData cvsData;
    cvsData.shiftTenors = {6 * Months, 1 * Years,  2 * Years,  3 * Years, 5 * Years,
                           7 * Years,  10 * Years, 15 * Years, 20 * Years}; // multiple tenors: triangular shifts
    cvsData.shiftType = "Absolute";
    cvsData.shiftSize = 0.0001;

    SensitivityScenarioData::FxShiftData fxsData;
    fxsData.shiftType = "Relative";
    fxsData.shiftSize = 0.01;

    SensitivityScenarioData::FxVolShiftData fxvsData;
    fxvsData.shiftType = "Relative";
    fxvsData.shiftSize = 1.0;
    fxvsData.shiftExpiries = {5 * Years};

    SensitivityScenarioData::CapFloorVolShiftData cfvsData;
    cfvsData.shiftType = "Absolute";
    cfvsData.shiftSize = 0.0001;
    cfvsData.shiftExpiries = {1 * Years, 2 * Years, 3 * Years, 5 * Years, 10 * Years};
    cfvsData.shiftStrikes = {0.01, 0.02, 0.03, 0.04, 0.05};

    SensitivityScenarioData::SwaptionVolShiftData swvsData;
    swvsData.shiftType = "Relative";
    swvsData.shiftSize = 0.01;
    swvsData.shiftExpiries = {2 * Years, 5 * Years, 10 * Years};
    swvsData.shiftTerms = {5 * Years, 10 * Years};

    sensiData->discountCurrencies() = {"EUR", "USD", "GBP", "CHF", "JPY"};
    sensiData->discountCurveShiftData()["EUR"] = cvsData;

    sensiData->discountCurveShiftData()["USD"] = cvsData;

    sensiData->discountCurveShiftData()["GBP"] = cvsData;

    sensiData->discountCurveShiftData()["JPY"] = cvsData;

    sensiData->discountCurveShiftData()["CHF"] = cvsData;

    sensiData->indexNames() = {"EUR-EURIBOR-6M", "USD-LIBOR-3M", "GBP-LIBOR-6M", "CHF-LIBOR-6M", "JPY-LIBOR-6M"};
    sensiData->indexCurveShiftData()["EUR-EURIBOR-6M"] = cvsData;

    sensiData->indexCurveShiftData()["USD-LIBOR-3M"] = cvsData;

    sensiData->indexCurveShiftData()["GBP-LIBOR-6M"] = cvsData;

    sensiData->indexCurveShiftData()["JPY-LIBOR-6M"] = cvsData;

    sensiData->indexCurveShiftData()["CHF-LIBOR-6M"] = cvsData;

    sensiData->yieldCurveNames() = {"BondCurve1"};
    sensiData->yieldCurveShiftData()["BondCurve1"] = cvsData;

    sensiData->fxCcyPairs() = {"EURUSD", "EURGBP", "EURCHF", "EURJPY"};
    sensiData->fxShiftData()["EURUSD"] = fxsData;
    sensiData->fxShiftData()["EURGBP"] = fxsData;
    sensiData->fxShiftData()["EURJPY"] = fxsData;
    sensiData->fxShiftData()["EURCHF"] = fxsData;

    sensiData->fxVolCcyPairs() = {"EURUSD", "EURGBP", "EURCHF", "EURJPY", "GBPCHF"};
    sensiData->fxVolShiftData()["EURUSD"] = fxvsData;
    sensiData->fxVolShiftData()["EURGBP"] = fxvsData;
    sensiData->fxVolShiftData()["EURJPY"] = fxvsData;
    sensiData->fxVolShiftData()["EURCHF"] = fxvsData;
    sensiData->fxVolShiftData()["GBPCHF"] = fxvsData;

    sensiData->swaptionVolCurrencies() = {"EUR", "USD", "GBP", "CHF", "JPY"};
    sensiData->swaptionVolShiftData()["EUR"] = swvsData;
    sensiData->swaptionVolShiftData()["GBP"] = swvsData;
    sensiData->swaptionVolShiftData()["USD"] = swvsData;
    sensiData->swaptionVolShiftData()["JPY"] = swvsData;
    sensiData->swaptionVolShiftData()["CHF"] = swvsData;

    sensiData->capFloorVolCurrencies() = {"EUR", "USD"};
    sensiData->capFloorVolShiftData()["EUR"] = cfvsData;
    sensiData->capFloorVolShiftData()["EUR"].indexName = "EUR-EURIBOR-6M";
    sensiData->capFloorVolShiftData()["USD"] = cfvsData;
    sensiData->capFloorVolShiftData()["USD"].indexName = "USD-LIBOR-3M";

    return sensiData;
}

=======
>>>>>>> 2d503c0c
void testPortfolioSensitivity(ObservationMode::Mode om) {

    SavedSettings backup;

    ObservationMode::Mode backupMode = ObservationMode::instance().mode();
    ObservationMode::instance().setMode(om);

    Date today = Date(14, April, 2016); // Settings::instance().evaluationDate();
    Settings::instance().evaluationDate() = today;

    BOOST_TEST_MESSAGE("Today is " << today);

    // Init market
    boost::shared_ptr<Market> initMarket = boost::make_shared<TestMarket>(today);

    // build scenario sim market parameters
    boost::shared_ptr<analytics::ScenarioSimMarketParameters> simMarketData =
        TestConfigurationObjects::setupSimMarketData5();

    // sensitivity config
    boost::shared_ptr<SensitivityScenarioData> sensiData = TestConfigurationObjects::setupSensitivityScenarioData5();

    // build scenario generator
    boost::shared_ptr<SensitivityScenarioGenerator> scenarioGenerator(
        new SensitivityScenarioGenerator(sensiData, simMarketData, today, initMarket, false));
    boost::shared_ptr<Scenario> baseScen = scenarioGenerator->baseScenario();
    boost::shared_ptr<ScenarioFactory> scenarioFactory(new CloneScenarioFactory(baseScen));
    scenarioGenerator->generateScenarios(scenarioFactory);

    boost::shared_ptr<ScenarioGenerator> sgen(scenarioGenerator);

    // build scenario sim market
    Conventions conventions = *TestConfigurationObjects::conv();
    boost::shared_ptr<analytics::ScenarioSimMarket> simMarket =
        boost::make_shared<analytics::ScenarioSimMarket>(sgen, initMarket, simMarketData, conventions);

    // build porfolio
    boost::shared_ptr<EngineData> data = boost::make_shared<EngineData>();
    data->model("Swap") = "DiscountedCashflows";
    data->engine("Swap") = "DiscountingSwapEngine";
    data->model("CrossCurrencySwap") = "DiscountedCashflows";
    data->engine("CrossCurrencySwap") = "DiscountingCrossCurrencySwapEngine";
    data->model("EuropeanSwaption") = "BlackBachelier";
    data->engine("EuropeanSwaption") = "BlackBachelierSwaptionEngine";
    data->model("BermudanSwaption") = "LGM";
    data->modelParameters("BermudanSwaption")["Calibration"] = "Bootstrap";
    data->modelParameters("BermudanSwaption")["CalibrationStrategy"] = "CoterminalATM";
    data->modelParameters("BermudanSwaption")["Reversion"] = "0.03";
    data->modelParameters("BermudanSwaption")["ReversionType"] = "HullWhite";
    data->modelParameters("BermudanSwaption")["Volatility"] = "0.01";
    data->modelParameters("BermudanSwaption")["VolatilityType"] = "Hagan";
    data->modelParameters("BermudanSwaption")["Tolerance"] = "0.0001";
    data->engine("BermudanSwaption") = "Grid";
    data->engineParameters("BermudanSwaption")["sy"] = "3.0";
    data->engineParameters("BermudanSwaption")["ny"] = "10";
    data->engineParameters("BermudanSwaption")["sx"] = "3.0";
    data->engineParameters("BermudanSwaption")["nx"] = "10";
    data->model("FxForward") = "DiscountedCashflows";
    data->engine("FxForward") = "DiscountingFxForwardEngine";
    data->model("FxOption") = "GarmanKohlhagen";
    data->engine("FxOption") = "AnalyticEuropeanEngine";
    data->model("CapFloor") = "IborCapModel";
    data->engine("CapFloor") = "IborCapEngine";
    data->model("Bond") = "DiscountedCashflows";
    data->engine("Bond") = "DiscountingRiskyBondEngine";
    data->engineParameters("Bond")["TimestepPeriod"] = "6M";
    boost::shared_ptr<EngineFactory> factory = boost::make_shared<EngineFactory>(data, simMarket);
    factory->registerBuilder(boost::make_shared<SwapEngineBuilder>());
    factory->registerBuilder(boost::make_shared<EuropeanSwaptionEngineBuilder>());
    factory->registerBuilder(boost::make_shared<LGMGridBermudanSwaptionEngineBuilder>());
    factory->registerBuilder(boost::make_shared<FxOptionEngineBuilder>());
    factory->registerBuilder(boost::make_shared<FxForwardEngineBuilder>());
    factory->registerBuilder(boost::make_shared<CapFloorEngineBuilder>());

    // boost::shared_ptr<Portfolio> portfolio = buildSwapPortfolio(portfolioSize, factory);
    boost::shared_ptr<Portfolio> portfolio(new Portfolio());
    portfolio->add(buildSwap("1_Swap_EUR", "EUR", true, 10000000.0, 0, 10, 0.03, 0.00, "1Y", "30/360", "6M", "A360",
                             "EUR-EURIBOR-6M"));
    portfolio->add(buildSwap("2_Swap_USD", "USD", true, 10000000.0, 0, 15, 0.02, 0.00, "6M", "30/360", "3M", "A360",
                             "USD-LIBOR-3M"));
    portfolio->add(buildSwap("3_Swap_GBP", "GBP", true, 10000000.0, 0, 20, 0.04, 0.00, "6M", "30/360", "3M", "A360",
                             "GBP-LIBOR-6M"));
    portfolio->add(buildSwap("4_Swap_JPY", "JPY", true, 1000000000.0, 0, 5, 0.01, 0.00, "6M", "30/360", "3M", "A360",
                             "JPY-LIBOR-6M"));
    portfolio->add(buildEuropeanSwaption("5_Swaption_EUR", "Long", "EUR", true, 1000000.0, 10, 10, 0.03, 0.00, "1Y",
                                         "30/360", "6M", "A360", "EUR-EURIBOR-6M", "Physical"));
    portfolio->add(buildEuropeanSwaption("6_Swaption_EUR", "Long", "EUR", true, 1000000.0, 2, 5, 0.03, 0.00, "1Y",
                                         "30/360", "6M", "A360", "EUR-EURIBOR-6M", "Physical"));
    portfolio->add(buildBermudanSwaption("13_Swaption_EUR", "Long", "EUR", true, 1000000.0, 5, 2, 10, 0.03, 0.00, "1Y",
                                         "30/360", "6M", "A360", "EUR-EURIBOR-6M"));
    portfolio->add(buildFxOption("7_FxOption_EUR_USD", "Long", "Call", 3, "EUR", 10000000.0, "USD", 11000000.0));
    portfolio->add(buildFxOption("8_FxOption_EUR_GBP", "Long", "Call", 7, "EUR", 10000000.0, "GBP", 11000000.0));
    portfolio->add(buildCap("9_Cap_EUR", "EUR", "Long", 0.05, 1000000.0, 0, 10, "6M", "A360", "EUR-EURIBOR-6M"));
    portfolio->add(buildFloor("10_Floor_USD", "USD", "Long", 0.01, 1000000.0, 0, 10, "3M", "A360", "USD-LIBOR-3M"));
    portfolio->add(buildZeroBond("11_ZeroBond_EUR", "EUR", 1.0, 10));
    portfolio->add(buildZeroBond("12_ZeroBond_USD", "USD", 1.0, 10));
    portfolio->build(factory);

    BOOST_TEST_MESSAGE("Portfolio size after build: " << portfolio->size());

    // build the scenario valuation engine
    boost::shared_ptr<DateGrid> dg = boost::make_shared<DateGrid>(
        "1,0W"); // TODO - extend the DateGrid interface so that it can actually take a vector of dates as input
    vector<boost::shared_ptr<ValuationCalculator>> calculators;
    calculators.push_back(boost::make_shared<NPVCalculator>(simMarketData->baseCcy()));
    ValuationEngine engine(today, dg, simMarket,
                           factory->modelBuilders()); // last argument required for model recalibration
    // run scenarios and fill the cube
    boost::timer t;
    boost::shared_ptr<NPVCube> cube = boost::make_shared<DoublePrecisionInMemoryCube>(
        today, portfolio->ids(), vector<Date>(1, today), scenarioGenerator->samples());
    engine.buildCube(portfolio, cube, calculators);
    double elapsed = t.elapsed();

    struct Results {
        string id;
        string label;
        Real npv;
        Real sensi;
    };

    std::vector<Results> cachedResults = {
        {"1_Swap_EUR", "Up:DiscountCurve/EUR/0/6M", -928826, -2.51631},
        {"1_Swap_EUR", "Up:DiscountCurve/EUR/1/1Y", -928826, 14.6846},
        {"1_Swap_EUR", "Up:DiscountCurve/EUR/2/2Y", -928826, 19.0081},
        {"1_Swap_EUR", "Up:DiscountCurve/EUR/3/3Y", -928826, 46.1186},
        {"1_Swap_EUR", "Up:DiscountCurve/EUR/4/5Y", -928826, 85.1033},
        {"1_Swap_EUR", "Up:DiscountCurve/EUR/5/7Y", -928826, 149.43},
        {"1_Swap_EUR", "Up:DiscountCurve/EUR/6/10Y", -928826, 205.064},
        {"1_Swap_EUR", "Down:DiscountCurve/EUR/0/6M", -928826, 2.51644},
        {"1_Swap_EUR", "Down:DiscountCurve/EUR/1/1Y", -928826, -14.6863},
        {"1_Swap_EUR", "Down:DiscountCurve/EUR/2/2Y", -928826, -19.0137},
        {"1_Swap_EUR", "Down:DiscountCurve/EUR/3/3Y", -928826, -46.1338},
        {"1_Swap_EUR", "Down:DiscountCurve/EUR/4/5Y", -928826, -85.1406},
        {"1_Swap_EUR", "Down:DiscountCurve/EUR/5/7Y", -928826, -149.515},
        {"1_Swap_EUR", "Down:DiscountCurve/EUR/6/10Y", -928826, -205.239},
        {"1_Swap_EUR", "Up:IndexCurve/EUR-EURIBOR-6M/0/6M", -928826, -495.013},
        {"1_Swap_EUR", "Up:IndexCurve/EUR-EURIBOR-6M/1/1Y", -928826, 14.7304},
        {"1_Swap_EUR", "Up:IndexCurve/EUR-EURIBOR-6M/2/2Y", -928826, 38.7816},
        {"1_Swap_EUR", "Up:IndexCurve/EUR-EURIBOR-6M/3/3Y", -928826, 94.186},
        {"1_Swap_EUR", "Up:IndexCurve/EUR-EURIBOR-6M/4/5Y", -928826, 173.125},
        {"1_Swap_EUR", "Up:IndexCurve/EUR-EURIBOR-6M/5/7Y", -928826, 304.648},
        {"1_Swap_EUR", "Up:IndexCurve/EUR-EURIBOR-6M/6/10Y", -928826, 8479.55},
        {"1_Swap_EUR", "Down:IndexCurve/EUR-EURIBOR-6M/0/6M", -928826, 495.037},
        {"1_Swap_EUR", "Down:IndexCurve/EUR-EURIBOR-6M/1/1Y", -928826, -14.5864},
        {"1_Swap_EUR", "Down:IndexCurve/EUR-EURIBOR-6M/2/2Y", -928826, -38.4045},
        {"1_Swap_EUR", "Down:IndexCurve/EUR-EURIBOR-6M/3/3Y", -928826, -93.532},
        {"1_Swap_EUR", "Down:IndexCurve/EUR-EURIBOR-6M/4/5Y", -928826, -171.969},
        {"1_Swap_EUR", "Down:IndexCurve/EUR-EURIBOR-6M/5/7Y", -928826, -302.864},
        {"1_Swap_EUR", "Down:IndexCurve/EUR-EURIBOR-6M/6/10Y", -928826, -8478.14},
        {"2_Swap_USD", "Up:DiscountCurve/USD/0/6M", 980404, -1.04797},
        {"2_Swap_USD", "Up:DiscountCurve/USD/1/1Y", 980404, -6.06931},
        {"2_Swap_USD", "Up:DiscountCurve/USD/2/2Y", 980404, -15.8605},
        {"2_Swap_USD", "Up:DiscountCurve/USD/3/3Y", 980404, -38.0708},
        {"2_Swap_USD", "Up:DiscountCurve/USD/4/5Y", 980404, -68.7288},
        {"2_Swap_USD", "Up:DiscountCurve/USD/5/7Y", 980404, -118.405},
        {"2_Swap_USD", "Up:DiscountCurve/USD/6/10Y", 980404, -244.946},
        {"2_Swap_USD", "Up:DiscountCurve/USD/7/15Y", 980404, -202.226},
        {"2_Swap_USD", "Up:DiscountCurve/USD/8/20Y", 980404, 0.0148314},
        {"2_Swap_USD", "Down:DiscountCurve/USD/0/6M", 980404, 1.04797},
        {"2_Swap_USD", "Down:DiscountCurve/USD/1/1Y", 980404, 6.06959},
        {"2_Swap_USD", "Down:DiscountCurve/USD/2/2Y", 980404, 15.8623},
        {"2_Swap_USD", "Down:DiscountCurve/USD/3/3Y", 980404, 38.0784},
        {"2_Swap_USD", "Down:DiscountCurve/USD/4/5Y", 980404, 68.7502},
        {"2_Swap_USD", "Down:DiscountCurve/USD/5/7Y", 980404, 118.458},
        {"2_Swap_USD", "Down:DiscountCurve/USD/6/10Y", 980404, 245.108},
        {"2_Swap_USD", "Down:DiscountCurve/USD/7/15Y", 980404, 202.42},
        {"2_Swap_USD", "Down:DiscountCurve/USD/8/20Y", 980404, -0.0148314},
        {"2_Swap_USD", "Up:IndexCurve/USD-LIBOR-3M/0/6M", 980404, -201.015},
        {"2_Swap_USD", "Up:IndexCurve/USD-LIBOR-3M/1/1Y", 980404, 18.134},
        {"2_Swap_USD", "Up:IndexCurve/USD-LIBOR-3M/2/2Y", 980404, 47.3066},
        {"2_Swap_USD", "Up:IndexCurve/USD-LIBOR-3M/3/3Y", 980404, 113.4},
        {"2_Swap_USD", "Up:IndexCurve/USD-LIBOR-3M/4/5Y", 980404, 205.068},
        {"2_Swap_USD", "Up:IndexCurve/USD-LIBOR-3M/5/7Y", 980404, 352.859},
        {"2_Swap_USD", "Up:IndexCurve/USD-LIBOR-3M/6/10Y", 980404, 730.076},
        {"2_Swap_USD", "Up:IndexCurve/USD-LIBOR-3M/7/15Y", 980404, 8626.78},
        {"2_Swap_USD", "Up:IndexCurve/USD-LIBOR-3M/8/20Y", 980404, 5.86437},
        {"2_Swap_USD", "Down:IndexCurve/USD-LIBOR-3M/0/6M", 980404, 201.03},
        {"2_Swap_USD", "Down:IndexCurve/USD-LIBOR-3M/1/1Y", 980404, -18.0746},
        {"2_Swap_USD", "Down:IndexCurve/USD-LIBOR-3M/2/2Y", 980404, -47.1526},
        {"2_Swap_USD", "Down:IndexCurve/USD-LIBOR-3M/3/3Y", 980404, -113.136},
        {"2_Swap_USD", "Down:IndexCurve/USD-LIBOR-3M/4/5Y", 980404, -204.611},
        {"2_Swap_USD", "Down:IndexCurve/USD-LIBOR-3M/5/7Y", 980404, -352.166},
        {"2_Swap_USD", "Down:IndexCurve/USD-LIBOR-3M/6/10Y", 980404, -729.248},
        {"2_Swap_USD", "Down:IndexCurve/USD-LIBOR-3M/7/15Y", 980404, -8626.13},
        {"2_Swap_USD", "Down:IndexCurve/USD-LIBOR-3M/8/20Y", 980404, -5.86436},
        {"2_Swap_USD", "Up:FXSpot/EURUSD/0/spot", 980404, -9706.97},
        {"2_Swap_USD", "Down:FXSpot/EURUSD/0/spot", 980404, 9903.07},
        {"3_Swap_GBP", "Up:DiscountCurve/GBP/0/6M", 69795.3, 2.12392},
        {"3_Swap_GBP", "Up:DiscountCurve/GBP/1/1Y", 69795.3, -0.646097},
        {"3_Swap_GBP", "Up:DiscountCurve/GBP/2/2Y", 69795.3, -1.75066},
        {"3_Swap_GBP", "Up:DiscountCurve/GBP/3/3Y", 69795.3, -4.24827},
        {"3_Swap_GBP", "Up:DiscountCurve/GBP/4/5Y", 69795.3, -7.2252},
        {"3_Swap_GBP", "Up:DiscountCurve/GBP/5/7Y", 69795.3, -12.5287},
        {"3_Swap_GBP", "Up:DiscountCurve/GBP/6/10Y", 69795.3, -24.7828},
        {"3_Swap_GBP", "Up:DiscountCurve/GBP/7/15Y", 69795.3, -39.2456},
        {"3_Swap_GBP", "Up:DiscountCurve/GBP/8/20Y", 69795.3, 31.2081},
        {"3_Swap_GBP", "Down:DiscountCurve/GBP/0/6M", 69795.3, -2.12413},
        {"3_Swap_GBP", "Down:DiscountCurve/GBP/1/1Y", 69795.3, 0.645698},
        {"3_Swap_GBP", "Down:DiscountCurve/GBP/2/2Y", 69795.3, 1.74981},
        {"3_Swap_GBP", "Down:DiscountCurve/GBP/3/3Y", 69795.3, 4.2473},
        {"3_Swap_GBP", "Down:DiscountCurve/GBP/4/5Y", 69795.3, 7.22426},
        {"3_Swap_GBP", "Down:DiscountCurve/GBP/5/7Y", 69795.3, 12.5298},
        {"3_Swap_GBP", "Down:DiscountCurve/GBP/6/10Y", 69795.3, 24.7939},
        {"3_Swap_GBP", "Down:DiscountCurve/GBP/7/15Y", 69795.3, 39.2773},
        {"3_Swap_GBP", "Down:DiscountCurve/GBP/8/20Y", 69795.3, -31.2925},
        {"3_Swap_GBP", "Up:IndexCurve/GBP-LIBOR-6M/0/6M", 69795.3, -308.49},
        {"3_Swap_GBP", "Up:IndexCurve/GBP-LIBOR-6M/1/1Y", 69795.3, 68.819},
        {"3_Swap_GBP", "Up:IndexCurve/GBP-LIBOR-6M/2/2Y", 69795.3, 81.3735},
        {"3_Swap_GBP", "Up:IndexCurve/GBP-LIBOR-6M/3/3Y", 69795.3, 239.034},
        {"3_Swap_GBP", "Up:IndexCurve/GBP-LIBOR-6M/4/5Y", 69795.3, 372.209},
        {"3_Swap_GBP", "Up:IndexCurve/GBP-LIBOR-6M/5/7Y", 69795.3, 654.949},
        {"3_Swap_GBP", "Up:IndexCurve/GBP-LIBOR-6M/6/10Y", 69795.3, 1343.01},
        {"3_Swap_GBP", "Up:IndexCurve/GBP-LIBOR-6M/7/15Y", 69795.3, 2139.68},
        {"3_Swap_GBP", "Up:IndexCurve/GBP-LIBOR-6M/8/20Y", 69795.3, 12633.8},
        {"3_Swap_GBP", "Down:IndexCurve/GBP-LIBOR-6M/0/6M", 69795.3, 308.513},
        {"3_Swap_GBP", "Down:IndexCurve/GBP-LIBOR-6M/1/1Y", 69795.3, -68.7287},
        {"3_Swap_GBP", "Down:IndexCurve/GBP-LIBOR-6M/2/2Y", 69795.3, -81.1438},
        {"3_Swap_GBP", "Down:IndexCurve/GBP-LIBOR-6M/3/3Y", 69795.3, -238.649},
        {"3_Swap_GBP", "Down:IndexCurve/GBP-LIBOR-6M/4/5Y", 69795.3, -371.553},
        {"3_Swap_GBP", "Down:IndexCurve/GBP-LIBOR-6M/5/7Y", 69795.3, -653.972},
        {"3_Swap_GBP", "Down:IndexCurve/GBP-LIBOR-6M/6/10Y", 69795.3, -1341.88},
        {"3_Swap_GBP", "Down:IndexCurve/GBP-LIBOR-6M/7/15Y", 69795.3, -2138.11},
        {"3_Swap_GBP", "Down:IndexCurve/GBP-LIBOR-6M/8/20Y", 69795.3, -12632.5},
        {"3_Swap_GBP", "Up:FXSpot/EURGBP/0/spot", 69795.3, -691.043},
        {"3_Swap_GBP", "Down:FXSpot/EURGBP/0/spot", 69795.3, 705.003},
        {"4_Swap_JPY", "Up:DiscountCurve/JPY/0/6M", 871.03, -0.00750246},
        {"4_Swap_JPY", "Up:DiscountCurve/JPY/1/1Y", 871.03, -0.00147994},
        {"4_Swap_JPY", "Up:DiscountCurve/JPY/2/2Y", 871.03, -0.020079},
        {"4_Swap_JPY", "Up:DiscountCurve/JPY/3/3Y", 871.03, -0.0667249},
        {"4_Swap_JPY", "Up:DiscountCurve/JPY/4/5Y", 871.03, 4.75708},
        {"4_Swap_JPY", "Down:DiscountCurve/JPY/0/6M", 871.03, 0.00747801},
        {"4_Swap_JPY", "Down:DiscountCurve/JPY/1/1Y", 871.03, 0.00140807},
        {"4_Swap_JPY", "Down:DiscountCurve/JPY/2/2Y", 871.03, 0.0199001},
        {"4_Swap_JPY", "Down:DiscountCurve/JPY/3/3Y", 871.03, 0.0664106},
        {"4_Swap_JPY", "Down:DiscountCurve/JPY/4/5Y", 871.03, -4.75978},
        {"4_Swap_JPY", "Up:IndexCurve/JPY-LIBOR-6M/0/6M", 871.03, -193.514},
        {"4_Swap_JPY", "Up:IndexCurve/JPY-LIBOR-6M/1/1Y", 871.03, 2.95767},
        {"4_Swap_JPY", "Up:IndexCurve/JPY-LIBOR-6M/2/2Y", 871.03, 7.81453},
        {"4_Swap_JPY", "Up:IndexCurve/JPY-LIBOR-6M/3/3Y", 871.03, 19.3576},
        {"4_Swap_JPY", "Up:IndexCurve/JPY-LIBOR-6M/4/5Y", 871.03, 3832.83},
        {"4_Swap_JPY", "Down:IndexCurve/JPY-LIBOR-6M/0/6M", 871.03, 193.528},
        {"4_Swap_JPY", "Down:IndexCurve/JPY-LIBOR-6M/1/1Y", 871.03, -2.90067},
        {"4_Swap_JPY", "Down:IndexCurve/JPY-LIBOR-6M/2/2Y", 871.03, -7.6631},
        {"4_Swap_JPY", "Down:IndexCurve/JPY-LIBOR-6M/3/3Y", 871.03, -19.0907},
        {"4_Swap_JPY", "Down:IndexCurve/JPY-LIBOR-6M/4/5Y", 871.03, -3832.59},
        {"4_Swap_JPY", "Up:FXSpot/EURJPY/0/spot", 871.03, -8.62406},
        {"4_Swap_JPY", "Down:FXSpot/EURJPY/0/spot", 871.03, 8.79829},
        {"5_Swaption_EUR", "Up:DiscountCurve/EUR/6/10Y", 18028.6, -5.33992},
        {"5_Swaption_EUR", "Up:DiscountCurve/EUR/7/15Y", 18028.6, -13.4175},
        {"5_Swaption_EUR", "Up:DiscountCurve/EUR/8/20Y", 18028.6, -7.46571},
        {"5_Swaption_EUR", "Down:DiscountCurve/EUR/6/10Y", 18028.6, 5.34368},
        {"5_Swaption_EUR", "Down:DiscountCurve/EUR/7/15Y", 18028.6, 13.4305},
        {"5_Swaption_EUR", "Down:DiscountCurve/EUR/8/20Y", 18028.6, 7.47488},
        {"5_Swaption_EUR", "Up:IndexCurve/EUR-EURIBOR-6M/6/10Y", 18028.6, -295.25},
        {"5_Swaption_EUR", "Up:IndexCurve/EUR-EURIBOR-6M/7/15Y", 18028.6, 42.4233},
        {"5_Swaption_EUR", "Up:IndexCurve/EUR-EURIBOR-6M/8/20Y", 18028.6, 540.863},
        {"5_Swaption_EUR", "Down:IndexCurve/EUR-EURIBOR-6M/6/10Y", 18028.6, 297.762},
        {"5_Swaption_EUR", "Down:IndexCurve/EUR-EURIBOR-6M/7/15Y", 18028.6, -42.2457},
        {"5_Swaption_EUR", "Down:IndexCurve/EUR-EURIBOR-6M/8/20Y", 18028.6, -532.619},
        {"5_Swaption_EUR", "Up:SwaptionVolatility/EUR/5/10Y/10Y/ATM", 18028.6, 357.664},
        {"5_Swaption_EUR", "Down:SwaptionVolatility/EUR/5/10Y/10Y/ATM", 18028.6, -356.626},
        {"6_Swaption_EUR", "Up:DiscountCurve/EUR/2/2Y", 1156.88, -0.0988605},
        {"6_Swaption_EUR", "Up:DiscountCurve/EUR/3/3Y", 1156.88, -0.116255},
        {"6_Swaption_EUR", "Up:DiscountCurve/EUR/4/5Y", 1156.88, -0.209394},
        {"6_Swaption_EUR", "Up:DiscountCurve/EUR/5/7Y", 1156.88, 0.0892262},
        {"6_Swaption_EUR", "Up:DiscountCurve/EUR/6/10Y", 1156.88, 0.00190414},
        {"6_Swaption_EUR", "Down:DiscountCurve/EUR/2/2Y", 1156.88, 0.0988765},
        {"6_Swaption_EUR", "Down:DiscountCurve/EUR/3/3Y", 1156.88, 0.116251},
        {"6_Swaption_EUR", "Down:DiscountCurve/EUR/4/5Y", 1156.88, 0.209412},
        {"6_Swaption_EUR", "Down:DiscountCurve/EUR/5/7Y", 1156.88, -0.0893024},
        {"6_Swaption_EUR", "Down:DiscountCurve/EUR/6/10Y", 1156.88, -0.00190415},
        {"6_Swaption_EUR", "Up:IndexCurve/EUR-EURIBOR-6M/2/2Y", 1156.88, -19.7579},
        {"6_Swaption_EUR", "Up:IndexCurve/EUR-EURIBOR-6M/3/3Y", 1156.88, 0.819273},
        {"6_Swaption_EUR", "Up:IndexCurve/EUR-EURIBOR-6M/4/5Y", 1156.88, 1.81324},
        {"6_Swaption_EUR", "Up:IndexCurve/EUR-EURIBOR-6M/5/7Y", 1156.88, 66.5006},
        {"6_Swaption_EUR", "Up:IndexCurve/EUR-EURIBOR-6M/6/10Y", 1156.88, 0.251766},
        {"6_Swaption_EUR", "Down:IndexCurve/EUR-EURIBOR-6M/2/2Y", 1156.88, 20.0127},
        {"6_Swaption_EUR", "Down:IndexCurve/EUR-EURIBOR-6M/3/3Y", 1156.88, -0.812022},
        {"6_Swaption_EUR", "Down:IndexCurve/EUR-EURIBOR-6M/4/5Y", 1156.88, -1.79915},
        {"6_Swaption_EUR", "Down:IndexCurve/EUR-EURIBOR-6M/5/7Y", 1156.88, -63.7772},
        {"6_Swaption_EUR", "Down:IndexCurve/EUR-EURIBOR-6M/6/10Y", 1156.88, -0.251725},
        {"6_Swaption_EUR", "Up:SwaptionVolatility/EUR/0/2Y/5Y/ATM", 1156.88, 47.3471},
        {"6_Swaption_EUR", "Up:SwaptionVolatility/EUR/2/5Y/5Y/ATM", 1156.88, 0.0858144},
        {"6_Swaption_EUR", "Down:SwaptionVolatility/EUR/0/2Y/5Y/ATM", 1156.88, -46.4431},
        {"6_Swaption_EUR", "Down:SwaptionVolatility/EUR/2/5Y/5Y/ATM", 1156.88, -0.0858113},
        {"7_FxOption_EUR_USD", "Up:DiscountCurve/EUR/3/3Y", 1.36968e+06, -2107.81},
        {"7_FxOption_EUR_USD", "Up:DiscountCurve/EUR/4/5Y", 1.36968e+06, -3.85768},
        {"7_FxOption_EUR_USD", "Up:DiscountCurve/USD/3/3Y", 1.36968e+06, 1698.91},
        {"7_FxOption_EUR_USD", "Up:DiscountCurve/USD/4/5Y", 1.36968e+06, 3.10717},
        {"7_FxOption_EUR_USD", "Down:DiscountCurve/EUR/3/3Y", 1.36968e+06, 2109.74},
        {"7_FxOption_EUR_USD", "Down:DiscountCurve/EUR/4/5Y", 1.36968e+06, 3.85768},
        {"7_FxOption_EUR_USD", "Down:DiscountCurve/USD/3/3Y", 1.36968e+06, -1698.12},
        {"7_FxOption_EUR_USD", "Down:DiscountCurve/USD/4/5Y", 1.36968e+06, -3.10717},
        {"7_FxOption_EUR_USD", "Up:FXSpot/EURUSD/0/spot", 1.36968e+06, 56850.7},
        {"7_FxOption_EUR_USD", "Down:FXSpot/EURUSD/0/spot", 1.36968e+06, -56537.6},
        {"7_FxOption_EUR_USD", "Up:FXVolatility/EURUSD/0/5Y/ATM", 1.36968e+06, 672236},
        {"7_FxOption_EUR_USD", "Down:FXVolatility/EURUSD/0/5Y/ATM", 1.36968e+06, -329688},
        {"8_FxOption_EUR_GBP", "Up:DiscountCurve/EUR/5/7Y", 798336, -2435.22},
        {"8_FxOption_EUR_GBP", "Up:DiscountCurve/GBP/5/7Y", 798336, 1880.89},
        {"8_FxOption_EUR_GBP", "Down:DiscountCurve/EUR/5/7Y", 798336, 2441.08},
        {"8_FxOption_EUR_GBP", "Down:DiscountCurve/GBP/5/7Y", 798336, -1878.05},
        {"8_FxOption_EUR_GBP", "Up:FXSpot/EURGBP/0/spot", 798336, 27009.9},
        {"8_FxOption_EUR_GBP", "Down:FXSpot/EURGBP/0/spot", 798336, -26700.2},
        {"8_FxOption_EUR_GBP", "Up:FXVolatility/EURGBP/0/5Y/ATM", 798336, 1.36635e+06},
        {"8_FxOption_EUR_GBP", "Down:FXVolatility/EURGBP/0/5Y/ATM", 798336, -798336},
        {"9_Cap_EUR", "Up:DiscountCurve/EUR/2/2Y", 289.105, -7.28588e-07},
        {"9_Cap_EUR", "Up:DiscountCurve/EUR/3/3Y", 289.105, -0.000381869},
        {"9_Cap_EUR", "Up:DiscountCurve/EUR/4/5Y", 289.105, -0.00790528},
        {"9_Cap_EUR", "Up:DiscountCurve/EUR/5/7Y", 289.105, -0.0764893},
        {"9_Cap_EUR", "Up:DiscountCurve/EUR/6/10Y", 289.105, -0.162697},
        {"9_Cap_EUR", "Down:DiscountCurve/EUR/2/2Y", 289.105, 7.28664e-07},
        {"9_Cap_EUR", "Down:DiscountCurve/EUR/3/3Y", 289.105, 0.000381934},
        {"9_Cap_EUR", "Down:DiscountCurve/EUR/4/5Y", 289.105, 0.00790776},
        {"9_Cap_EUR", "Down:DiscountCurve/EUR/5/7Y", 289.105, 0.0765231},
        {"9_Cap_EUR", "Down:DiscountCurve/EUR/6/10Y", 289.105, 0.162824},
        {"9_Cap_EUR", "Up:IndexCurve/EUR-EURIBOR-6M/1/1Y", 289.105, -1.81582e-05},
        {"9_Cap_EUR", "Up:IndexCurve/EUR-EURIBOR-6M/2/2Y", 289.105, -0.00670729},
        {"9_Cap_EUR", "Up:IndexCurve/EUR-EURIBOR-6M/3/3Y", 289.105, -0.330895},
        {"9_Cap_EUR", "Up:IndexCurve/EUR-EURIBOR-6M/4/5Y", 289.105, -2.03937},
        {"9_Cap_EUR", "Up:IndexCurve/EUR-EURIBOR-6M/5/7Y", 289.105, -6.42991},
        {"9_Cap_EUR", "Up:IndexCurve/EUR-EURIBOR-6M/6/10Y", 289.105, 15.5182},
        {"9_Cap_EUR", "Down:IndexCurve/EUR-EURIBOR-6M/1/1Y", 289.105, 1.97218e-05},
        {"9_Cap_EUR", "Down:IndexCurve/EUR-EURIBOR-6M/2/2Y", 289.105, 0.00746096},
        {"9_Cap_EUR", "Down:IndexCurve/EUR-EURIBOR-6M/3/3Y", 289.105, 0.353405},
        {"9_Cap_EUR", "Down:IndexCurve/EUR-EURIBOR-6M/4/5Y", 289.105, 2.24481},
        {"9_Cap_EUR", "Down:IndexCurve/EUR-EURIBOR-6M/5/7Y", 289.105, 7.1522},
        {"9_Cap_EUR", "Down:IndexCurve/EUR-EURIBOR-6M/6/10Y", 289.105, -14.6675},
        {"9_Cap_EUR", "Up:OptionletVolatility/EUR/4/1Y/0.05", 289.105, 8.49293e-05},
        {"9_Cap_EUR", "Up:OptionletVolatility/EUR/9/2Y/0.05", 289.105, 0.0150901},
        {"9_Cap_EUR", "Up:OptionletVolatility/EUR/14/3Y/0.05", 289.105, 0.620393},
        {"9_Cap_EUR", "Up:OptionletVolatility/EUR/19/5Y/0.05", 289.105, 17.2057},
        {"9_Cap_EUR", "Up:OptionletVolatility/EUR/24/10Y/0.05", 289.105, 24.4267},
        {"9_Cap_EUR", "Down:OptionletVolatility/EUR/4/1Y/0.05", 289.105, -6.97789e-05},
        {"9_Cap_EUR", "Down:OptionletVolatility/EUR/9/2Y/0.05", 289.105, -0.0125099},
        {"9_Cap_EUR", "Down:OptionletVolatility/EUR/14/3Y/0.05", 289.105, -0.554344},
        {"9_Cap_EUR", "Down:OptionletVolatility/EUR/19/5Y/0.05", 289.105, -16.1212},
        {"9_Cap_EUR", "Down:OptionletVolatility/EUR/24/10Y/0.05", 289.105, -23.0264},
        {"10_Floor_USD", "Up:DiscountCurve/USD/0/6M", 3406.46, -7.03494e-09},
        {"10_Floor_USD", "Up:DiscountCurve/USD/1/1Y", 3406.46, -8.41429e-05},
        {"10_Floor_USD", "Up:DiscountCurve/USD/2/2Y", 3406.46, -0.00329744},
        {"10_Floor_USD", "Up:DiscountCurve/USD/3/3Y", 3406.46, -0.053884},
        {"10_Floor_USD", "Up:DiscountCurve/USD/4/5Y", 3406.46, -0.269714},
        {"10_Floor_USD", "Up:DiscountCurve/USD/5/7Y", 3406.46, -0.989583},
        {"10_Floor_USD", "Up:DiscountCurve/USD/6/10Y", 3406.46, -1.26544},
        {"10_Floor_USD", "Down:DiscountCurve/USD/0/6M", 3406.46, 7.0354e-09},
        {"10_Floor_USD", "Down:DiscountCurve/USD/1/1Y", 3406.46, 8.41464e-05},
        {"10_Floor_USD", "Down:DiscountCurve/USD/2/2Y", 3406.46, 0.00329786},
        {"10_Floor_USD", "Down:DiscountCurve/USD/3/3Y", 3406.46, 0.0538949},
        {"10_Floor_USD", "Down:DiscountCurve/USD/4/5Y", 3406.46, 0.269802},
        {"10_Floor_USD", "Down:DiscountCurve/USD/5/7Y", 3406.46, 0.990038},
        {"10_Floor_USD", "Down:DiscountCurve/USD/6/10Y", 3406.46, 1.26635},
        {"10_Floor_USD", "Up:IndexCurve/USD-LIBOR-3M/0/6M", 3406.46, 0.00150733},
        {"10_Floor_USD", "Up:IndexCurve/USD-LIBOR-3M/1/1Y", 3406.46, 0.240284},
        {"10_Floor_USD", "Up:IndexCurve/USD-LIBOR-3M/2/2Y", 3406.46, 2.17175},
        {"10_Floor_USD", "Up:IndexCurve/USD-LIBOR-3M/3/3Y", 3406.46, 7.77249},
        {"10_Floor_USD", "Up:IndexCurve/USD-LIBOR-3M/4/5Y", 3406.46, 12.9642},
        {"10_Floor_USD", "Up:IndexCurve/USD-LIBOR-3M/5/7Y", 3406.46, 16.8269},
        {"10_Floor_USD", "Up:IndexCurve/USD-LIBOR-3M/6/10Y", 3406.46, -81.4363},
        {"10_Floor_USD", "Down:IndexCurve/USD-LIBOR-3M/0/6M", 3406.46, -0.00139804},
        {"10_Floor_USD", "Down:IndexCurve/USD-LIBOR-3M/1/1Y", 3406.46, -0.230558},
        {"10_Floor_USD", "Down:IndexCurve/USD-LIBOR-3M/2/2Y", 3406.46, -2.00123},
        {"10_Floor_USD", "Down:IndexCurve/USD-LIBOR-3M/3/3Y", 3406.46, -7.14862},
        {"10_Floor_USD", "Down:IndexCurve/USD-LIBOR-3M/4/5Y", 3406.46, -11.2003},
        {"10_Floor_USD", "Down:IndexCurve/USD-LIBOR-3M/5/7Y", 3406.46, -13.7183},
        {"10_Floor_USD", "Down:IndexCurve/USD-LIBOR-3M/6/10Y", 3406.46, 84.0113},
        {"10_Floor_USD", "Up:FXSpot/EURUSD/0/spot", 3406.46, -33.7273},
        {"10_Floor_USD", "Down:FXSpot/EURUSD/0/spot", 3406.46, 34.4087},
        {"10_Floor_USD", "Up:OptionletVolatility/USD/0/1Y/0.01", 3406.46, 0.402913},
        {"10_Floor_USD", "Up:OptionletVolatility/USD/5/2Y/0.01", 3406.46, 3.32861},
        {"10_Floor_USD", "Up:OptionletVolatility/USD/10/3Y/0.01", 3406.46, 16.8798},
        {"10_Floor_USD", "Up:OptionletVolatility/USD/15/5Y/0.01", 3406.46, 96.415},
        {"10_Floor_USD", "Up:OptionletVolatility/USD/20/10Y/0.01", 3406.46, 92.2212},
        {"10_Floor_USD", "Down:OptionletVolatility/USD/0/1Y/0.01", 3406.46, -0.37428},
        {"10_Floor_USD", "Down:OptionletVolatility/USD/5/2Y/0.01", 3406.46, -3.14445},
        {"10_Floor_USD", "Down:OptionletVolatility/USD/10/3Y/0.01", 3406.46, -16.3074},
        {"10_Floor_USD", "Down:OptionletVolatility/USD/15/5Y/0.01", 3406.46, -94.5309},
        {"10_Floor_USD", "Down:OptionletVolatility/USD/20/10Y/0.01", 3406.46, -90.9303},
        // Excel calculation with z=5% flat rate, term structure day counter ActAct,
        // time to maturity T = YEARFRAC(14/4/16, 14/4/26, 1) = 9.99800896, yields
        // sensi to up shift d=1bp: exp(-(z+d)*T)-exp(z*T)
        // = -0.00060616719559925
        {"11_ZeroBond_EUR", "Up:YieldCurve/BondCurve1/6/10Y", 0.60659, -0.000606168}, // OK, diff 1e-9
        // sensi to down shift d=-1bp: 0.00060677354516836
        {"11_ZeroBond_EUR", "Down:YieldCurve/BondCurve1/6/10Y", 0.60659, 0.000606774}, // OK, diff < 1e-9
        // sensi to up shift d=+1bp: exp(-(z+d)*T)*USDEUR - exp(-z*T)*USDEUR
        // = -0.000505139329666004
        {"12_ZeroBond_USD", "Up:YieldCurve/BondCurve1/6/10Y", 0.505492, -0.00050514}, // OK, diff < 1e-8
        // sensi to down shit d=-1bp: 0.000505644620973689
        {"12_ZeroBond_USD", "Down:YieldCurve/BondCurve1/6/10Y", 0.505492, 0.000505645}, // OK, diff < 1e-9
        // sensi to EURUSD upshift d=+1%: exp(-z*T)*USDEUR/(1+d) - exp(-z*T)*USDEUR
        // = -0.00500487660122262
        {"12_ZeroBond_USD", "Up:FXSpot/EURUSD/0/spot", 0.505492, -0.00500487}, // OK, diff < 1e-8
        // sensi to EURUSD down shift d=-1%: 0.00510598521942907
        {"12_ZeroBond_USD", "Down:FXSpot/EURUSD/0/spot", 0.505492, 0.00510598}, // OK, diff < 1e-8
        {"13_Swaption_EUR", "Up:DiscountCurve/EUR/2/2Y", 5116.77, -0.00777827},
        {"13_Swaption_EUR", "Up:DiscountCurve/EUR/3/3Y", 5116.77, -0.109264},
        {"13_Swaption_EUR", "Up:DiscountCurve/EUR/4/5Y", 5116.77, -0.358774},
        {"13_Swaption_EUR", "Up:DiscountCurve/EUR/5/7Y", 5116.77, -1.03456},
        {"13_Swaption_EUR", "Up:DiscountCurve/EUR/6/10Y", 5116.77, -2.21212},
        {"13_Swaption_EUR", "Up:DiscountCurve/EUR/7/15Y", 5116.77, -0.487164},
        {"13_Swaption_EUR", "Down:DiscountCurve/EUR/2/2Y", 5116.77, 0.00777596},
        {"13_Swaption_EUR", "Down:DiscountCurve/EUR/3/3Y", 5116.77, 0.109257},
        {"13_Swaption_EUR", "Down:DiscountCurve/EUR/4/5Y", 5116.77, 0.358764},
        {"13_Swaption_EUR", "Down:DiscountCurve/EUR/5/7Y", 5116.77, 1.03475},
        {"13_Swaption_EUR", "Down:DiscountCurve/EUR/6/10Y", 5116.77, 2.21335},
        {"13_Swaption_EUR", "Down:DiscountCurve/EUR/7/15Y", 5116.77, 0.487249},
        {"13_Swaption_EUR", "Up:IndexCurve/EUR-EURIBOR-6M/2/2Y", 5116.77, -1.86557},
        {"13_Swaption_EUR", "Up:IndexCurve/EUR-EURIBOR-6M/3/3Y", 5116.77, -15.6393},
        {"13_Swaption_EUR", "Up:IndexCurve/EUR-EURIBOR-6M/4/5Y", 5116.77, -74.4684},
        {"13_Swaption_EUR", "Up:IndexCurve/EUR-EURIBOR-6M/5/7Y", 5116.77, -47.13},
        {"13_Swaption_EUR", "Up:IndexCurve/EUR-EURIBOR-6M/6/10Y", 5116.77, 170.477},
        {"13_Swaption_EUR", "Up:IndexCurve/EUR-EURIBOR-6M/7/15Y", 5116.77, 159.22},
        {"13_Swaption_EUR", "Down:IndexCurve/EUR-EURIBOR-6M/2/2Y", 5116.77, 1.85756},
        {"13_Swaption_EUR", "Down:IndexCurve/EUR-EURIBOR-6M/3/3Y", 5116.77, 15.6087},
        {"13_Swaption_EUR", "Down:IndexCurve/EUR-EURIBOR-6M/4/5Y", 5116.77, 75.1195},
        {"13_Swaption_EUR", "Down:IndexCurve/EUR-EURIBOR-6M/5/7Y", 5116.77, 47.2293},
        {"13_Swaption_EUR", "Down:IndexCurve/EUR-EURIBOR-6M/6/10Y", 5116.77, -170.339},
        {"13_Swaption_EUR", "Down:IndexCurve/EUR-EURIBOR-6M/7/15Y", 5116.77, -159.115},
        {"13_Swaption_EUR", "Up:SwaptionVolatility/EUR/1/2Y/10Y/ATM", 5116.77, 17.1282},
        {"13_Swaption_EUR", "Up:SwaptionVolatility/EUR/3/5Y/10Y/ATM", 5116.77, 118.487},
        {"13_Swaption_EUR", "Up:SwaptionVolatility/EUR/5/10Y/10Y/ATM", 5116.77, 19.5026},
        {"13_Swaption_EUR", "Down:SwaptionVolatility/EUR/1/2Y/10Y/ATM", 5116.77, -17.2771},
        {"13_Swaption_EUR", "Down:SwaptionVolatility/EUR/3/5Y/10Y/ATM", 5116.77, -118.671},
        {"13_Swaption_EUR", "Down:SwaptionVolatility/EUR/5/10Y/10Y/ATM", 5116.77, -19.5463}};

    std::map<pair<string, string>, Real> npvMap, sensiMap;
    for (Size i = 0; i < cachedResults.size(); ++i) {
        pair<string, string> p(cachedResults[i].id, cachedResults[i].label);
        npvMap[p] = cachedResults[i].npv;
        sensiMap[p] = cachedResults[i].sensi;
    }

    Real tiny = 1.0e-10;
    Real tolerance = 0.01;
    Size count = 0;
    vector<ShiftScenarioGenerator::ScenarioDescription> desc = scenarioGenerator->scenarioDescriptions();
    for (Size i = 0; i < portfolio->size(); ++i) {
        Real npv0 = cube->getT0(i, 0);
        string id = portfolio->trades()[i]->id();
        for (Size j = 1; j < scenarioGenerator->samples(); ++j) { // skip j = 0, this is the base scenario
            Real npv = cube->get(i, 0, j, 0);
            Real sensi = npv - npv0;
            string label = desc[j].text();
            if (fabs(sensi) > tiny) {
                count++;
                // BOOST_TEST_MESSAGE("{ \"" << id << "\", \"" << label << "\", " << npv0 << ", " << sensi << " },");
                pair<string, string> p(id, label);
                QL_REQUIRE(npvMap.find(p) != npvMap.end(),
                           "pair (" << p.first << ", " << p.second << ") not found in npv map");
                QL_REQUIRE(sensiMap.find(p) != sensiMap.end(),
                           "pair (" << p.first << ", " << p.second << ") not found in sensi map");
                BOOST_CHECK_MESSAGE(fabs(npv0 - npvMap[p]) < tolerance || fabs((npv0 - npvMap[p]) / npv0) < tolerance,
                                    "npv regression failed for pair (" << p.first << ", " << p.second << "): " << npv0
                                                                       << " vs " << npvMap[p]);
                BOOST_CHECK_MESSAGE(fabs(sensi - sensiMap[p]) < tolerance ||
                                        fabs((sensi - sensiMap[p]) / sensi) < tolerance,
                                    "sensitivity regression failed for pair ("
                                        << p.first << ", " << p.second << "): " << sensi << " vs " << sensiMap[p]);
            }
        }
    }
    BOOST_CHECK_MESSAGE(count == cachedResults.size(), "number of non-zero sensitivities ("
                                                           << count << ") do not match regression data ("
                                                           << cachedResults.size() << ")");

    // Repeat analysis using the SensitivityAnalysis class and spot check a few deltas and gammas
    boost::shared_ptr<SensitivityAnalysis> sa = boost::make_shared<SensitivityAnalysis>(
        portfolio, initMarket, Market::defaultConfiguration, data, simMarketData, sensiData, conventions, false);
    sa->generateSensitivities();
    map<pair<string, string>, Real> deltaMap = sa->delta();
    map<pair<string, string>, Real> gammaMap = sa->gamma();

    std::vector<Results> cachedResults2 = {
        // trade, factor, delta, gamma
        {"11_ZeroBond_EUR", "YieldCurve/BondCurve1/6/10Y", -0.000606168, 6.06352e-07}, // gamma OK see case 1 below
        {"12_ZeroBond_USD", "YieldCurve/BondCurve1/6/10Y", -0.00050514, 5.05294e-07},  // gamma OK, see case 2 below
        {"12_ZeroBond_USD", "FXSpot/EURUSD/0/spot", -0.00500487, 0.000101108}          // gamma OK, see case 3
    };

    // Validation of cached gammas:
    // gamma * (dx)^2 = \partial^2_x NPV(x) * (dx)^2
    //               \approx (NPV(x_up) - 2 NPV(x) + NPV(x_down)) = sensi(up) + sensi(down)
    //
    // Case 1: "11_ZeroBond_EUR", "YieldCurve/BondCurve1/6/10Y"
    // NPV(x_up) - NPV(x) = -0.000606168, NPV(x_down) - NPV(x) = 0.000606774
    // gamma * (dx)^2 = -0.000606168 + 0.000606774 = 0.000000606 = 6.06e-7
    //
    // Case 2: "12_ZeroBond_USD", "YieldCurve/BondCurve1/6/10Y"
    // NPV(x_up) - NPV(x) = -0.00050514, NPV(x_down) - NPV(x) = 0.000505645
    // gamma * (dx)^2 =  -0.00050514 + 0.000505645 = 0.000000505 = 5.05e-7
    //
    // Case 3: "12_ZeroBond_USD", "FXSpot/EURUSD/0/spot"
    // NPV(x_up) - NPV(x) = -0.00500487, NPV(x_down) - NPV(x) = 0.00510598
    // gamma * (dx)^2 =  -0.00500487 + 0.00510598 = 0.00010111
    //
    for (Size i = 0; i < cachedResults2.size(); ++i) {
        pair<string, string> p(cachedResults2[i].id, cachedResults2[i].label);
        Real delta = cachedResults2[i].npv;   // is delta
        Real gamma = cachedResults2[i].sensi; // is gamma
        BOOST_CHECK_MESSAGE(fabs((delta - deltaMap[p]) / delta) < tolerance,
                            "delta regression failed for trade " << p.first << " factor " << p.second << ", cached="
                                                                 << delta << ", computed=" << deltaMap[p]);
        BOOST_CHECK_MESSAGE(fabs((gamma - gammaMap[p]) / gamma) < tolerance,
                            "gamma regression failed for trade " << p.first << " factor " << p.second << ", cached="
                                                                 << gamma << ", computed=" << gammaMap[p]);
    }

    BOOST_TEST_MESSAGE("Cube generated in " << elapsed << " seconds");
    ObservationMode::instance().setMode(backupMode);
    IndexManager::instance().clearHistories();
}

void SensitivityAnalysisTest::testPortfolioSensitivityNoneObs() {
    BOOST_TEST_MESSAGE("Testing Portfolio sensitivity (None observation mode)");
    testPortfolioSensitivity(ObservationMode::Mode::None);
}

void SensitivityAnalysisTest::testPortfolioSensitivityDisableObs() {
    BOOST_TEST_MESSAGE("Testing Portfolio sensitivity (Disable observation mode)");
    testPortfolioSensitivity(ObservationMode::Mode::Disable);
}

void SensitivityAnalysisTest::testPortfolioSensitivityDeferObs() {
    BOOST_TEST_MESSAGE("Testing Portfolio sensitivity (Defer observation mode)");
    testPortfolioSensitivity(ObservationMode::Mode::Defer);
}

void SensitivityAnalysisTest::testPortfolioSensitivityUnregisterObs() {
    BOOST_TEST_MESSAGE("Testing Portfolio sensitivity (Unregister observation mode)");
    testPortfolioSensitivity(ObservationMode::Mode::Unregister);
}

void SensitivityAnalysisTest::test1dShifts() {
    BOOST_TEST_MESSAGE("Testing 1d shifts");

    SavedSettings backup;

    ObservationMode::Mode backupMode = ObservationMode::instance().mode();
    ObservationMode::instance().setMode(ObservationMode::Mode::None);

    Date today = Date(14, April, 2016);
    Settings::instance().evaluationDate() = today;

    BOOST_TEST_MESSAGE("Today is " << today);

    // build model
    string baseCcy = "EUR";
    vector<string> ccys;
    ccys.push_back(baseCcy);
    ccys.push_back("GBP");

    // Init market
    boost::shared_ptr<Market> initMarket = boost::make_shared<TestMarket>(today);

    // build scenario sim market parameters
    boost::shared_ptr<analytics::ScenarioSimMarketParameters> simMarketData =
        TestConfigurationObjects::setupSimMarketData2();

    // sensitivity config
    boost::shared_ptr<SensitivityScenarioData> sensiData = TestConfigurationObjects::setupSensitivityScenarioData2();

    // build scenario generator
    boost::shared_ptr<SensitivityScenarioGenerator> scenarioGenerator(
        new SensitivityScenarioGenerator(sensiData, simMarketData, today, initMarket, false));
    boost::shared_ptr<Scenario> baseScen = scenarioGenerator->baseScenario();
    boost::shared_ptr<ScenarioFactory> scenarioFactory(new CloneScenarioFactory(baseScen));
    scenarioGenerator->generateScenarios(scenarioFactory);

    // cache initial zero rates
    vector<Period> tenors = simMarketData->yieldCurveTenors("");
    vector<Real> initialZeros(tenors.size());
    vector<Real> times(tenors.size());
    string ccy = simMarketData->ccys()[0];
    Handle<YieldTermStructure> ts = initMarket->discountCurve(ccy);
    DayCounter dc = ts->dayCounter();
    for (Size j = 0; j < tenors.size(); ++j) {
        Date d = today + simMarketData->yieldCurveTenors("")[j];
        initialZeros[j] = ts->zeroRate(d, dc, Continuous);
        times[j] = dc.yearFraction(today, d);
    }

    // apply zero shifts for tenors on the shift curve
    // collect shifted data at tenors of the underlying curve
    // aggregate "observed" shifts
    // compare to expected total shifts
    vector<Period> shiftTenors = sensiData->discountCurveShiftData()["EUR"].shiftTenors;
    vector<Time> shiftTimes(shiftTenors.size());
    for (Size i = 0; i < shiftTenors.size(); ++i)
        shiftTimes[i] = dc.yearFraction(today, today + shiftTenors[i]);

    vector<Real> shiftedZeros(tenors.size());
    vector<Real> diffAbsolute(tenors.size(), 0.0);
    vector<Real> diffRelative(tenors.size(), 0.0);
    Real shiftSize = 0.01;
    SensitivityScenarioGenerator::ShiftType shiftTypeAbsolute = SensitivityScenarioGenerator::ShiftType::Absolute;
    SensitivityScenarioGenerator::ShiftType shiftTypeRelative = SensitivityScenarioGenerator::ShiftType::Relative;
    for (Size i = 0; i < shiftTenors.size(); ++i) {
        scenarioGenerator->applyShift(i, shiftSize, true, shiftTypeAbsolute, shiftTimes, initialZeros, times,
                                      shiftedZeros, true);
        for (Size j = 0; j < tenors.size(); ++j)
            diffAbsolute[j] += shiftedZeros[j] - initialZeros[j];
        scenarioGenerator->applyShift(i, shiftSize, true, shiftTypeRelative, shiftTimes, initialZeros, times,
                                      shiftedZeros, true);
        for (Size j = 0; j < tenors.size(); ++j)
            diffRelative[j] += shiftedZeros[j] / initialZeros[j] - 1.0;
    }

    Real tolerance = 1.0e-10;
    for (Size j = 0; j < tenors.size(); ++j) {
        // BOOST_TEST_MESSAGE("1d shift: checking sensitivity to curve tenor point " << j << ": " << diff[j]);
        BOOST_CHECK_MESSAGE(fabs(diffAbsolute[j] - shiftSize) < tolerance,
                            "inconsistency in absolute 1d shifts at curve tenor point " << j);
        BOOST_CHECK_MESSAGE(fabs(diffRelative[j] - shiftSize) < tolerance,
                            "inconsistency in relative 1d shifts at curve tenor point " << j);
    }
    ObservationMode::instance().setMode(backupMode);
    IndexManager::instance().clearHistories();
}

void SensitivityAnalysisTest::test2dShifts() {
    BOOST_TEST_MESSAGE("Testing 2d shifts");

    SavedSettings backup;

    ObservationMode::Mode backupMode = ObservationMode::instance().mode();
    ObservationMode::instance().setMode(ObservationMode::Mode::None);

    Date today = Date(14, April, 2016);
    Settings::instance().evaluationDate() = today;

    BOOST_TEST_MESSAGE("Today is " << today);

    // build model
    string baseCcy = "EUR";
    vector<string> ccys;
    ccys.push_back(baseCcy);
    ccys.push_back("GBP");

    // Init market
    boost::shared_ptr<Market> initMarket = boost::make_shared<TestMarket>(today);

    // build scenario sim market parameters
    boost::shared_ptr<analytics::ScenarioSimMarketParameters> simMarketData =
        TestConfigurationObjects::setupSimMarketData2();

    // sensitivity config
    boost::shared_ptr<SensitivityScenarioData> sensiData = TestConfigurationObjects::setupSensitivityScenarioData2();

    // build scenario generator
    boost::shared_ptr<SensitivityScenarioGenerator> scenarioGenerator(
        new SensitivityScenarioGenerator(sensiData, simMarketData, today, initMarket, false));
    boost::shared_ptr<Scenario> baseScen = scenarioGenerator->baseScenario();
    boost::shared_ptr<ScenarioFactory> scenarioFactory(new CloneScenarioFactory(baseScen));
    scenarioGenerator->generateScenarios(scenarioFactory);

    // cache initial zero rates
    vector<Period> expiries = simMarketData->swapVolExpiries();
    vector<Period> terms = simMarketData->swapVolTerms();
    vector<vector<Real>> initialData(expiries.size(), vector<Real>(terms.size(), 0.0));
    vector<Real> expiryTimes(expiries.size());
    vector<Real> termTimes(terms.size());
    string ccy = simMarketData->ccys()[0];
    Handle<SwaptionVolatilityStructure> ts = initMarket->swaptionVol(ccy);
    DayCounter dc = ts->dayCounter();
    Real strike = 0.0; // FIXME
    for (Size i = 0; i < expiries.size(); ++i)
        expiryTimes[i] = dc.yearFraction(today, today + expiries[i]);
    for (Size j = 0; j < terms.size(); ++j)
        termTimes[j] = dc.yearFraction(today, today + terms[j]);
    for (Size i = 0; i < expiries.size(); ++i) {
        for (Size j = 0; j < terms.size(); ++j)
            initialData[i][j] = ts->volatility(expiries[i], terms[j], strike);
    }

    // apply shifts for tenors on the 2d shift grid
    // collect shifted data at tenors of the underlying 2d grid (different from the grid above)
    // aggregate "observed" shifts
    // compare to expected total shifts
    vector<Period> expiryShiftTenors = sensiData->swaptionVolShiftData()["EUR"].shiftExpiries;
    vector<Period> termShiftTenors = sensiData->swaptionVolShiftData()["EUR"].shiftTerms;
    vector<Real> shiftExpiryTimes(expiryShiftTenors.size());
    vector<Real> shiftTermTimes(termShiftTenors.size());
    for (Size i = 0; i < expiryShiftTenors.size(); ++i)
        shiftExpiryTimes[i] = dc.yearFraction(today, today + expiryShiftTenors[i]);
    for (Size j = 0; j < termShiftTenors.size(); ++j)
        shiftTermTimes[j] = dc.yearFraction(today, today + termShiftTenors[j]);

    vector<vector<Real>> shiftedData(expiries.size(), vector<Real>(terms.size(), 0.0));
    vector<vector<Real>> diffAbsolute(expiries.size(), vector<Real>(terms.size(), 0.0));
    vector<vector<Real>> diffRelative(expiries.size(), vector<Real>(terms.size(), 0.0));
    Real shiftSize = 0.01; // arbitrary
    SensitivityScenarioGenerator::ShiftType shiftTypeAbsolute = SensitivityScenarioGenerator::ShiftType::Absolute;
    SensitivityScenarioGenerator::ShiftType shiftTypeRelative = SensitivityScenarioGenerator::ShiftType::Relative;
    for (Size i = 0; i < expiryShiftTenors.size(); ++i) {
        for (Size j = 0; j < termShiftTenors.size(); ++j) {
            scenarioGenerator->applyShift(i, j, shiftSize, true, shiftTypeAbsolute, shiftExpiryTimes, shiftTermTimes,
                                          expiryTimes, termTimes, initialData, shiftedData, true);
            for (Size k = 0; k < expiries.size(); ++k) {
                for (Size l = 0; l < terms.size(); ++l)
                    diffAbsolute[k][l] += shiftedData[k][l] - initialData[k][l];
            }
            scenarioGenerator->applyShift(i, j, shiftSize, true, shiftTypeRelative, shiftExpiryTimes, shiftTermTimes,
                                          expiryTimes, termTimes, initialData, shiftedData, true);
            for (Size k = 0; k < expiries.size(); ++k) {
                for (Size l = 0; l < terms.size(); ++l)
                    diffRelative[k][l] += shiftedData[k][l] / initialData[k][l] - 1.0;
            }
        }
    }

    Real tolerance = 1.0e-10;
    for (Size k = 0; k < expiries.size(); ++k) {
        for (Size l = 0; l < terms.size(); ++l) {
            // BOOST_TEST_MESSAGE("2d shift: checking sensitivity to underlying grid point (" << k << ", " << l << "): "
            // << diff[k][l]);
            BOOST_CHECK_MESSAGE(fabs(diffAbsolute[k][l] - shiftSize) < tolerance,
                                "inconsistency in absolute 2d shifts at grid point (" << k << ", " << l
                                                                                      << "): " << diffAbsolute[k][l]);
            BOOST_CHECK_MESSAGE(fabs(diffRelative[k][l] - shiftSize) < tolerance,
                                "inconsistency in relative 2d shifts at grid point (" << k << ", " << l
                                                                                      << "): " << diffRelative[k][l]);
        }
    }
    ObservationMode::instance().setMode(backupMode);
    IndexManager::instance().clearHistories();
}

void SensitivityAnalysisTest::testFxOptionDeltaGamma() {

    BOOST_TEST_MESSAGE("Testing FX option sensitivities against QL analytic greeks");

    SavedSettings backup;

    ObservationMode::Mode backupMode = ObservationMode::instance().mode();
    ObservationMode::instance().setMode(ObservationMode::Mode::None);

    Date today = Date(14, April, 2016); // Settings::instance().evaluationDate();
    Settings::instance().evaluationDate() = today;

    BOOST_TEST_MESSAGE("Today is " << today);

    // Init market
    boost::shared_ptr<Market> initMarket = boost::make_shared<TestMarket>(today);

    // build scenario sim market parameters
    boost::shared_ptr<analytics::ScenarioSimMarketParameters> simMarketData =
        TestConfigurationObjects::setupSimMarketData5();

    // sensitivity config
    boost::shared_ptr<SensitivityScenarioData> sensiData = TestConfigurationObjects::setupSensitivityScenarioData5();

    map<string, SensitivityScenarioData::FxVolShiftData>& fxvs = sensiData->fxVolShiftData();
    for (auto& it : fxvs) {
        it.second.shiftSize = 0.0001; // want a smaller shift size than 1.0 to test the analytic sensitivities
    }
    map<string, SensitivityScenarioData::FxShiftData>& fxs = sensiData->fxShiftData();
    for (auto& it : fxs) {
        it.second.shiftSize = 0.0001; // want a smaller shift size to test the analytic sensitivities
    }
    // build scenario generator
    boost::shared_ptr<SensitivityScenarioGenerator> scenarioGenerator(
        new SensitivityScenarioGenerator(sensiData, simMarketData, today, initMarket, false));
    boost::shared_ptr<Scenario> baseScen = scenarioGenerator->baseScenario();
    boost::shared_ptr<ScenarioFactory> scenarioFactory(new CloneScenarioFactory(baseScen));
    scenarioGenerator->generateScenarios(scenarioFactory);

    boost::shared_ptr<ScenarioGenerator> sgen(scenarioGenerator);

    // build scenario sim market
    Conventions conventions = *TestConfigurationObjects::conv();
    boost::shared_ptr<analytics::ScenarioSimMarket> simMarket =
        boost::make_shared<analytics::ScenarioSimMarket>(sgen, initMarket, simMarketData, conventions);

    // build porfolio
    boost::shared_ptr<EngineData> data = boost::make_shared<EngineData>();
    data->model("FxOption") = "GarmanKohlhagen";
    data->engine("FxOption") = "AnalyticEuropeanEngine";
    boost::shared_ptr<EngineFactory> factory = boost::make_shared<EngineFactory>(data, simMarket);
    factory->registerBuilder(boost::make_shared<FxOptionEngineBuilder>());

    boost::shared_ptr<Portfolio> portfolio(new Portfolio());
    Size trnCount = 0;
    portfolio->add(buildFxOption("Call_1", "Long", "Call", 1, "USD", 100000000.0, "EUR", 100000000.0));
    trnCount++;
    portfolio->add(buildFxOption("Put_1", "Long", "Put", 1, "USD", 100000000.0, "EUR", 100000000.0));
    trnCount++;
    portfolio->add(buildFxOption("Call_2", "Short", "Call", 2, "GBP", 100000000.0, "CHF", 130000000.0));
    trnCount++;
    portfolio->add(buildFxOption("Put_2", "Short", "Put", 2, "GBP", 100000000.0, "CHF", 130000000.0));
    trnCount++;
    portfolio->add(buildFxOption("Call_3", "Long", "Call", 1, "EUR", 100000000.0, "USD", 100000000.0));
    trnCount++;
    portfolio->add(buildFxOption("Put_3", "Short", "Put", 1, "EUR", 100000000.0, "USD", 100000000.0));
    trnCount++;
    portfolio->add(buildFxOption("Call_4", "Long", "Call", 1, "JPY", 10000000000.0, "EUR", 100000000.0));
    trnCount++;
    portfolio->add(buildFxOption("Call_5", "Long", "Call", 1, "EUR", 100000000.0, "JPY", 10000000000.0));
    trnCount++;
    portfolio->build(factory);
    BOOST_CHECK_EQUAL(portfolio->size(), trnCount);

    struct AnalyticInfo {
        string id;
        string npvCcy;
        string forCcy;
        string domCcy;
        Real fx;
        Real trnFx;
        Real baseNpv;
        Real qlNpv;
        Real delta;
        Real gamma;
        Real vega;
        Real rho;
        Real divRho;
        Real fxForBase;
    };
    map<string, AnalyticInfo> qlInfoMap;
    for (Size i = 0; i < portfolio->size(); ++i) {
        AnalyticInfo info;
        boost::shared_ptr<Trade> trn = portfolio->trades()[i];
        boost::shared_ptr<ore::data::FxOption> fxoTrn = boost::dynamic_pointer_cast<ore::data::FxOption>(trn);
        BOOST_CHECK(fxoTrn);
        info.id = trn->id();
        info.npvCcy = trn->npvCurrency();
        info.forCcy = fxoTrn->boughtCurrency();
        info.domCcy = fxoTrn->soldCurrency();
        BOOST_CHECK_EQUAL(info.npvCcy, info.domCcy);
        string pair = info.npvCcy + simMarketData->baseCcy();
        info.fx = initMarket->fxSpot(pair)->value();
        string trnPair = info.forCcy + info.domCcy;
        info.trnFx = initMarket->fxSpot(trnPair)->value();
        string forPair = info.forCcy + simMarketData->baseCcy();
        info.fxForBase = initMarket->fxSpot(forPair)->value();
        info.baseNpv = trn->instrument()->NPV() * info.fx;
        boost::shared_ptr<QuantLib::VanillaOption> qlOpt =
            boost::dynamic_pointer_cast<QuantLib::VanillaOption>(trn->instrument()->qlInstrument());
        BOOST_CHECK(qlOpt);
        Position::Type positionType = parsePositionType(fxoTrn->option().longShort());
        Real bsInd = (positionType == QuantLib::Position::Long ? 1.0 : -1.0);
        info.qlNpv = qlOpt->NPV() * fxoTrn->boughtAmount() * bsInd;
        info.delta = qlOpt->delta() * fxoTrn->boughtAmount() * bsInd;
        info.gamma = qlOpt->gamma() * fxoTrn->boughtAmount() * bsInd;
        info.vega = qlOpt->vega() * fxoTrn->boughtAmount() * bsInd;
        info.rho = qlOpt->rho() * fxoTrn->boughtAmount() * bsInd;
        info.divRho = qlOpt->dividendRho() * fxoTrn->boughtAmount() * bsInd;
        BOOST_CHECK_CLOSE(info.fx, info.baseNpv / info.qlNpv, 0.01);
        qlInfoMap[info.id] = info;
    }

    bool recalibrateModels = true;           // nothing to calibrate here
    bool useOriginalFxForBaseCcyConv = true; // convert sensi to EUR using original FX rate (not the shifted rate)
    boost::shared_ptr<SensitivityAnalysis> sa = boost::make_shared<SensitivityAnalysis>(
        portfolio, initMarket, Market::defaultConfiguration, data, simMarketData, sensiData, conventions,
        recalibrateModels, useOriginalFxForBaseCcyConv);
    sa->generateSensitivities();

    map<pair<string, string>, Real> deltaMap = sa->delta();
    map<pair<string, string>, Real> gammaMap = sa->gamma();
    map<std::string, Real> baseNpvMap = sa->baseNPV();
    std::set<string> sensiTrades = sa->trades();

    struct SensiResults {
        string id;
        Real baseNpv;
        Real forDiscountDelta;
        Real forIndexDelta;
        Real forYcDelta;
        Real domDiscountDelta;
        Real domIndexDelta;
        Real domYcDelta;
        Real fxSpotDeltaFor;
        Real fxSpotDeltaDom;
        Real fxVolDelta;
        Real fxSpotGammaFor;
        Real fxSpotGammaDom;
        Real fxRateSensiFor;
        Real fxRateSensiDom;
        bool hasFxSpotDomSensi;
        bool hasFxSpotForSensi;
        string fxSensiForCcy;
        string fxSensiDomCcy;
    };

    Real epsilon = 1.e-15; // a small number
    string discountCurveStr = "DiscountCurve";
    string indexCurveStr = "IndexCurve";
    string yieldCurveStr = "YieldCurve";
    string fxSpotStr = "FXSpot";
    string fxVolStr = "FXVolatility";
    string swaptionStr = "SwaptionVolatility";
    string capStr = "OptionletVolatility";
    for (auto it : qlInfoMap) {
        string id = it.first;
        BOOST_CHECK(sensiTrades.find(id) != sensiTrades.end());
        AnalyticInfo qlInfo = it.second;
        SensiResults res = {string(""), 0.0, 0.0, 0.0, 0.0, 0.0,   0.0,   0.0,        0.0,       0.0,
                            0.0,        0.0, 0.0, 0.0, 0.0, false, false, string(""), string("")};
        for (auto it2 : deltaMap) {
            pair<string, string> sensiKey = it2.first;
            string sensiTrnId = it2.first.first;
            if (sensiTrnId != id)
                continue;
            res.id = sensiTrnId;
            res.baseNpv = baseNpvMap[sensiTrnId];
            string sensiId = it2.first.second;
            Real sensiVal = it2.second;
            if (std::fabs(sensiVal) < epsilon) // not interested in zero sensis
                continue;
            vector<string> tokens;
            boost::split(tokens, sensiId, boost::is_any_of("/-"));
            BOOST_CHECK(tokens.size() > 0);
            bool isDiscountCurve = (tokens[0] == discountCurveStr);
            bool isIndexCurve = (tokens[0] == indexCurveStr);
            bool isYieldCurve = (tokens[0] == yieldCurveStr);
            bool isFxSpot = (tokens[0] == fxSpotStr);
            bool isFxVol = (tokens[0] == fxVolStr);
            bool isSwaption = (tokens[0] == swaptionStr);
            bool isCapFloorlet = (tokens[0] == capStr);
            BOOST_CHECK(!(isSwaption || isCapFloorlet)); // no relation to fx options
            if (isDiscountCurve || isIndexCurve || isYieldCurve) {
                BOOST_CHECK(tokens.size() > 2);
                string ccy = tokens[1];
                bool isFgnCcySensi = (ccy == qlInfo.forCcy);
                bool isDomCcySensi = (ccy == qlInfo.domCcy);
                BOOST_CHECK(isFgnCcySensi || isDomCcySensi);
                if (isDiscountCurve) {
                    if (isFgnCcySensi)
                        res.forDiscountDelta += sensiVal;
                    else if (isDomCcySensi)
                        res.domDiscountDelta += sensiVal;
                } else if (isIndexCurve) {
                    if (isFgnCcySensi)
                        res.forIndexDelta += sensiVal;
                    else if (isDomCcySensi)
                        res.domIndexDelta += sensiVal;
                } else if (isYieldCurve) {
                    if (isFgnCcySensi)
                        res.forYcDelta += sensiVal;
                    if (isDomCcySensi)
                        res.domYcDelta += sensiVal;
                }
                continue;
            } else if (isFxSpot) {
                BOOST_CHECK(tokens.size() > 2);
                string pair = tokens[1];
                BOOST_CHECK_EQUAL(pair.length(), 6);
                string sensiForCcy = pair.substr(0, 3);
                string sensiDomCcy = pair.substr(3, 3);
                Real fxSensi = initMarket->fxSpot(pair)->value();
                bool isSensiForBase = (sensiForCcy == simMarketData->baseCcy());
                bool isSensiDomBase = (sensiDomCcy == simMarketData->baseCcy());
                // TO-DO this could be relaxed to handle case where market stores the currency pairs the other way
                // around
                BOOST_CHECK(isSensiForBase && !isSensiDomBase);
                bool hasGamma = (gammaMap.find(sensiKey) != gammaMap.end());
                BOOST_CHECK(hasGamma);
                Real gammaVal = 0.0;
                if (hasGamma) {
                    gammaVal = gammaMap[sensiKey];
                }
                if (isSensiForBase) {
                    if (sensiDomCcy == qlInfo.forCcy) {
                        res.fxSpotDeltaFor += sensiVal;
                        res.fxRateSensiFor = fxSensi;
                        res.hasFxSpotForSensi = true;
                        res.fxSpotGammaFor += gammaVal;
                    } else if (sensiDomCcy == qlInfo.domCcy) {
                        res.fxSpotDeltaDom += sensiVal;
                        res.fxRateSensiDom = fxSensi;
                        res.hasFxSpotDomSensi = true;
                        res.fxSpotGammaDom += gammaVal;
                    }
                    res.fxSensiForCcy = sensiForCcy;
                    res.fxSensiDomCcy = sensiDomCcy;
                } else {
                    BOOST_ERROR("This ccy pair configuration not supported yet by this test");
                }
                continue;
            } else if (isFxVol) {
                BOOST_CHECK(tokens.size() > 2);
                string pair = tokens[1];
                BOOST_CHECK_EQUAL(pair.length(), 6);
                string sensiForCcy = pair.substr(0, 3);
                string sensiDomCcy = pair.substr(3, 3);
                BOOST_CHECK((sensiForCcy == qlInfo.forCcy) || (sensiForCcy == qlInfo.domCcy));
                BOOST_CHECK((sensiDomCcy == qlInfo.forCcy) || (sensiDomCcy == qlInfo.domCcy));
                res.fxVolDelta += sensiVal;
                continue;
            } else {
                BOOST_ERROR("Unrecognised sensitivity factor - " << sensiId);
            }
        }
        // HERE COME THE ACTUAL SENSI COMPARISONS
        // index and yc sensis not expected
        BOOST_CHECK_EQUAL(res.forIndexDelta, 0.0);
        BOOST_CHECK_EQUAL(res.domIndexDelta, 0.0);
        BOOST_CHECK_EQUAL(res.forYcDelta, 0.0);
        BOOST_CHECK_EQUAL(res.domYcDelta, 0.0);
        BOOST_TEST_MESSAGE(
            "SA: id=" << res.id << ", npv=" << res.baseNpv << ", forDiscountDelta=" << res.forDiscountDelta
                      << ", domDiscountDelta=" << res.domDiscountDelta << ", fxSpotDeltaFor=" << res.fxSpotDeltaFor
                      << ", fxSpotDeltaDom=" << res.fxSpotDeltaDom << ", fxVolDelta=" << res.fxVolDelta
                      << ", fxSpotGammaFor=" << res.fxSpotGammaFor << ", fxSpotGammaDom=" << res.fxSpotGammaDom
                      << ", hasFxDom=" << res.hasFxSpotDomSensi << ", hasFxFor=" << res.hasFxSpotForSensi);
        BOOST_TEST_MESSAGE("QL: id=" << qlInfo.id << ", forCcy=" << qlInfo.forCcy << ", domCcy=" << qlInfo.domCcy
                                     << ", fx=" << qlInfo.fx << ", npv=" << qlInfo.baseNpv
                                     << ", ccyNpv=" << qlInfo.qlNpv << ", delta=" << qlInfo.delta
                                     << ", gamma=" << qlInfo.gamma << ", vega=" << qlInfo.vega << ", rho=" << qlInfo.rho
                                     << ", divRho=" << qlInfo.divRho);
        Real bp = 1.e-4;
        Real tol = 0.5; // % relative tolerance
        // rate sensis are 1bp absolute shifts
        // fx vol sensis are 1bp relative shifts
        // fx spot sensis are 1pb relative shifts
        BOOST_CHECK_CLOSE(res.domDiscountDelta, qlInfo.rho * qlInfo.fx * bp, tol);
        BOOST_CHECK_CLOSE(res.forDiscountDelta, qlInfo.divRho * qlInfo.fx * bp, tol);
        Real fxVol = initMarket->fxVol(qlInfo.forCcy + qlInfo.domCcy)
                         ->blackVol(1.0, 1.0, true); // TO-DO more appropriate vol extraction
        BOOST_CHECK_CLOSE(res.fxVolDelta, qlInfo.vega * qlInfo.fx * (bp * fxVol), tol);
        if (res.hasFxSpotDomSensi) {
            Real qlGamma = qlInfo.gamma;
            if ((res.fxSensiForCcy == qlInfo.domCcy) && (res.fxSensiDomCcy == qlInfo.forCcy)) {
                // the QL sensi is relative to the inverted FX quote, so we need to convert to the sensi that we want
                // (via chain rule)
                Real ql_fx = qlInfo.trnFx;
                qlGamma = 2 * pow(ql_fx, 3) * qlInfo.delta + pow(ql_fx, 4) * qlInfo.gamma;
            } else if ((res.fxSensiForCcy == qlInfo.forCcy) && (res.fxSensiDomCcy == qlInfo.domCcy)) {
                qlGamma = qlInfo.gamma;
            } else {
                // perform the necessary conversion for cross quotes
                Real otherFx = 1.0 / qlInfo.fxForBase;
                qlGamma = qlInfo.gamma / pow(otherFx, 2);
            }
            BOOST_CHECK_CLOSE(res.fxSpotDeltaDom, qlInfo.delta * qlInfo.fx * (bp * qlInfo.trnFx), tol);
            BOOST_CHECK_CLOSE(res.fxSpotGammaDom, qlGamma * qlInfo.fx * (pow(bp * res.fxRateSensiDom, 2)), tol);
        }
        if (res.hasFxSpotForSensi) {
            Real qlGamma = qlInfo.gamma;
            if ((res.fxSensiForCcy == qlInfo.domCcy) && (res.fxSensiDomCcy == qlInfo.forCcy)) {
                // the QL sensi is relative to the inverted FX quote, so we need to convert to the sensi that we want
                // (via chain rule)
                Real ql_fx = qlInfo.trnFx;
                qlGamma = 2 * pow(ql_fx, 3) * qlInfo.delta + pow(ql_fx, 4) * qlInfo.gamma;
            } else if ((res.fxSensiForCcy == qlInfo.forCcy) && (res.fxSensiDomCcy == qlInfo.domCcy)) {
                qlGamma = qlInfo.gamma;
            } else {
                // perform the necessary conversion for cross quotes
                Real y = 1.0 / qlInfo.fx;        // BASE/TrnDom
                Real z = 1.0 / qlInfo.fxForBase; // BASE/TrnFor
                qlGamma = ((2.0 * y) / pow(z, 3)) * qlInfo.delta + (y / pow(z, 4)) * qlInfo.gamma;
            }
            BOOST_CHECK_CLOSE(res.fxSpotDeltaFor, qlInfo.delta * qlInfo.fx * (-bp * qlInfo.trnFx), tol);
            BOOST_CHECK_CLOSE(res.fxSpotGammaFor, qlGamma * qlInfo.fx * (pow(-bp * res.fxRateSensiFor, 2)), tol);
        }
    }
    ObservationMode::instance().setMode(backupMode);
    IndexManager::instance().clearHistories();
}

void SensitivityAnalysisTest::testCrossGamma() {

    BOOST_TEST_MESSAGE("Testing cross-gamma sensitivities against cached results");

    SavedSettings backup;

    ObservationMode::Mode backupMode = ObservationMode::instance().mode();
    ObservationMode::instance().setMode(ObservationMode::Mode::None);

    Date today = Date(14, April, 2016);
    Settings::instance().evaluationDate() = today;

    BOOST_TEST_MESSAGE("Today is " << today);

    // Init market
    boost::shared_ptr<Market> initMarket = boost::make_shared<TestMarket>(today);

    // build scenario sim market parameters
    boost::shared_ptr<analytics::ScenarioSimMarketParameters> simMarketData =
        TestConfigurationObjects::setupSimMarketData5();

    // sensitivity config
    boost::shared_ptr<SensitivityScenarioData> sensiData = TestConfigurationObjects::setupSensitivityScenarioData5();
    vector<pair<string, string>>& cgFilter = sensiData->crossGammaFilter();
    BOOST_CHECK_EQUAL(cgFilter.size(), 0);
    cgFilter.push_back(pair<string, string>("DiscountCurve/EUR", "DiscountCurve/EUR"));
    cgFilter.push_back(pair<string, string>("DiscountCurve/EUR", "IndexCurve/EUR"));
    cgFilter.push_back(pair<string, string>("IndexCurve/EUR", "IndexCurve/EUR"));
    cgFilter.push_back(pair<string, string>("IndexCurve/USD", "IndexCurve/USD"));
    cgFilter.push_back(pair<string, string>("DiscountCurve/USD", "DiscountCurve/USD"));
    cgFilter.push_back(pair<string, string>("OptionletVolatility/EUR", "OptionletVolatility/EUR"));
    cgFilter.push_back(pair<string, string>("OptionletVolatility/EUR", "DiscountCurve/EUR"));
    cgFilter.push_back(pair<string, string>("OptionletVolatility/EUR", "DiscountCurve/USD"));
    cgFilter.push_back(pair<string, string>("OptionletVolatility/USD", "DiscountCurve/USD"));
    cgFilter.push_back(pair<string, string>("OptionletVolatility/USD", "OptionletVolatility/USD"));
    cgFilter.push_back(pair<string, string>("SwaptionVolatility/EUR", "SwaptionVolatility/EUR"));
    cgFilter.push_back(pair<string, string>("SwaptionVolatility/EUR", "IndexCurve/EUR"));
    cgFilter.push_back(pair<string, string>("SwaptionVolatility/EUR", "DiscountCurve/EUR"));
    cgFilter.push_back(pair<string, string>("FXVolatility/EURUSD", "DiscountCurve/EUR"));
    cgFilter.push_back(pair<string, string>("FXSpot/EURUSD", "DiscountCurve/EUR"));
    cgFilter.push_back(pair<string, string>("FXSpot/EURUSD", "IndexCurve/EUR"));
    cgFilter.push_back(pair<string, string>("FXSpot/EURGBP", "DiscountCurve/GBP"));
    // build scenario generator
    boost::shared_ptr<SensitivityScenarioGenerator> scenarioGenerator(
        new SensitivityScenarioGenerator(sensiData, simMarketData, today, initMarket, false));
    boost::shared_ptr<Scenario> baseScen = scenarioGenerator->baseScenario();
    boost::shared_ptr<ScenarioFactory> scenarioFactory(new CloneScenarioFactory(baseScen));
    scenarioGenerator->generateScenarios(scenarioFactory);

    boost::shared_ptr<ScenarioGenerator> sgen(scenarioGenerator);

    // build scenario sim market
    Conventions conventions = *TestConfigurationObjects::conv();
    boost::shared_ptr<analytics::ScenarioSimMarket> simMarket =
        boost::make_shared<analytics::ScenarioSimMarket>(sgen, initMarket, simMarketData, conventions);

    // build porfolio
    boost::shared_ptr<EngineData> data = boost::make_shared<EngineData>();
    data->model("Swap") = "DiscountedCashflows";
    data->engine("Swap") = "DiscountingSwapEngine";
    data->model("CrossCurrencySwap") = "DiscountedCashflows";
    data->engine("CrossCurrencySwap") = "DiscountingCrossCurrencySwapEngine";
    data->model("EuropeanSwaption") = "BlackBachelier";
    data->engine("EuropeanSwaption") = "BlackBachelierSwaptionEngine";
    data->model("BermudanSwaption") = "LGM";
    data->engine("BermudanSwaption") = "Grid";
    map<string, string> bermudanModelParams;
    bermudanModelParams["Calibration"] = "Bootstrap";
    bermudanModelParams["CalibrationStrategy"] = "Coterminal";
    bermudanModelParams["Reversion"] = "0.03";
    bermudanModelParams["ReversionType"] = "HullWhite";
    bermudanModelParams["Volatility"] = "0.01";
    bermudanModelParams["CalibrationType"] = "Hagan";
    bermudanModelParams["Tolerance"] = "0.0001";
    data->modelParameters("BermudanSwaption") = bermudanModelParams;
    map<string, string> bermudanEngineParams;
    bermudanEngineParams["sy"] = "3.0";
    bermudanEngineParams["ny"] = "10";
    bermudanEngineParams["sx"] = "3.0";
    bermudanEngineParams["nx"] = "10";
    data->engineParameters("BermudanSwaption") = bermudanEngineParams;
    data->model("FxForward") = "DiscountedCashflows";
    data->engine("FxForward") = "DiscountingFxForwardEngine";
    data->model("FxOption") = "GarmanKohlhagen";
    data->engine("FxOption") = "AnalyticEuropeanEngine";
    data->model("CapFloor") = "IborCapModel";
    data->engine("CapFloor") = "IborCapEngine";
    boost::shared_ptr<EngineFactory> factory = boost::make_shared<EngineFactory>(data, simMarket);
    factory->registerBuilder(boost::make_shared<SwapEngineBuilder>());
    factory->registerBuilder(boost::make_shared<EuropeanSwaptionEngineBuilder>());
    factory->registerBuilder(boost::make_shared<LGMGridBermudanSwaptionEngineBuilder>());
    factory->registerBuilder(boost::make_shared<FxOptionEngineBuilder>());
    factory->registerBuilder(boost::make_shared<FxForwardEngineBuilder>());
    factory->registerBuilder(boost::make_shared<CapFloorEngineBuilder>());

    // boost::shared_ptr<Portfolio> portfolio = buildSwapPortfolio(portfolioSize, factory);
    boost::shared_ptr<Portfolio> portfolio(new Portfolio());
    Size trnCount = 0;
    portfolio->add(buildSwap("1_Swap_EUR", "EUR", true, 10000000.0, 0, 10, 0.03, 0.00, "1Y", "30/360", "6M", "A360",
                             "EUR-EURIBOR-6M"));
    trnCount++;
    portfolio->add(buildSwap("2_Swap_USD", "USD", true, 10000000.0, 0, 15, 0.02, 0.00, "6M", "30/360", "3M", "A360",
                             "USD-LIBOR-3M"));
    trnCount++;
    portfolio->add(buildSwap("3_Swap_GBP", "GBP", true, 10000000.0, 0, 20, 0.04, 0.00, "6M", "30/360", "3M", "A360",
                             "GBP-LIBOR-6M"));
    trnCount++;
    portfolio->add(buildSwap("4_Swap_JPY", "JPY", true, 1000000000.0, 0, 5, 0.01, 0.00, "6M", "30/360", "3M", "A360",
                             "JPY-LIBOR-6M"));
    trnCount++;
    portfolio->add(buildEuropeanSwaption("5_Swaption_EUR", "Long", "EUR", true, 1000000.0, 10, 10, 0.03, 0.00, "1Y",
                                         "30/360", "6M", "A360", "EUR-EURIBOR-6M", "Physical"));
    trnCount++;
    portfolio->add(buildEuropeanSwaption("6_Swaption_EUR", "Long", "EUR", true, 1000000.0, 2, 5, 0.03, 0.00, "1Y",
                                         "30/360", "6M", "A360", "EUR-EURIBOR-6M", "Physical"));
    trnCount++;
    portfolio->add(buildFxOption("7_FxOption_EUR_USD", "Long", "Call", 3, "EUR", 10000000.0, "USD", 11000000.0));
    trnCount++;
    portfolio->add(buildFxOption("8_FxOption_EUR_GBP", "Long", "Call", 7, "EUR", 10000000.0, "GBP", 11000000.0));
    trnCount++;
    portfolio->add(buildCap("9_Cap_EUR", "EUR", "Long", 0.05, 1000000.0, 0, 10, "6M", "A360", "EUR-EURIBOR-6M"));
    trnCount++;
    portfolio->add(buildFloor("10_Floor_USD", "USD", "Long", 0.01, 1000000.0, 0, 10, "3M", "A360", "USD-LIBOR-3M"));
    trnCount++;
    portfolio->build(factory);
    BOOST_CHECK_EQUAL(trnCount, portfolio->size());

    bool useOriginalFxForBaseCcyConv = false;
    boost::shared_ptr<SensitivityAnalysis> sa =
        boost::make_shared<SensitivityAnalysis>(portfolio, initMarket, Market::defaultConfiguration, data,
                                                simMarketData, sensiData, conventions, useOriginalFxForBaseCcyConv);
    sa->generateSensitivities();

    map<pair<string, string>, Real> deltaMap = sa->delta();
    map<pair<string, string>, Real> gammaMap = sa->gamma();
    map<tuple<string, string, string>, Real> cgMap = sa->crossGamma();
    map<std::string, Real> baseNpvMap = sa->baseNPV();
    std::set<string> sensiTrades = sa->trades();

    struct GammaResult {
        string id;
        string factor1;
        string factor2;
        Real crossgamma;
    };

    vector<GammaResult> cachedResults = {
        {"10_Floor_USD", "DiscountCurve/USD/1/1Y", "OptionletVolatility/USD/0/1Y/0.01", -1.14292006e-05},
        {"10_Floor_USD", "DiscountCurve/USD/1/1Y", "OptionletVolatility/USD/5/2Y/0.01", -4.75325714e-06},
        {"10_Floor_USD", "DiscountCurve/USD/2/2Y", "OptionletVolatility/USD/0/1Y/0.01", -5.72627955e-05},
        {"10_Floor_USD", "DiscountCurve/USD/2/2Y", "OptionletVolatility/USD/10/3Y/0.01", -6.0423848e-05},
        {"10_Floor_USD", "DiscountCurve/USD/2/2Y", "OptionletVolatility/USD/5/2Y/0.01", -0.0003282313},
        {"10_Floor_USD", "DiscountCurve/USD/3/3Y", "DiscountCurve/USD/4/5Y", 2.38844859e-06},
        {"10_Floor_USD", "DiscountCurve/USD/3/3Y", "OptionletVolatility/USD/10/3Y/0.01", -0.0032767365},
        {"10_Floor_USD", "DiscountCurve/USD/3/3Y", "OptionletVolatility/USD/15/5Y/0.01", -0.00124021334},
        {"10_Floor_USD", "DiscountCurve/USD/3/3Y", "OptionletVolatility/USD/5/2Y/0.01", -0.000490482465},
        {"10_Floor_USD", "DiscountCurve/USD/4/5Y", "DiscountCurve/USD/5/7Y", 4.56303869e-05},
        {"10_Floor_USD", "DiscountCurve/USD/4/5Y", "OptionletVolatility/USD/10/3Y/0.01", -0.00309734116},
        {"10_Floor_USD", "DiscountCurve/USD/4/5Y", "OptionletVolatility/USD/15/5Y/0.01", -0.0154732663},
        {"10_Floor_USD", "DiscountCurve/USD/4/5Y", "OptionletVolatility/USD/20/10Y/0.01", -0.0011774169},
        {"10_Floor_USD", "DiscountCurve/USD/4/5Y", "OptionletVolatility/USD/5/2Y/0.01", -1.15352532e-06},
        {"10_Floor_USD", "DiscountCurve/USD/5/7Y", "DiscountCurve/USD/6/10Y", 0.00024726356},
        {"10_Floor_USD", "DiscountCurve/USD/5/7Y", "OptionletVolatility/USD/10/3Y/0.01", -1.30253466e-06},
        {"10_Floor_USD", "DiscountCurve/USD/5/7Y", "OptionletVolatility/USD/15/5Y/0.01", -0.0325565983},
        {"10_Floor_USD", "DiscountCurve/USD/5/7Y", "OptionletVolatility/USD/20/10Y/0.01", -0.026175823},
        {"10_Floor_USD", "DiscountCurve/USD/6/10Y", "OptionletVolatility/USD/15/5Y/0.01", -0.0151532607},
        {"10_Floor_USD", "DiscountCurve/USD/6/10Y", "OptionletVolatility/USD/20/10Y/0.01", -0.0524224726},
        {"10_Floor_USD", "IndexCurve/USD-LIBOR-3M/0/6M", "IndexCurve/USD-LIBOR-3M/1/1Y", -0.000206363102},
        {"10_Floor_USD", "IndexCurve/USD-LIBOR-3M/0/6M", "IndexCurve/USD-LIBOR-3M/2/2Y", -9.83482187e-06},
        {"10_Floor_USD", "IndexCurve/USD-LIBOR-3M/1/1Y", "IndexCurve/USD-LIBOR-3M/2/2Y", -0.0181056744},
        {"10_Floor_USD", "IndexCurve/USD-LIBOR-3M/1/1Y", "IndexCurve/USD-LIBOR-3M/3/3Y", -0.000292001105},
        {"10_Floor_USD", "IndexCurve/USD-LIBOR-3M/2/2Y", "IndexCurve/USD-LIBOR-3M/3/3Y", -0.197980608},
        {"10_Floor_USD", "IndexCurve/USD-LIBOR-3M/2/2Y", "IndexCurve/USD-LIBOR-3M/4/5Y", -0.000472459871},
        {"10_Floor_USD", "IndexCurve/USD-LIBOR-3M/3/3Y", "IndexCurve/USD-LIBOR-3M/4/5Y", -0.506924993},
        {"10_Floor_USD", "IndexCurve/USD-LIBOR-3M/4/5Y", "IndexCurve/USD-LIBOR-3M/5/7Y", -1.31308851},
        {"10_Floor_USD", "IndexCurve/USD-LIBOR-3M/5/7Y", "IndexCurve/USD-LIBOR-3M/6/10Y", -1.79643202},
        {"10_Floor_USD", "OptionletVolatility/USD/0/1Y/0.01", "OptionletVolatility/USD/5/2Y/0.01", 0.0214845769},
        {"10_Floor_USD", "OptionletVolatility/USD/10/3Y/0.01", "OptionletVolatility/USD/15/5Y/0.01", 0.224709734},
        {"10_Floor_USD", "OptionletVolatility/USD/15/5Y/0.01", "OptionletVolatility/USD/20/10Y/0.01", 0.693920762},
        {"10_Floor_USD", "OptionletVolatility/USD/5/2Y/0.01", "OptionletVolatility/USD/10/3Y/0.01", 0.0649121282},
        {"1_Swap_EUR", "DiscountCurve/EUR/1/1Y", "DiscountCurve/EUR/2/2Y", 0.000439456664},
        {"1_Swap_EUR", "DiscountCurve/EUR/1/1Y", "IndexCurve/EUR-EURIBOR-6M/0/6M", 0.0488603441},
        {"1_Swap_EUR", "DiscountCurve/EUR/1/1Y", "IndexCurve/EUR-EURIBOR-6M/1/1Y", -0.0725961695},
        {"1_Swap_EUR", "DiscountCurve/EUR/1/1Y", "IndexCurve/EUR-EURIBOR-6M/2/2Y", -0.0499326873},
        {"1_Swap_EUR", "DiscountCurve/EUR/2/2Y", "DiscountCurve/EUR/3/3Y", 0.00136525929},
        {"1_Swap_EUR", "DiscountCurve/EUR/2/2Y", "IndexCurve/EUR-EURIBOR-6M/0/6M", 0.00108389393},
        {"1_Swap_EUR", "DiscountCurve/EUR/2/2Y", "IndexCurve/EUR-EURIBOR-6M/1/1Y", 0.141865394},
        {"1_Swap_EUR", "DiscountCurve/EUR/2/2Y", "IndexCurve/EUR-EURIBOR-6M/2/2Y", -0.191425738},
        {"1_Swap_EUR", "DiscountCurve/EUR/2/2Y", "IndexCurve/EUR-EURIBOR-6M/3/3Y", -0.1454702},
        {"1_Swap_EUR", "DiscountCurve/EUR/3/3Y", "DiscountCurve/EUR/4/5Y", 0.00183080882},
        {"1_Swap_EUR", "DiscountCurve/EUR/3/3Y", "IndexCurve/EUR-EURIBOR-6M/1/1Y", 0.000784549396},
        {"1_Swap_EUR", "DiscountCurve/EUR/3/3Y", "IndexCurve/EUR-EURIBOR-6M/2/2Y", 0.425320865},
        {"1_Swap_EUR", "DiscountCurve/EUR/3/3Y", "IndexCurve/EUR-EURIBOR-6M/3/3Y", -0.337527203},
        {"1_Swap_EUR", "DiscountCurve/EUR/3/3Y", "IndexCurve/EUR-EURIBOR-6M/4/5Y", -0.560276813},
        {"1_Swap_EUR", "DiscountCurve/EUR/4/5Y", "DiscountCurve/EUR/5/7Y", -0.00376823638},
        {"1_Swap_EUR", "DiscountCurve/EUR/4/5Y", "IndexCurve/EUR-EURIBOR-6M/2/2Y", 0.000516382745},
        {"1_Swap_EUR", "DiscountCurve/EUR/4/5Y", "IndexCurve/EUR-EURIBOR-6M/3/3Y", 0.91807051},
        {"1_Swap_EUR", "DiscountCurve/EUR/4/5Y", "IndexCurve/EUR-EURIBOR-6M/4/5Y", -0.606871969},
        {"1_Swap_EUR", "DiscountCurve/EUR/4/5Y", "IndexCurve/EUR-EURIBOR-6M/5/7Y", -1.1789221},
        {"1_Swap_EUR", "DiscountCurve/EUR/5/7Y", "DiscountCurve/EUR/6/10Y", -0.0210602414},
        {"1_Swap_EUR", "DiscountCurve/EUR/5/7Y", "IndexCurve/EUR-EURIBOR-6M/4/5Y", 1.93838247},
        {"1_Swap_EUR", "DiscountCurve/EUR/5/7Y", "IndexCurve/EUR-EURIBOR-6M/5/7Y", -0.964284878},
        {"1_Swap_EUR", "DiscountCurve/EUR/5/7Y", "IndexCurve/EUR-EURIBOR-6M/6/10Y", -2.50079601},
        {"1_Swap_EUR", "DiscountCurve/EUR/6/10Y", "IndexCurve/EUR-EURIBOR-6M/5/7Y", 3.43097423},
        {"1_Swap_EUR", "DiscountCurve/EUR/6/10Y", "IndexCurve/EUR-EURIBOR-6M/6/10Y", -4.9024972},
        {"1_Swap_EUR", "IndexCurve/EUR-EURIBOR-6M/0/6M", "IndexCurve/EUR-EURIBOR-6M/1/1Y", -0.048865166},
        {"1_Swap_EUR", "IndexCurve/EUR-EURIBOR-6M/0/6M", "IndexCurve/EUR-EURIBOR-6M/2/2Y", -0.00108389556},
        {"1_Swap_EUR", "IndexCurve/EUR-EURIBOR-6M/1/1Y", "IndexCurve/EUR-EURIBOR-6M/2/2Y", -0.0924553103},
        {"1_Swap_EUR", "IndexCurve/EUR-EURIBOR-6M/1/1Y", "IndexCurve/EUR-EURIBOR-6M/3/3Y", -0.000784546835},
        {"1_Swap_EUR", "IndexCurve/EUR-EURIBOR-6M/2/2Y", "IndexCurve/EUR-EURIBOR-6M/3/3Y", -0.281394335},
        {"1_Swap_EUR", "IndexCurve/EUR-EURIBOR-6M/2/2Y", "IndexCurve/EUR-EURIBOR-6M/4/5Y", -0.000516386237},
        {"1_Swap_EUR", "IndexCurve/EUR-EURIBOR-6M/3/3Y", "IndexCurve/EUR-EURIBOR-6M/4/5Y", -0.359848329},
        {"1_Swap_EUR", "IndexCurve/EUR-EURIBOR-6M/4/5Y", "IndexCurve/EUR-EURIBOR-6M/5/7Y", -0.779536431},
        {"1_Swap_EUR", "IndexCurve/EUR-EURIBOR-6M/5/7Y", "IndexCurve/EUR-EURIBOR-6M/6/10Y", -0.989040876},
        {"2_Swap_USD", "DiscountCurve/USD/0/6M", "DiscountCurve/USD/1/1Y", 7.85577577e-05},
        {"2_Swap_USD", "DiscountCurve/USD/1/1Y", "DiscountCurve/USD/2/2Y", 0.00034391915},
        {"2_Swap_USD", "DiscountCurve/USD/2/2Y", "DiscountCurve/USD/3/3Y", 0.00101750751},
        {"2_Swap_USD", "DiscountCurve/USD/3/3Y", "DiscountCurve/USD/4/5Y", 0.00129107304},
        {"2_Swap_USD", "DiscountCurve/USD/4/5Y", "DiscountCurve/USD/5/7Y", 0.00885138742},
        {"2_Swap_USD", "DiscountCurve/USD/5/7Y", "DiscountCurve/USD/6/10Y", 0.0236235501},
        {"2_Swap_USD", "DiscountCurve/USD/6/10Y", "DiscountCurve/USD/7/15Y", 0.07325946},
        {"2_Swap_USD", "DiscountCurve/USD/7/15Y", "DiscountCurve/USD/8/20Y", -2.22151866e-05},
        {"2_Swap_USD", "IndexCurve/USD-LIBOR-3M/0/6M", "IndexCurve/USD-LIBOR-3M/1/1Y", -0.0202145245},
        {"2_Swap_USD", "IndexCurve/USD-LIBOR-3M/0/6M", "IndexCurve/USD-LIBOR-3M/2/2Y", -0.000431735534},
        {"2_Swap_USD", "IndexCurve/USD-LIBOR-3M/1/1Y", "IndexCurve/USD-LIBOR-3M/2/2Y", -0.0379707172},
        {"2_Swap_USD", "IndexCurve/USD-LIBOR-3M/1/1Y", "IndexCurve/USD-LIBOR-3M/3/3Y", -0.000316063757},
        {"2_Swap_USD", "IndexCurve/USD-LIBOR-3M/2/2Y", "IndexCurve/USD-LIBOR-3M/3/3Y", -0.11422779},
        {"2_Swap_USD", "IndexCurve/USD-LIBOR-3M/2/2Y", "IndexCurve/USD-LIBOR-3M/4/5Y", -0.000207132776},
        {"2_Swap_USD", "IndexCurve/USD-LIBOR-3M/3/3Y", "IndexCurve/USD-LIBOR-3M/4/5Y", -0.137591099},
        {"2_Swap_USD", "IndexCurve/USD-LIBOR-3M/4/5Y", "IndexCurve/USD-LIBOR-3M/5/7Y", -0.305644142},
        {"2_Swap_USD", "IndexCurve/USD-LIBOR-3M/5/7Y", "IndexCurve/USD-LIBOR-3M/6/10Y", -0.37816313},
        {"2_Swap_USD", "IndexCurve/USD-LIBOR-3M/6/10Y", "IndexCurve/USD-LIBOR-3M/7/15Y", -0.431405343},
        {"2_Swap_USD", "IndexCurve/USD-LIBOR-3M/6/10Y", "IndexCurve/USD-LIBOR-3M/8/20Y", -0.000289136427},
        {"2_Swap_USD", "IndexCurve/USD-LIBOR-3M/7/15Y", "IndexCurve/USD-LIBOR-3M/8/20Y", 0.00042894634},
        {"3_Swap_GBP", "DiscountCurve/GBP/0/6M", "FXSpot/EURGBP/0/spot", -0.0210289143},
        {"3_Swap_GBP", "DiscountCurve/GBP/1/1Y", "FXSpot/EURGBP/0/spot", 0.00639700286},
        {"3_Swap_GBP", "DiscountCurve/GBP/2/2Y", "FXSpot/EURGBP/0/spot", 0.0173332273},
        {"3_Swap_GBP", "DiscountCurve/GBP/3/3Y", "FXSpot/EURGBP/0/spot", 0.0420620699},
        {"3_Swap_GBP", "DiscountCurve/GBP/4/5Y", "FXSpot/EURGBP/0/spot", 0.0715365904},
        {"3_Swap_GBP", "DiscountCurve/GBP/5/7Y", "FXSpot/EURGBP/0/spot", 0.124046364},
        {"3_Swap_GBP", "DiscountCurve/GBP/6/10Y", "FXSpot/EURGBP/0/spot", 0.245374591},
        {"3_Swap_GBP", "DiscountCurve/GBP/7/15Y", "FXSpot/EURGBP/0/spot", 0.388570486},
        {"3_Swap_GBP", "DiscountCurve/GBP/8/20Y", "FXSpot/EURGBP/0/spot", -0.308991311},
        {"5_Swaption_EUR", "DiscountCurve/EUR/6/10Y", "DiscountCurve/EUR/7/15Y", 0.00246561156},
        {"5_Swaption_EUR", "DiscountCurve/EUR/6/10Y", "DiscountCurve/EUR/8/20Y", -0.000111897833},
        {"5_Swaption_EUR", "DiscountCurve/EUR/6/10Y", "IndexCurve/EUR-EURIBOR-6M/6/10Y", 0.147347645},
        {"5_Swaption_EUR", "DiscountCurve/EUR/6/10Y", "IndexCurve/EUR-EURIBOR-6M/7/15Y", -0.205736912},
        {"5_Swaption_EUR", "DiscountCurve/EUR/6/10Y", "IndexCurve/EUR-EURIBOR-6M/8/20Y", -0.0215506041},
        {"5_Swaption_EUR", "DiscountCurve/EUR/6/10Y", "SwaptionVolatility/EUR/5/10Y/10Y/ATM", -0.0904730168},
        {"5_Swaption_EUR", "DiscountCurve/EUR/7/15Y", "DiscountCurve/EUR/8/20Y", 0.00449793214},
        {"5_Swaption_EUR", "DiscountCurve/EUR/7/15Y", "IndexCurve/EUR-EURIBOR-6M/6/10Y", 0.237849921},
        {"5_Swaption_EUR", "DiscountCurve/EUR/7/15Y", "IndexCurve/EUR-EURIBOR-6M/7/15Y", -0.0845450522},
        {"5_Swaption_EUR", "DiscountCurve/EUR/7/15Y", "IndexCurve/EUR-EURIBOR-6M/8/20Y", -0.367963338},
        {"5_Swaption_EUR", "DiscountCurve/EUR/7/15Y", "SwaptionVolatility/EUR/5/10Y/10Y/ATM", -0.26846376},
        {"5_Swaption_EUR", "DiscountCurve/EUR/8/20Y", "IndexCurve/EUR-EURIBOR-6M/6/10Y", -0.0216874648},
        {"5_Swaption_EUR", "DiscountCurve/EUR/8/20Y", "IndexCurve/EUR-EURIBOR-6M/7/15Y", 0.439414346},
        {"5_Swaption_EUR", "DiscountCurve/EUR/8/20Y", "IndexCurve/EUR-EURIBOR-6M/8/20Y", -0.547354154},
        {"5_Swaption_EUR", "DiscountCurve/EUR/8/20Y", "SwaptionVolatility/EUR/5/10Y/10Y/ATM", -0.175995706},
        {"5_Swaption_EUR", "IndexCurve/EUR-EURIBOR-6M/6/10Y", "IndexCurve/EUR-EURIBOR-6M/7/15Y", -0.399562977},
        {"5_Swaption_EUR", "IndexCurve/EUR-EURIBOR-6M/6/10Y", "IndexCurve/EUR-EURIBOR-6M/8/20Y", -4.48996806},
        {"5_Swaption_EUR", "IndexCurve/EUR-EURIBOR-6M/6/10Y", "SwaptionVolatility/EUR/5/10Y/10Y/ATM", -2.79702614},
        {"5_Swaption_EUR", "IndexCurve/EUR-EURIBOR-6M/7/15Y", "IndexCurve/EUR-EURIBOR-6M/8/20Y", 0.559372631},
        {"5_Swaption_EUR", "IndexCurve/EUR-EURIBOR-6M/7/15Y", "SwaptionVolatility/EUR/5/10Y/10Y/ATM", 0.398538733},
        {"5_Swaption_EUR", "IndexCurve/EUR-EURIBOR-6M/8/20Y", "SwaptionVolatility/EUR/5/10Y/10Y/ATM", 5.01916462},
        {"6_Swaption_EUR", "DiscountCurve/EUR/2/2Y", "DiscountCurve/EUR/3/3Y", 1.48601976e-05},
        {"6_Swaption_EUR", "DiscountCurve/EUR/2/2Y", "DiscountCurve/EUR/5/7Y", -2.05314327e-05},
        {"6_Swaption_EUR", "DiscountCurve/EUR/2/2Y", "IndexCurve/EUR-EURIBOR-6M/2/2Y", 0.0022323752},
        {"6_Swaption_EUR", "DiscountCurve/EUR/2/2Y", "IndexCurve/EUR-EURIBOR-6M/3/3Y", -0.00154200782},
        {"6_Swaption_EUR", "DiscountCurve/EUR/2/2Y", "IndexCurve/EUR-EURIBOR-6M/4/5Y", -0.000114590436},
        {"6_Swaption_EUR", "DiscountCurve/EUR/2/2Y", "IndexCurve/EUR-EURIBOR-6M/5/7Y", -0.00416522888},
        {"6_Swaption_EUR", "DiscountCurve/EUR/2/2Y", "IndexCurve/EUR-EURIBOR-6M/6/10Y", -1.59142253e-05},
        {"6_Swaption_EUR", "DiscountCurve/EUR/2/2Y", "SwaptionVolatility/EUR/0/2Y/5Y/ATM", -0.002632638},
        {"6_Swaption_EUR", "DiscountCurve/EUR/2/2Y", "SwaptionVolatility/EUR/2/5Y/5Y/ATM", -4.81480242e-06},
        {"6_Swaption_EUR", "DiscountCurve/EUR/3/3Y", "DiscountCurve/EUR/4/5Y", 1.8985359e-05},
        {"6_Swaption_EUR", "DiscountCurve/EUR/3/3Y", "IndexCurve/EUR-EURIBOR-6M/2/2Y", 0.00439004762},
        {"6_Swaption_EUR", "DiscountCurve/EUR/3/3Y", "IndexCurve/EUR-EURIBOR-6M/3/3Y", -0.00352301685},
        {"6_Swaption_EUR", "DiscountCurve/EUR/3/3Y", "IndexCurve/EUR-EURIBOR-6M/4/5Y", -0.005876618},
        {"6_Swaption_EUR", "DiscountCurve/EUR/3/3Y", "IndexCurve/EUR-EURIBOR-6M/5/7Y", 0.000248708572},
        {"6_Swaption_EUR", "DiscountCurve/EUR/3/3Y", "SwaptionVolatility/EUR/0/2Y/5Y/ATM", -0.00479428224},
        {"6_Swaption_EUR", "DiscountCurve/EUR/3/3Y", "SwaptionVolatility/EUR/2/5Y/5Y/ATM", -8.68830671e-06},
        {"6_Swaption_EUR", "DiscountCurve/EUR/4/5Y", "DiscountCurve/EUR/5/7Y", 6.07874003e-05},
        {"6_Swaption_EUR", "DiscountCurve/EUR/4/5Y", "IndexCurve/EUR-EURIBOR-6M/2/2Y", -9.22208853e-05},
        {"6_Swaption_EUR", "DiscountCurve/EUR/4/5Y", "IndexCurve/EUR-EURIBOR-6M/3/3Y", 0.00958933652},
        {"6_Swaption_EUR", "DiscountCurve/EUR/4/5Y", "IndexCurve/EUR-EURIBOR-6M/4/5Y", -0.0062999332},
        {"6_Swaption_EUR", "DiscountCurve/EUR/4/5Y", "IndexCurve/EUR-EURIBOR-6M/5/7Y", -0.0122015576},
        {"6_Swaption_EUR", "DiscountCurve/EUR/4/5Y", "IndexCurve/EUR-EURIBOR-6M/6/10Y", 1.61372031e-06},
        {"6_Swaption_EUR", "DiscountCurve/EUR/4/5Y", "SwaptionVolatility/EUR/0/2Y/5Y/ATM", -0.00871271043},
        {"6_Swaption_EUR", "DiscountCurve/EUR/4/5Y", "SwaptionVolatility/EUR/2/5Y/5Y/ATM", -1.57870179e-05},
        {"6_Swaption_EUR", "DiscountCurve/EUR/5/7Y", "IndexCurve/EUR-EURIBOR-6M/2/2Y", -0.0040892406},
        {"6_Swaption_EUR", "DiscountCurve/EUR/5/7Y", "IndexCurve/EUR-EURIBOR-6M/3/3Y", 0.000188254703},
        {"6_Swaption_EUR", "DiscountCurve/EUR/5/7Y", "IndexCurve/EUR-EURIBOR-6M/4/5Y", 0.0206246909},
        {"6_Swaption_EUR", "DiscountCurve/EUR/5/7Y", "IndexCurve/EUR-EURIBOR-6M/5/7Y", -0.0154607769},
        {"6_Swaption_EUR", "DiscountCurve/EUR/5/7Y", "IndexCurve/EUR-EURIBOR-6M/6/10Y", -0.000123403366},
        {"6_Swaption_EUR", "DiscountCurve/EUR/5/7Y", "SwaptionVolatility/EUR/0/2Y/5Y/ATM", -0.000992019973},
        {"6_Swaption_EUR", "DiscountCurve/EUR/5/7Y", "SwaptionVolatility/EUR/2/5Y/5Y/ATM", -1.65586562e-06},
        {"6_Swaption_EUR", "DiscountCurve/EUR/6/10Y", "IndexCurve/EUR-EURIBOR-6M/2/2Y", -3.17208705e-05},
        {"6_Swaption_EUR", "DiscountCurve/EUR/6/10Y", "IndexCurve/EUR-EURIBOR-6M/3/3Y", 1.31433944e-06},
        {"6_Swaption_EUR", "DiscountCurve/EUR/6/10Y", "IndexCurve/EUR-EURIBOR-6M/4/5Y", 3.37952658e-05},
        {"6_Swaption_EUR", "DiscountCurve/EUR/6/10Y", "IndexCurve/EUR-EURIBOR-6M/5/7Y", 6.19140801e-05},
        {"6_Swaption_EUR", "DiscountCurve/EUR/6/10Y", "SwaptionVolatility/EUR/0/2Y/5Y/ATM", 4.20566626e-05},
        {"6_Swaption_EUR", "IndexCurve/EUR-EURIBOR-6M/2/2Y", "IndexCurve/EUR-EURIBOR-6M/3/3Y", -0.0133013199},
        {"6_Swaption_EUR", "IndexCurve/EUR-EURIBOR-6M/2/2Y", "IndexCurve/EUR-EURIBOR-6M/4/5Y", -0.0229758843},
        {"6_Swaption_EUR", "IndexCurve/EUR-EURIBOR-6M/2/2Y", "IndexCurve/EUR-EURIBOR-6M/5/7Y", -0.834805851},
        {"6_Swaption_EUR", "IndexCurve/EUR-EURIBOR-6M/2/2Y", "IndexCurve/EUR-EURIBOR-6M/6/10Y", -0.00318939175},
        {"6_Swaption_EUR", "IndexCurve/EUR-EURIBOR-6M/2/2Y", "SwaptionVolatility/EUR/0/2Y/5Y/ATM", -0.528340919},
        {"6_Swaption_EUR", "IndexCurve/EUR-EURIBOR-6M/2/2Y", "SwaptionVolatility/EUR/2/5Y/5Y/ATM", -0.000966229322},
        {"6_Swaption_EUR", "IndexCurve/EUR-EURIBOR-6M/3/3Y", "IndexCurve/EUR-EURIBOR-6M/4/5Y", -0.00278472143},
        {"6_Swaption_EUR", "IndexCurve/EUR-EURIBOR-6M/3/3Y", "IndexCurve/EUR-EURIBOR-6M/5/7Y", 0.0344945222},
        {"6_Swaption_EUR", "IndexCurve/EUR-EURIBOR-6M/3/3Y", "IndexCurve/EUR-EURIBOR-6M/6/10Y", 0.00013186662},
        {"6_Swaption_EUR", "IndexCurve/EUR-EURIBOR-6M/3/3Y", "SwaptionVolatility/EUR/0/2Y/5Y/ATM", 0.0218128639},
        {"6_Swaption_EUR", "IndexCurve/EUR-EURIBOR-6M/3/3Y", "SwaptionVolatility/EUR/2/5Y/5Y/ATM", 3.98933585e-05},
        {"6_Swaption_EUR", "IndexCurve/EUR-EURIBOR-6M/4/5Y", "IndexCurve/EUR-EURIBOR-6M/5/7Y", 0.0679569699},
        {"6_Swaption_EUR", "IndexCurve/EUR-EURIBOR-6M/4/5Y", "IndexCurve/EUR-EURIBOR-6M/6/10Y", 0.000260919128},
        {"6_Swaption_EUR", "IndexCurve/EUR-EURIBOR-6M/4/5Y", "SwaptionVolatility/EUR/0/2Y/5Y/ATM", 0.048266819},
        {"6_Swaption_EUR", "IndexCurve/EUR-EURIBOR-6M/4/5Y", "SwaptionVolatility/EUR/2/5Y/5Y/ATM", 8.8274953e-05},
        {"6_Swaption_EUR", "IndexCurve/EUR-EURIBOR-6M/5/7Y", "IndexCurve/EUR-EURIBOR-6M/6/10Y", 0.0106514958},
        {"6_Swaption_EUR", "IndexCurve/EUR-EURIBOR-6M/5/7Y", "SwaptionVolatility/EUR/0/2Y/5Y/ATM", 1.74659418},
        {"6_Swaption_EUR", "IndexCurve/EUR-EURIBOR-6M/5/7Y", "SwaptionVolatility/EUR/2/5Y/5Y/ATM", 0.00319482724},
        {"6_Swaption_EUR", "IndexCurve/EUR-EURIBOR-6M/6/10Y", "SwaptionVolatility/EUR/0/2Y/5Y/ATM", 0.00670398981},
        {"6_Swaption_EUR", "IndexCurve/EUR-EURIBOR-6M/6/10Y", "SwaptionVolatility/EUR/2/5Y/5Y/ATM", 1.22608469e-05},
        {"6_Swaption_EUR", "SwaptionVolatility/EUR/0/2Y/5Y/ATM", "SwaptionVolatility/EUR/2/5Y/5Y/ATM", 0.00164497523},
        {"7_FxOption_EUR_USD", "DiscountCurve/EUR/3/3Y", "DiscountCurve/EUR/4/5Y", 0.0027612336},
        {"7_FxOption_EUR_USD", "DiscountCurve/EUR/3/3Y", "FXSpot/EURUSD/0/spot", -42.4452352},
        {"7_FxOption_EUR_USD", "DiscountCurve/EUR/3/3Y", "FXVolatility/EURUSD/0/5Y/ATM", 168.577072},
        {"7_FxOption_EUR_USD", "DiscountCurve/EUR/4/5Y", "FXSpot/EURUSD/0/spot", -0.0776202832},
        {"7_FxOption_EUR_USD", "DiscountCurve/EUR/4/5Y", "FXVolatility/EURUSD/0/5Y/ATM", 0.308961544},
        {"7_FxOption_EUR_USD", "DiscountCurve/USD/3/3Y", "DiscountCurve/USD/4/5Y", 0.00206353236},
        {"8_FxOption_EUR_GBP", "DiscountCurve/GBP/5/7Y", "FXSpot/EURGBP/0/spot", 40.247185},
        {"9_Cap_EUR", "DiscountCurve/EUR/3/3Y", "IndexCurve/EUR-EURIBOR-6M/2/2Y", 1.89362237e-06},
        {"9_Cap_EUR", "DiscountCurve/EUR/3/3Y", "IndexCurve/EUR-EURIBOR-6M/3/3Y", 1.60204674e-05},
        {"9_Cap_EUR", "DiscountCurve/EUR/3/3Y", "IndexCurve/EUR-EURIBOR-6M/4/5Y", -3.54807444e-05},
        {"9_Cap_EUR", "DiscountCurve/EUR/3/3Y", "OptionletVolatility/EUR/14/3Y/0.05", -7.41440071e-05},
        {"9_Cap_EUR", "DiscountCurve/EUR/3/3Y", "OptionletVolatility/EUR/19/5Y/0.05", -2.8717396e-05},
        {"9_Cap_EUR", "DiscountCurve/EUR/3/3Y", "OptionletVolatility/EUR/9/2Y/0.05", -3.95373826e-06},
        {"9_Cap_EUR", "DiscountCurve/EUR/4/5Y", "DiscountCurve/EUR/5/7Y", 1.87918619e-06},
        {"9_Cap_EUR", "DiscountCurve/EUR/4/5Y", "IndexCurve/EUR-EURIBOR-6M/3/3Y", 0.000141954676},
        {"9_Cap_EUR", "DiscountCurve/EUR/4/5Y", "IndexCurve/EUR-EURIBOR-6M/4/5Y", 0.000136532169},
        {"9_Cap_EUR", "DiscountCurve/EUR/4/5Y", "IndexCurve/EUR-EURIBOR-6M/5/7Y", -0.000558091084},
        {"9_Cap_EUR", "DiscountCurve/EUR/4/5Y", "OptionletVolatility/EUR/14/3Y/0.05", -0.000195855626},
        {"9_Cap_EUR", "DiscountCurve/EUR/4/5Y", "OptionletVolatility/EUR/19/5Y/0.05", -0.0013501175},
        {"9_Cap_EUR", "DiscountCurve/EUR/4/5Y", "OptionletVolatility/EUR/24/10Y/0.05", -9.03819837e-05},
        {"9_Cap_EUR", "DiscountCurve/EUR/5/7Y", "DiscountCurve/EUR/6/10Y", 2.44087892e-05},
        {"9_Cap_EUR", "DiscountCurve/EUR/5/7Y", "IndexCurve/EUR-EURIBOR-6M/4/5Y", 0.00131097735},
        {"9_Cap_EUR", "DiscountCurve/EUR/5/7Y", "IndexCurve/EUR-EURIBOR-6M/5/7Y", 0.000537751659},
        {"9_Cap_EUR", "DiscountCurve/EUR/5/7Y", "IndexCurve/EUR-EURIBOR-6M/6/10Y", -0.00376190752},
        {"9_Cap_EUR", "DiscountCurve/EUR/5/7Y", "OptionletVolatility/EUR/19/5Y/0.05", -0.00650057233},
        {"9_Cap_EUR", "DiscountCurve/EUR/5/7Y", "OptionletVolatility/EUR/24/10Y/0.05", -0.00529335126},
        {"9_Cap_EUR", "DiscountCurve/EUR/6/10Y", "IndexCurve/EUR-EURIBOR-6M/5/7Y", 0.00677440175},
        {"9_Cap_EUR", "DiscountCurve/EUR/6/10Y", "IndexCurve/EUR-EURIBOR-6M/6/10Y", -0.0101355366},
        {"9_Cap_EUR", "DiscountCurve/EUR/6/10Y", "OptionletVolatility/EUR/19/5Y/0.05", -0.00512368197},
        {"9_Cap_EUR", "DiscountCurve/EUR/6/10Y", "OptionletVolatility/EUR/24/10Y/0.05", -0.0166702108},
        {"9_Cap_EUR", "IndexCurve/EUR-EURIBOR-6M/1/1Y", "IndexCurve/EUR-EURIBOR-6M/2/2Y", -3.22099407e-06},
        {"9_Cap_EUR", "IndexCurve/EUR-EURIBOR-6M/2/2Y", "IndexCurve/EUR-EURIBOR-6M/3/3Y", -0.00114858136},
        {"9_Cap_EUR", "IndexCurve/EUR-EURIBOR-6M/2/2Y", "IndexCurve/EUR-EURIBOR-6M/4/5Y", -3.32910605e-06},
        {"9_Cap_EUR", "IndexCurve/EUR-EURIBOR-6M/3/3Y", "IndexCurve/EUR-EURIBOR-6M/4/5Y", -0.0325351415},
        {"9_Cap_EUR", "IndexCurve/EUR-EURIBOR-6M/4/5Y", "IndexCurve/EUR-EURIBOR-6M/5/7Y", -0.22049032},
        {"9_Cap_EUR", "IndexCurve/EUR-EURIBOR-6M/5/7Y", "IndexCurve/EUR-EURIBOR-6M/6/10Y", -0.599739496},
        {"9_Cap_EUR", "OptionletVolatility/EUR/14/3Y/0.05", "OptionletVolatility/EUR/19/5Y/0.05", 0.0480747768},
        {"9_Cap_EUR", "OptionletVolatility/EUR/19/5Y/0.05", "OptionletVolatility/EUR/24/10Y/0.05", 0.670249341},
        {"9_Cap_EUR", "OptionletVolatility/EUR/4/1Y/0.05", "OptionletVolatility/EUR/9/2Y/0.05", 2.49049523e-05},
        {"9_Cap_EUR", "OptionletVolatility/EUR/9/2Y/0.05", "OptionletVolatility/EUR/14/3Y/0.05", 0.00180372518}};

    map<tuple<string, string, string>, Real> cachedMap;
    for (Size i = 0; i < cachedResults.size(); ++i) {
        tuple<string, string, string> p(cachedResults[i].id, cachedResults[i].factor1, cachedResults[i].factor2);
        cachedMap[p] = cachedResults[i].crossgamma;
    }

    Real rel_tol = 0.005;
    Real threshold = 1.e-6;
    Size count = 0;
    for (auto it : cgMap) {
        tuple<string, string, string> key = it.first;
        string id = std::get<0>(it.first);
        string factor1 = std::get<1>(it.first);
        string factor2 = std::get<2>(it.first);
        ostringstream os;
        os << id << "_" << factor1 << "_" << factor2;
        string keyStr = os.str();
        Real crossgamma = it.second;
        if (fabs(crossgamma) >= threshold) {
            // BOOST_TEST_MESSAGE("{ \"" << id << std::setprecision(9) << "\", \"" << factor1 << "\", \"" << factor2 <<
            // "\", " << crossgamma << " },");
            auto cached_it = cachedMap.find(key);
            BOOST_CHECK_MESSAGE(cached_it != cachedMap.end(), keyStr << " not found in cached results");
            if (cached_it != cachedMap.end()) {
                tuple<string, string, string> cached_key = cached_it->first;
                Real cached_cg = cached_it->second;
                BOOST_CHECK_CLOSE(crossgamma, cached_cg, rel_tol);
                count++;
            }
        }
    }
    BOOST_TEST_MESSAGE("number of cross-gammas checked = " << count);
    BOOST_CHECK_MESSAGE(count == cachedResults.size(), "number of non-zero sensitivities ("
                                                           << count << ") do not match regression data ("
                                                           << cachedResults.size() << ")");
    ObservationMode::instance().setMode(backupMode);
    IndexManager::instance().clearHistories();
}

test_suite* SensitivityAnalysisTest::suite() {
    // Uncomment the below to get detailed output TODO: custom logger that uses BOOST_MESSAGE

    boost::shared_ptr<ore::data::FileLogger> logger = boost::make_shared<ore::data::FileLogger>("sensitivity.log");
    ore::data::Log::instance().removeAllLoggers();
    ore::data::Log::instance().registerLogger(logger);
    ore::data::Log::instance().switchOn();
    ore::data::Log::instance().setMask(255);

    test_suite* suite = BOOST_TEST_SUITE("SensitivityAnalysisTest");
    // Set the Observation mode here
    suite->add(BOOST_TEST_CASE(&SensitivityAnalysisTest::test1dShifts));
    suite->add(BOOST_TEST_CASE(&SensitivityAnalysisTest::test2dShifts));
    suite->add(BOOST_TEST_CASE(&SensitivityAnalysisTest::testPortfolioSensitivityNoneObs));
    suite->add(BOOST_TEST_CASE(&SensitivityAnalysisTest::testPortfolioSensitivityDisableObs));
    suite->add(BOOST_TEST_CASE(&SensitivityAnalysisTest::testPortfolioSensitivityDeferObs));
    suite->add(BOOST_TEST_CASE(&SensitivityAnalysisTest::testPortfolioSensitivityUnregisterObs));
    suite->add(BOOST_TEST_CASE(&SensitivityAnalysisTest::testFxOptionDeltaGamma));
    suite->add(BOOST_TEST_CASE(&SensitivityAnalysisTest::testCrossGamma));
    return suite;
}
} // namespace testsuite<|MERGE_RESOLUTION|>--- conflicted
+++ resolved
@@ -18,7 +18,6 @@
 
 #include <boost/timer.hpp>
 #include <orea/cube/inmemorycube.hpp>
-<<<<<<< HEAD
 #include <orea/cube/npvcube.hpp>
 #include <orea/engine/all.hpp>
 #include <orea/engine/observationmode.hpp>
@@ -28,12 +27,6 @@
 #include <orea/scenario/scenariosimmarketparameters.hpp>
 #include <orea/scenario/sensitivityscenariogenerator.hpp>
 #include <ored/model/lgmdata.hpp>
-=======
-#include <orea/engine/all.hpp>
-#include <orea/scenario/clonescenariofactory.hpp>
-#include <orea/scenario/scenariosimmarket.hpp>
-#include <orea/scenario/sensitivityscenariogenerator.hpp>
->>>>>>> 2d503c0c
 #include <ored/portfolio/builders/capfloor.hpp>
 #include <ored/portfolio/builders/fxforward.hpp>
 #include <ored/portfolio/builders/fxoption.hpp>
@@ -45,13 +38,10 @@
 #include <ored/portfolio/swaption.hpp>
 #include <ored/utilities/log.hpp>
 #include <ored/utilities/osutils.hpp>
-<<<<<<< HEAD
 #include <ql/math/randomnumbers/mt19937uniformrng.hpp>
 #include <ql/time/calendars/target.hpp>
 #include <ql/time/date.hpp>
 #include <ql/time/daycounters/actualactual.hpp>
-=======
->>>>>>> 2d503c0c
 #include <test/sensitivityanalysis.hpp>
 #include <test/testmarket.hpp>
 #include <test/testportfolio.hpp>
@@ -66,267 +56,6 @@
 
 namespace testsuite {
 
-<<<<<<< HEAD
-boost::shared_ptr<data::Conventions> conv() {
-    boost::shared_ptr<data::Conventions> conventions(new data::Conventions());
-
-    conventions->add(boost::make_shared<data::SwapIndexConvention>("EUR-CMS-2Y", "EUR-6M-SWAP-CONVENTIONS"));
-    conventions->add(boost::make_shared<data::SwapIndexConvention>("EUR-CMS-30Y", "EUR-6M-SWAP-CONVENTIONS"));
-
-    // boost::shared_ptr<data::Convention> swapConv(
-    //     new data::IRSwapConvention("EUR-6M-SWAP-CONVENTIONS", "TARGET", "Annual", "MF", "30/360", "EUR-EURIBOR-6M"));
-    conventions->add(boost::make_shared<data::IRSwapConvention>("EUR-6M-SWAP-CONVENTIONS", "TARGET", "A", "MF",
-                                                                "30/360", "EUR-EURIBOR-6M"));
-    conventions->add(boost::make_shared<data::IRSwapConvention>("USD-3M-SWAP-CONVENTIONS", "TARGET", "Q", "MF",
-                                                                "30/360", "USD-LIBOR-3M"));
-    conventions->add(boost::make_shared<data::IRSwapConvention>("USD-6M-SWAP-CONVENTIONS", "TARGET", "Q", "MF",
-                                                                "30/360", "USD-LIBOR-6M"));
-    conventions->add(boost::make_shared<data::IRSwapConvention>("GBP-6M-SWAP-CONVENTIONS", "TARGET", "A", "MF",
-                                                                "30/360", "GBP-LIBOR-6M"));
-    conventions->add(boost::make_shared<data::IRSwapConvention>("JPY-6M-SWAP-CONVENTIONS", "TARGET", "A", "MF",
-                                                                "30/360", "JPY-LIBOR-6M"));
-    conventions->add(boost::make_shared<data::IRSwapConvention>("CHF-6M-SWAP-CONVENTIONS", "TARGET", "A", "MF",
-                                                                "30/360", "CHF-LIBOR-6M"));
-
-    conventions->add(boost::make_shared<data::DepositConvention>("EUR-DEP-CONVENTIONS", "EUR-EURIBOR"));
-    conventions->add(boost::make_shared<data::DepositConvention>("USD-DEP-CONVENTIONS", "USD-LIBOR"));
-    conventions->add(boost::make_shared<data::DepositConvention>("GBP-DEP-CONVENTIONS", "GBP-LIBOR"));
-    conventions->add(boost::make_shared<data::DepositConvention>("JPY-DEP-CONVENTIONS", "JPY-LIBOR"));
-    conventions->add(boost::make_shared<data::DepositConvention>("CHF-DEP-CONVENTIONS", "CHF-LIBOR"));
-
-    return conventions;
-}
-
-boost::shared_ptr<analytics::ScenarioSimMarketParameters> setupSimMarketData2() {
-    boost::shared_ptr<analytics::ScenarioSimMarketParameters> simMarketData(
-        new analytics::ScenarioSimMarketParameters());
-    simMarketData->baseCcy() = "EUR";
-    simMarketData->ccys() = {"EUR", "GBP"};
-    simMarketData->yieldCurveNames() = {"BondCurve1"};
-    simMarketData->setYieldCurveTenors("", {1 * Months, 6 * Months, 1 * Years, 2 * Years, 3 * Years, 4 * Years,
-                                            5 * Years, 6 * Years, 7 * Years, 8 * Years, 9 * Years, 10 * Years,
-                                            12 * Years, 15 * Years, 20 * Years, 25 * Years, 30 * Years});
-    simMarketData->indices() = {"EUR-EURIBOR-6M", "GBP-LIBOR-6M"};
-    simMarketData->defaultNames() = {"BondIssuer1"};
-    simMarketData->setDefaultTenors("", {1 * Months, 6 * Months, 1 * Years, 2 * Years, 3 * Years, 4 * Years, 5 * Years,
-                                         7 * Years, 10 * Years, 20 * Years, 30 * Years});
-    simMarketData->securities() = {"Bond1"};
-
-    simMarketData->interpolation() = "LogLinear";
-    simMarketData->extrapolate() = true;
-
-    simMarketData->swapVolTerms() = {1 * Years, 2 * Years, 3 * Years,  4 * Years,
-                                     5 * Years, 7 * Years, 10 * Years, 20 * Years};
-    simMarketData->swapVolExpiries() = {6 * Months, 1 * Years, 2 * Years,  3 * Years,
-                                        5 * Years,  7 * Years, 10 * Years, 20 * Years};
-    simMarketData->swapVolCcys() = {"EUR", "GBP"};
-    simMarketData->swapVolDecayMode() = "ForwardVariance";
-    simMarketData->simulateSwapVols() = true;
-
-    simMarketData->fxVolExpiries() = {1 * Months, 3 * Months, 6 * Months, 2 * Years, 3 * Years, 4 * Years, 5 * Years};
-    simMarketData->fxVolDecayMode() = "ConstantVariance";
-    simMarketData->simulateFXVols() = true;
-    simMarketData->fxVolCcyPairs() = {"EURGBP"};
-
-    simMarketData->fxCcyPairs() = {"EURGBP"};
-
-    simMarketData->simulateCapFloorVols() = false;
-
-    return simMarketData;
-}
-
-boost::shared_ptr<analytics::ScenarioSimMarketParameters> setupSimMarketData5() {
-    boost::shared_ptr<analytics::ScenarioSimMarketParameters> simMarketData(
-        new analytics::ScenarioSimMarketParameters());
-
-    simMarketData->baseCcy() = "EUR";
-    simMarketData->ccys() = {"EUR", "GBP", "USD", "CHF", "JPY"};
-    simMarketData->setYieldCurveTenors("", {1 * Months, 6 * Months, 1 * Years, 2 * Years, 3 * Years, 4 * Years,
-                                            5 * Years, 7 * Years, 10 * Years, 15 * Years, 20 * Years, 30 * Years});
-    simMarketData->indices() = {"EUR-EURIBOR-6M", "USD-LIBOR-3M", "USD-LIBOR-6M",
-                                "GBP-LIBOR-6M",   "CHF-LIBOR-6M", "JPY-LIBOR-6M"};
-    simMarketData->swapIndices() = {{"EUR-CMS-2Y", "EUR-EURIBOR-6M"}, {"EUR-CMS-30Y", "EUR-EURIBOR-6M"}};
-    simMarketData->yieldCurveNames() = {"BondCurve1"};
-    simMarketData->interpolation() = "LogLinear";
-    simMarketData->extrapolate() = true;
-
-    simMarketData->swapVolTerms() = {1 * Years, 2 * Years, 3 * Years, 5 * Years, 7 * Years, 10 * Years, 20 * Years};
-    simMarketData->swapVolExpiries() = {6 * Months, 1 * Years, 2 * Years,  3 * Years,
-                                        5 * Years,  7 * Years, 10 * Years, 20 * Years};
-    simMarketData->swapVolCcys() = {"EUR", "GBP", "USD", "CHF", "JPY"};
-    simMarketData->swapVolDecayMode() = "ForwardVariance";
-    simMarketData->simulateSwapVols() = true; // false;
-
-    simMarketData->fxVolExpiries() = {1 * Months, 3 * Months, 6 * Months, 2 * Years, 3 * Years, 4 * Years, 5 * Years};
-    simMarketData->fxVolDecayMode() = "ConstantVariance";
-    simMarketData->simulateFXVols() = true; // false;
-    simMarketData->fxVolCcyPairs() = {"EURUSD", "EURGBP", "EURCHF", "EURJPY", "GBPCHF"};
-
-    simMarketData->fxCcyPairs() = {"EURUSD", "EURGBP", "EURCHF", "EURJPY"};
-
-    simMarketData->simulateCapFloorVols() = true;
-    simMarketData->capFloorVolDecayMode() = "ForwardVariance";
-    simMarketData->capFloorVolCcys() = {"EUR", "USD"};
-    simMarketData->setCapFloorVolExpiries(
-        "", {6 * Months, 1 * Years, 2 * Years, 3 * Years, 5 * Years, 7 * Years, 10 * Years, 15 * Years, 20 * Years});
-    simMarketData->capFloorVolStrikes() = {0.00, 0.01, 0.02, 0.03, 0.04, 0.05, 0.06};
-
-    simMarketData->defaultNames() = {"BondIssuer1"};
-    simMarketData->setDefaultTenors("", {1 * Months, 6 * Months, 1 * Years, 2 * Years, 3 * Years, 4 * Years, 5 * Years,
-                                         7 * Years, 10 * Years, 20 * Years, 30 * Years});
-    simMarketData->securities() = {"Bond1"};
-
-    return simMarketData;
-}
-
-boost::shared_ptr<SensitivityScenarioData> setupSensitivityScenarioData2() {
-    boost::shared_ptr<SensitivityScenarioData> sensiData = boost::make_shared<SensitivityScenarioData>();
-
-    SensitivityScenarioData::CurveShiftData cvsData;
-    cvsData.shiftTenors = {1 * Years, 2 * Years,  3 * Years,  5 * Years,
-                           7 * Years, 10 * Years, 15 * Years, 20 * Years}; // multiple tenors: triangular shifts
-    cvsData.shiftType = "Absolute";
-    cvsData.shiftSize = 0.0001;
-
-    SensitivityScenarioData::FxShiftData fxsData;
-    fxsData.shiftType = "Relative";
-    fxsData.shiftSize = 0.01;
-
-    SensitivityScenarioData::FxVolShiftData fxvsData;
-    fxvsData.shiftType = "Relative";
-    fxvsData.shiftSize = 1.0;
-    fxvsData.shiftExpiries = {2 * Years, 5 * Years};
-
-    SensitivityScenarioData::CapFloorVolShiftData cfvsData;
-    cfvsData.shiftType = "Absolute";
-    cfvsData.shiftSize = 0.0001;
-    cfvsData.shiftExpiries = {1 * Years, 2 * Years, 3 * Years, 5 * Years, 10 * Years};
-    cfvsData.shiftStrikes = {0.05};
-
-    SensitivityScenarioData::SwaptionVolShiftData swvsData;
-    swvsData.shiftType = "Relative";
-    swvsData.shiftSize = 0.01;
-    swvsData.shiftExpiries = {3 * Years, 5 * Years, 10 * Years};
-    swvsData.shiftTerms = {2 * Years, 5 * Years, 10 * Years};
-
-    sensiData->discountCurrencies() = {"EUR", "GBP"};
-    sensiData->discountCurveShiftData()["EUR"] = cvsData;
-
-    sensiData->discountCurveShiftData()["GBP"] = cvsData;
-
-    sensiData->indexNames() = {"EUR-EURIBOR-6M", "GBP-LIBOR-6M"};
-    sensiData->indexCurveShiftData()["EUR-EURIBOR-6M"] = cvsData;
-    sensiData->indexCurveShiftData()["GBP-LIBOR-6M"] = cvsData;
-
-    sensiData->yieldCurveNames() = {"BondCurve1"};
-    sensiData->yieldCurveShiftData()["BondCurve1"] = cvsData;
-
-    sensiData->fxCcyPairs() = {"EURGBP"};
-    sensiData->fxShiftData()["EURGBP"] = fxsData;
-
-    sensiData->fxVolCcyPairs() = {"EURGBP"};
-    sensiData->fxVolShiftData()["EURGBP"] = fxvsData;
-
-    sensiData->swaptionVolCurrencies() = {"EUR", "GBP"};
-    sensiData->swaptionVolShiftData()["EUR"] = swvsData;
-    sensiData->swaptionVolShiftData()["GBP"] = swvsData;
-
-    // sensiData->capFloorVolLabel() = "VOL_CAPFLOOR";
-    // sensiData->capFloorVolCurrencies() = { "EUR", "GBP" };
-    // sensiData->capFloorVolShiftData()["EUR"] = cfvsData;
-    // sensiData->capFloorVolShiftData()["EUR"].indexName = "EUR-EURIBOR-6M";
-    // sensiData->capFloorVolShiftData()["GBP"] = cfvsData;
-    // sensiData->capFloorVolShiftData()["GBP"].indexName = "GBP-LIBOR-6M";
-
-    return sensiData;
-}
-
-boost::shared_ptr<SensitivityScenarioData> setupSensitivityScenarioData5() {
-    boost::shared_ptr<SensitivityScenarioData> sensiData = boost::make_shared<SensitivityScenarioData>();
-
-    SensitivityScenarioData::CurveShiftData cvsData;
-    cvsData.shiftTenors = {6 * Months, 1 * Years,  2 * Years,  3 * Years, 5 * Years,
-                           7 * Years,  10 * Years, 15 * Years, 20 * Years}; // multiple tenors: triangular shifts
-    cvsData.shiftType = "Absolute";
-    cvsData.shiftSize = 0.0001;
-
-    SensitivityScenarioData::FxShiftData fxsData;
-    fxsData.shiftType = "Relative";
-    fxsData.shiftSize = 0.01;
-
-    SensitivityScenarioData::FxVolShiftData fxvsData;
-    fxvsData.shiftType = "Relative";
-    fxvsData.shiftSize = 1.0;
-    fxvsData.shiftExpiries = {5 * Years};
-
-    SensitivityScenarioData::CapFloorVolShiftData cfvsData;
-    cfvsData.shiftType = "Absolute";
-    cfvsData.shiftSize = 0.0001;
-    cfvsData.shiftExpiries = {1 * Years, 2 * Years, 3 * Years, 5 * Years, 10 * Years};
-    cfvsData.shiftStrikes = {0.01, 0.02, 0.03, 0.04, 0.05};
-
-    SensitivityScenarioData::SwaptionVolShiftData swvsData;
-    swvsData.shiftType = "Relative";
-    swvsData.shiftSize = 0.01;
-    swvsData.shiftExpiries = {2 * Years, 5 * Years, 10 * Years};
-    swvsData.shiftTerms = {5 * Years, 10 * Years};
-
-    sensiData->discountCurrencies() = {"EUR", "USD", "GBP", "CHF", "JPY"};
-    sensiData->discountCurveShiftData()["EUR"] = cvsData;
-
-    sensiData->discountCurveShiftData()["USD"] = cvsData;
-
-    sensiData->discountCurveShiftData()["GBP"] = cvsData;
-
-    sensiData->discountCurveShiftData()["JPY"] = cvsData;
-
-    sensiData->discountCurveShiftData()["CHF"] = cvsData;
-
-    sensiData->indexNames() = {"EUR-EURIBOR-6M", "USD-LIBOR-3M", "GBP-LIBOR-6M", "CHF-LIBOR-6M", "JPY-LIBOR-6M"};
-    sensiData->indexCurveShiftData()["EUR-EURIBOR-6M"] = cvsData;
-
-    sensiData->indexCurveShiftData()["USD-LIBOR-3M"] = cvsData;
-
-    sensiData->indexCurveShiftData()["GBP-LIBOR-6M"] = cvsData;
-
-    sensiData->indexCurveShiftData()["JPY-LIBOR-6M"] = cvsData;
-
-    sensiData->indexCurveShiftData()["CHF-LIBOR-6M"] = cvsData;
-
-    sensiData->yieldCurveNames() = {"BondCurve1"};
-    sensiData->yieldCurveShiftData()["BondCurve1"] = cvsData;
-
-    sensiData->fxCcyPairs() = {"EURUSD", "EURGBP", "EURCHF", "EURJPY"};
-    sensiData->fxShiftData()["EURUSD"] = fxsData;
-    sensiData->fxShiftData()["EURGBP"] = fxsData;
-    sensiData->fxShiftData()["EURJPY"] = fxsData;
-    sensiData->fxShiftData()["EURCHF"] = fxsData;
-
-    sensiData->fxVolCcyPairs() = {"EURUSD", "EURGBP", "EURCHF", "EURJPY", "GBPCHF"};
-    sensiData->fxVolShiftData()["EURUSD"] = fxvsData;
-    sensiData->fxVolShiftData()["EURGBP"] = fxvsData;
-    sensiData->fxVolShiftData()["EURJPY"] = fxvsData;
-    sensiData->fxVolShiftData()["EURCHF"] = fxvsData;
-    sensiData->fxVolShiftData()["GBPCHF"] = fxvsData;
-
-    sensiData->swaptionVolCurrencies() = {"EUR", "USD", "GBP", "CHF", "JPY"};
-    sensiData->swaptionVolShiftData()["EUR"] = swvsData;
-    sensiData->swaptionVolShiftData()["GBP"] = swvsData;
-    sensiData->swaptionVolShiftData()["USD"] = swvsData;
-    sensiData->swaptionVolShiftData()["JPY"] = swvsData;
-    sensiData->swaptionVolShiftData()["CHF"] = swvsData;
-
-    sensiData->capFloorVolCurrencies() = {"EUR", "USD"};
-    sensiData->capFloorVolShiftData()["EUR"] = cfvsData;
-    sensiData->capFloorVolShiftData()["EUR"].indexName = "EUR-EURIBOR-6M";
-    sensiData->capFloorVolShiftData()["USD"] = cfvsData;
-    sensiData->capFloorVolShiftData()["USD"].indexName = "USD-LIBOR-3M";
-
-    return sensiData;
-}
-
-=======
->>>>>>> 2d503c0c
 void testPortfolioSensitivity(ObservationMode::Mode om) {
 
     SavedSettings backup;
