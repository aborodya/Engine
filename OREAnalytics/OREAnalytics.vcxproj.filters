﻿<?xml version="1.0" encoding="utf-8"?>
<Project ToolsVersion="4.0" xmlns="http://schemas.microsoft.com/developer/msbuild/2003">
  <ItemGroup>
    <Filter Include="aggregation">
      <UniqueIdentifier>{2b3ebb91-04dc-4730-b9f4-d58e8ad33dc2}</UniqueIdentifier>
    </Filter>
    <Filter Include="cube">
      <UniqueIdentifier>{f480d315-bc77-420e-93c2-97fcf3d81e68}</UniqueIdentifier>
    </Filter>
    <Filter Include="engine">
      <UniqueIdentifier>{027178c8-a4c4-403e-8b5d-c9b4a7ceddcf}</UniqueIdentifier>
    </Filter>
    <Filter Include="scenario">
      <UniqueIdentifier>{c12e5068-5327-45b3-9240-e649620fc89c}</UniqueIdentifier>
    </Filter>
    <Filter Include="simulation">
      <UniqueIdentifier>{6dfd1b9a-8b1b-4cd1-92a5-96a4fd83bf6b}</UniqueIdentifier>
    </Filter>
    <Filter Include="app">
      <UniqueIdentifier>{5e2b1c12-06b6-468c-b52b-f2937bc8facc}</UniqueIdentifier>
    </Filter>
  </ItemGroup>
  <ItemGroup>
    <ClInclude Include="orea\aggregation\all.hpp">
      <Filter>aggregation</Filter>
    </ClInclude>
    <ClInclude Include="orea\aggregation\collateralaccount.hpp">
      <Filter>aggregation</Filter>
    </ClInclude>
    <ClInclude Include="orea\aggregation\collatexposurehelper.hpp">
      <Filter>aggregation</Filter>
    </ClInclude>
    <ClInclude Include="orea\aggregation\postprocess.hpp">
      <Filter>aggregation</Filter>
    </ClInclude>
    <ClInclude Include="orea\cube\all.hpp">
      <Filter>cube</Filter>
    </ClInclude>
    <ClInclude Include="orea\cube\cubewriter.hpp">
      <Filter>cube</Filter>
    </ClInclude>
    <ClInclude Include="orea\cube\inmemorycube.hpp">
      <Filter>cube</Filter>
    </ClInclude>
    <ClInclude Include="orea\cube\npvcube.hpp">
      <Filter>cube</Filter>
    </ClInclude>
    <ClInclude Include="orea\engine\all.hpp">
      <Filter>engine</Filter>
    </ClInclude>
    <ClInclude Include="orea\engine\valuationengine.hpp">
      <Filter>engine</Filter>
    </ClInclude>
    <ClInclude Include="orea\simulation\dategrid.hpp">
      <Filter>simulation</Filter>
    </ClInclude>
    <ClInclude Include="orea\simulation\simmarket.hpp">
      <Filter>simulation</Filter>
    </ClInclude>
    <ClInclude Include="orea\scenario\all.hpp">
      <Filter>scenario</Filter>
    </ClInclude>
    <ClInclude Include="orea\scenario\crossassetmodelscenariogenerator.hpp">
      <Filter>scenario</Filter>
    </ClInclude>
    <ClInclude Include="orea\scenario\lgmscenariogenerator.hpp">
      <Filter>scenario</Filter>
    </ClInclude>
    <ClInclude Include="orea\scenario\scenario.hpp">
      <Filter>scenario</Filter>
    </ClInclude>
    <ClInclude Include="orea\scenario\scenariofactory.hpp">
      <Filter>scenario</Filter>
    </ClInclude>
    <ClInclude Include="orea\scenario\scenariogenerator.hpp">
      <Filter>scenario</Filter>
    </ClInclude>
    <ClInclude Include="orea\scenario\scenariogeneratorbuilder.hpp">
      <Filter>scenario</Filter>
    </ClInclude>
    <ClInclude Include="orea\scenario\scenariogeneratordata.hpp">
      <Filter>scenario</Filter>
    </ClInclude>
    <ClInclude Include="orea\scenario\scenariosimmarket.hpp">
      <Filter>scenario</Filter>
    </ClInclude>
    <ClInclude Include="orea\scenario\scenariosimmarketparameters.hpp">
      <Filter>scenario</Filter>
    </ClInclude>
    <ClInclude Include="orea\scenario\simplescenario.hpp">
      <Filter>scenario</Filter>
    </ClInclude>
    <ClInclude Include="orea\scenario\simplescenariofactory.hpp">
      <Filter>scenario</Filter>
    </ClInclude>
    <ClInclude Include="orea\scenario\scenariowriter.hpp">
      <Filter>scenario</Filter>
    </ClInclude>
    <ClInclude Include="orea\auto_link.hpp" />
    <ClInclude Include="orea\orea.hpp" />
    <ClInclude Include="orea\scenario\aggregationscenariodata.hpp">
      <Filter>scenario</Filter>
    </ClInclude>
    <ClInclude Include="orea\scenario\sensitivityscenariodata.hpp">
      <Filter>scenario</Filter>
    </ClInclude>
    <ClInclude Include="orea\scenario\sensitivityscenariogenerator.hpp">
      <Filter>scenario</Filter>
    </ClInclude>
    <ClInclude Include="orea\scenario\stressscenariodata.hpp">
      <Filter>scenario</Filter>
    </ClInclude>
    <ClInclude Include="orea\scenario\stressscenariogenerator.hpp">
      <Filter>scenario</Filter>
    </ClInclude>
    <ClInclude Include="orea\engine\sensitivityanalysis.hpp">
      <Filter>engine</Filter>
    </ClInclude>
    <ClInclude Include="orea\engine\stresstest.hpp">
      <Filter>engine</Filter>
    </ClInclude>
    <ClInclude Include="orea\simulation\fixingmanager.hpp">
      <Filter>simulation</Filter>
    </ClInclude>
    <ClInclude Include="orea\simulation\all.hpp">
      <Filter>simulation</Filter>
    </ClInclude>
    <ClInclude Include="orea\app\all.hpp">
      <Filter>app</Filter>
    </ClInclude>
    <ClInclude Include="orea\engine\observationmode.hpp">
      <Filter>engine</Filter>
    </ClInclude>
    <ClInclude Include="orea\app\oreapp.hpp">
      <Filter>app</Filter>
    </ClInclude>
    <ClInclude Include="orea\app\parameters.hpp">
      <Filter>app</Filter>
    </ClInclude>
    <ClInclude Include="orea\scenario\shiftscenariogenerator.hpp">
      <Filter>scenario</Filter>
    </ClInclude>
    <ClInclude Include="orea\app\reportwriter.hpp">
      <Filter>app</Filter>
    </ClInclude>
    <ClInclude Include="orea\engine\valuationcalculator.hpp">
      <Filter>engine</Filter>
    </ClInclude>
    <ClInclude Include="orea\scenario\clonescenariofactory.hpp">
      <Filter>scenario</Filter>
    </ClInclude>
    <ClInclude Include="orea\engine\parametricvar.hpp">
      <Filter>engine</Filter>
    </ClInclude>
    <ClInclude Include="orea\engine\riskfilter.hpp">
      <Filter>engine</Filter>
    </ClInclude>
    <ClInclude Include="orea\engine\sensitivitydata.hpp">
      <Filter>engine</Filter>
    </ClInclude>
<<<<<<< HEAD
    <ClInclude Include="orea\engine\sensitivitycube.hpp">
      <Filter>engine</Filter>
=======
    <ClInclude Include="orea\app\sensitivityrunner.hpp">
      <Filter>app</Filter>
    </ClInclude>
    <ClInclude Include="orea\engine\sensitivitycube.hpp">
      <Filter>cube</Filter>
>>>>>>> 2259c8e4
    </ClInclude>
  </ItemGroup>
  <ItemGroup>
    <ClCompile Include="orea\aggregation\collateralaccount.cpp">
      <Filter>aggregation</Filter>
    </ClCompile>
    <ClCompile Include="orea\aggregation\collatexposurehelper.cpp">
      <Filter>aggregation</Filter>
    </ClCompile>
    <ClCompile Include="orea\aggregation\postprocess.cpp">
      <Filter>aggregation</Filter>
    </ClCompile>
    <ClCompile Include="orea\cube\cubewriter.cpp">
      <Filter>cube</Filter>
    </ClCompile>
    <ClCompile Include="orea\engine\valuationengine.cpp">
      <Filter>engine</Filter>
    </ClCompile>
    <ClCompile Include="orea\simulation\dategrid.cpp">
      <Filter>simulation</Filter>
    </ClCompile>
    <ClCompile Include="orea\simulation\simmarket.cpp">
      <Filter>simulation</Filter>
    </ClCompile>
    <ClCompile Include="orea\scenario\crossassetmodelscenariogenerator.cpp">
      <Filter>scenario</Filter>
    </ClCompile>
    <ClCompile Include="orea\scenario\lgmscenariogenerator.cpp">
      <Filter>scenario</Filter>
    </ClCompile>
    <ClCompile Include="orea\scenario\scenario.cpp">
      <Filter>scenario</Filter>
    </ClCompile>
    <ClCompile Include="orea\scenario\scenariogeneratorbuilder.cpp">
      <Filter>scenario</Filter>
    </ClCompile>
    <ClCompile Include="orea\scenario\scenariogeneratordata.cpp">
      <Filter>scenario</Filter>
    </ClCompile>
    <ClCompile Include="orea\scenario\scenariosimmarket.cpp">
      <Filter>scenario</Filter>
    </ClCompile>
    <ClCompile Include="orea\scenario\scenariosimmarketparameters.cpp">
      <Filter>scenario</Filter>
    </ClCompile>
    <ClCompile Include="orea\scenario\simplescenario.cpp">
      <Filter>scenario</Filter>
    </ClCompile>
    <ClCompile Include="orea\scenario\scenariowriter.cpp">
      <Filter>scenario</Filter>
    </ClCompile>
    <ClCompile Include="orea\scenario\sensitivityscenariodata.cpp">
      <Filter>scenario</Filter>
    </ClCompile>
    <ClCompile Include="orea\scenario\sensitivityscenariogenerator.cpp">
      <Filter>scenario</Filter>
    </ClCompile>
    <ClCompile Include="orea\scenario\stressscenariodata.cpp">
      <Filter>scenario</Filter>
    </ClCompile>
    <ClCompile Include="orea\scenario\stressscenariogenerator.cpp">
      <Filter>scenario</Filter>
    </ClCompile>
    <ClCompile Include="orea\engine\sensitivityanalysis.cpp">
      <Filter>engine</Filter>
    </ClCompile>
    <ClCompile Include="orea\engine\stresstest.cpp">
      <Filter>engine</Filter>
    </ClCompile>
    <ClCompile Include="orea\simulation\fixingmanager.cpp">
      <Filter>simulation</Filter>
    </ClCompile>
    <ClCompile Include="orea\app\parameters.cpp">
      <Filter>app</Filter>
    </ClCompile>
    <ClCompile Include="orea\app\oreapp.cpp">
      <Filter>app</Filter>
    </ClCompile>
    <ClCompile Include="orea\scenario\shiftscenariogenerator.cpp">
      <Filter>scenario</Filter>
    </ClCompile>
    <ClCompile Include="orea\app\reportwriter.cpp">
      <Filter>app</Filter>
    </ClCompile>
    <ClCompile Include="orea\engine\valuationcalculator.cpp">
      <Filter>engine</Filter>
    </ClCompile>
    <ClCompile Include="orea\scenario\clonescenariofactory.cpp">
      <Filter>scenario</Filter>
    </ClCompile>
    <ClCompile Include="orea\engine\parametricvar.cpp">
      <Filter>engine</Filter>
    </ClCompile>
    <ClCompile Include="orea\engine\riskfilter.cpp">
      <Filter>engine</Filter>
    </ClCompile>
    <ClCompile Include="orea\engine\sensitivitydata.cpp">
      <Filter>engine</Filter>
    </ClCompile>
<<<<<<< HEAD
    <ClCompile Include="orea\engine\sensitivitycube.cpp">
      <Filter>engine</Filter>
=======
    <ClCompile Include="orea\app\sensitivityrunner.cpp">
      <Filter>app</Filter>
>>>>>>> 2259c8e4
    </ClCompile>
  </ItemGroup>
</Project><|MERGE_RESOLUTION|>--- conflicted
+++ resolved
@@ -158,16 +158,11 @@
     <ClInclude Include="orea\engine\sensitivitydata.hpp">
       <Filter>engine</Filter>
     </ClInclude>
-<<<<<<< HEAD
-    <ClInclude Include="orea\engine\sensitivitycube.hpp">
-      <Filter>engine</Filter>
-=======
     <ClInclude Include="orea\app\sensitivityrunner.hpp">
       <Filter>app</Filter>
     </ClInclude>
-    <ClInclude Include="orea\engine\sensitivitycube.hpp">
-      <Filter>cube</Filter>
->>>>>>> 2259c8e4
+    <ClInclude Include="orea\cube\sensitivitycube.hpp">
+      <Filter>cube</Filter>
     </ClInclude>
   </ItemGroup>
   <ItemGroup>
@@ -267,13 +262,11 @@
     <ClCompile Include="orea\engine\sensitivitydata.cpp">
       <Filter>engine</Filter>
     </ClCompile>
-<<<<<<< HEAD
-    <ClCompile Include="orea\engine\sensitivitycube.cpp">
-      <Filter>engine</Filter>
-=======
     <ClCompile Include="orea\app\sensitivityrunner.cpp">
       <Filter>app</Filter>
->>>>>>> 2259c8e4
+    </ClCompile>
+    <ClCompile Include="orea\cube\sensitivitycube.cpp">
+      <Filter>cube</Filter>
     </ClCompile>
   </ItemGroup>
 </Project>