--- conflicted
+++ resolved
@@ -383,11 +383,7 @@
     /*******************************************************
      * Build the INF parametrizations and calibration baskets
      */
-<<<<<<< HEAD
-    vector<boost::shared_ptr<Parametrization>> infParameterizations;
-=======
     vector<QuantLib::ext::shared_ptr<Parametrization>> infParameterizations;
->>>>>>> 29782b33
     for (Size i = 0; i < config_->infConfigs().size(); i++) {
         QuantLib::ext::shared_ptr<InflationModelData> imData = config_->infConfigs()[i];
         DLOG("Inflation parameterisation (" << i << ") for index " << imData->index());
@@ -423,11 +419,7 @@
                     jyData->setRealRateReversion(rrRev);
                     jyData->setRealRateVolatility(rrVol);
                 }
-<<<<<<< HEAD
-                subBuilders_[CrossAssetModel::AssetType::INF][i] = boost::make_shared<InfJyBuilder>(
-=======
                 subBuilders_[CrossAssetModel::AssetType::INF][i] = QuantLib::ext::make_shared<InfJyBuilder>(
->>>>>>> 29782b33
                     market_, jyData, configurationInfCalibration_, referenceCalibrationGrid_, dontCalibrate_);
             }
             auto builder = QuantLib::ext::dynamic_pointer_cast<InfJyBuilder>(subBuilders_[CrossAssetModel::AssetType::INF][i]);
