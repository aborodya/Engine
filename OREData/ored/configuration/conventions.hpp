--- conflicted
+++ resolved
@@ -829,7 +829,6 @@
                                 const string& strRollConvention, const string& flatIndex, const string& spreadIndex,
                                 const string& strEom = "", const string& strIsResettable = "",
                                 const string& strFlatIndexIsResettable = "", const std::string& strFlatTenor = "",
-<<<<<<< HEAD
                                 const std::string& strSpreadTenor = "", const string& strPaymentLag = "",
                                 const string& strFlatPaymentLag = "", const string& strIncludeSpread = "",
                                 const string& strLookback = "", const string& strFixingDays = "",
@@ -837,9 +836,6 @@
                                 const string& strFlatIncludeSpread = "", const string& strFlatLookback = "",
                                 const string& strFlatFixingDays = "", const string& strFlatRateCutoff = "",
                                 const string& strFlatIsAveraged = "", const Conventions* conventions = nullptr);
-=======
-                                const std::string& strSpreadTenor = "");
->>>>>>> 946b53cb
     //@}
 
     //! \name Inspectors
@@ -914,7 +910,6 @@
     string strEom_;
     string strIsResettable_;
     string strFlatIndexIsResettable_;
-<<<<<<< HEAD
     string strFlatTenor_;
     string strSpreadTenor_;
     string strPaymentLag_;
@@ -932,10 +927,6 @@
     string strFlatIsAveraged_;
 
     const Conventions* conventions_;
-=======
-    std::string strFlatTenor_;
-    std::string strSpreadTenor_;
->>>>>>> 946b53cb
 };
 
 /*! Container for storing Cross Currency Fix vs Float Swap quote conventions
