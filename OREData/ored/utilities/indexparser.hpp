/*
 Copyright (C) 2016 Quaternion Risk Management Ltd
 All rights reserved.

 This file is part of ORE, a free-software/open-source library
 for transparent pricing and risk analysis - http://opensourcerisk.org

 ORE is free software: you can redistribute it and/or modify it
 under the terms of the Modified BSD License.  You should have received a
 copy of the license along with this program.
 The license is also available online at <http://opensourcerisk.org>

 This program is distributed on the basis that it will form a useful
 contribution to risk analytics and model standardisation, but WITHOUT
 ANY WARRANTY; without even the implied warranty of MERCHANTABILITY or
 FITNESS FOR A PARTICULAR PURPOSE. See the license for more details.
*/

/*! \file ored/utilities/indexparser.hpp
    \brief Map text representations to QuantLib/QuantExt types
    \ingroup utilities
*/

#pragma once

#include <ored/configuration/conventions.hpp>
#include <ql/index.hpp>
#include <ql/indexes/iborindex.hpp>
#include <ql/indexes/inflationindex.hpp>
#include <ql/indexes/swapindex.hpp>
#include <qle/indexes/fxindex.hpp>

using std::string;
using QuantLib::IborIndex;
using QuantLib::SwapIndex;
using QuantLib::Index;
using QuantLib::ZeroInflationIndex;
using QuantLib::Handle;
using QuantLib::YieldTermStructure;
using QuantLib::ZeroInflationTermStructure;
using ore::data::Convention;

namespace ore {
namespace data {

//! Convert std::string to QuantExt::FxIndex
/*!
    \ingroup utilities
*/
boost::shared_ptr<QuantExt::FxIndex> parseFxIndex(const string& s);

//! Convert std::string to QuantLib::IborIndex
/*!
    \ingroup utilities
*/
boost::shared_ptr<IborIndex> parseIborIndex(const string& s,
                                            const Handle<YieldTermStructure>& h = Handle<YieldTermStructure>());

//! Convert std::string to QuantLib::SwapIndex
/*!
    \ingroup utilities
*/
boost::shared_ptr<SwapIndex>
parseSwapIndex(const string& s, const Handle<YieldTermStructure>& forwarding = Handle<YieldTermStructure>(),
               const Handle<YieldTermStructure>& discounting = Handle<YieldTermStructure>(),
               boost::shared_ptr<data::IRSwapConvention> convention = boost::shared_ptr<data::IRSwapConvention>());

//! Convert std::string to QuantLib::ZeroInflationIndex
/*!
 \ingroup utilities
 */
boost::shared_ptr<ZeroInflationIndex>
parseZeroInflationIndex(const string& s, bool isInterpolated = false,
                        const Handle<ZeroInflationTermStructure>& h = Handle<ZeroInflationTermStructure>());

//! Convert std::string to QuantLib::Index
/*!
    \ingroup utilities
*/
<<<<<<< HEAD
boost::shared_ptr<Index> parseIndex(const string& s,
                                    const Handle<YieldTermStructure>& h = Handle<YieldTermStructure>());
=======
boost::shared_ptr<Index> parseIndex(const string& s);
>>>>>>> 2d503c0c
} // namespace data
} // namespace ore<|MERGE_RESOLUTION|>--- conflicted
+++ resolved
@@ -77,11 +77,6 @@
 /*!
     \ingroup utilities
 */
-<<<<<<< HEAD
-boost::shared_ptr<Index> parseIndex(const string& s,
-                                    const Handle<YieldTermStructure>& h = Handle<YieldTermStructure>());
-=======
 boost::shared_ptr<Index> parseIndex(const string& s);
->>>>>>> 2d503c0c
 } // namespace data
 } // namespace ore