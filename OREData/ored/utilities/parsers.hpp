/*
 Copyright (C) 2016 Quaternion Risk Management Ltd
 All rights reserved.

 This file is part of ORE, a free-software/open-source library
 for transparent pricing and risk analysis - http://opensourcerisk.org

 ORE is free software: you can redistribute it and/or modify it
 under the terms of the Modified BSD License.  You should have received a
 copy of the license along with this program.
 The license is also available online at <http://opensourcerisk.org>

 This program is distributed on the basis that it will form a useful
 contribution to risk analytics and model standardisation, but WITHOUT
 ANY WARRANTY; without even the implied warranty of MERCHANTABILITY or
 FITNESS FOR A PARTICULAR PURPOSE. See the license for more details.
*/

/*! \file ored/utilities/parsers.hpp
    \brief Map text representations to QuantLib/QuantExt types
    \ingroup utilities
*/

#pragma once

#include <ored/utilities/log.hpp>
#include <ql/cashflows/cpicoupon.hpp>
#include <ql/compounding.hpp>
#include <ql/currency.hpp>
#include <ql/exercise.hpp>
#include <ql/experimental/fx/deltavolquote.hpp>
#include <ql/instruments/swaption.hpp>
#include <ql/instruments/capfloor.hpp>
#include <ql/methods/finitedifferences/solvers/fdmbackwardsolver.hpp>
#include <ql/methods/montecarlo/lsmbasissystem.hpp>
#include <ql/position.hpp>
#include <ql/time/businessdayconvention.hpp>
#include <ql/time/calendar.hpp>
#include <ql/time/date.hpp>
#include <ql/time/dategenerationrule.hpp>
#include <ql/time/daycounter.hpp>
#include <ql/time/period.hpp>
#include <ql/types.hpp>

#include <qle/models/crossassetmodel.hpp>
#include <qle/methods/multipathgeneratorbase.hpp>

#include <boost/algorithm/string/trim.hpp>
#include <boost/tokenizer.hpp>

namespace ore {
namespace data {
using std::string;

//! Convert std::string to QuantLib::Date
/*!
  \ingroup utilities
*/
QuantLib::Date parseDate(const string& s);

//! Convert text to Real
/*!
  \ingroup utilities
*/
QuantLib::Real parseReal(const string& s);

//! Attempt to convert text to Real
/*! Attempts to convert text to Real
    \param[in]  s      The string we wish to convert to a Real
    \param[out] result The result of the conversion if it is valid.
                       Null<Real>() if conversion fails

    \return True if the conversion was successful, False if not

    \ingroup utilities
*/
bool tryParseReal(const string& s, QuantLib::Real& result);

//! Convert text to QuantLib::Integer
/*!
  \ingroup utilities
*/
QuantLib::Integer parseInteger(const string& s);

//! Convert text to bool
/*!
  \ingroup utilities
*/
bool parseBool(const string& s);

//! Convert text to QuantLib::Calendar
/*!

  For a joint calendar, the separate calendar names should be
  comma-delimited.
  \ingroup utilities
*/
QuantLib::Calendar parseCalendar(const string& s, const string& newName = "");

//! Convert text to QuantLib::Period
/*!
  \ingroup utilities
 */
QuantLib::Period parsePeriod(const string& s);

//! Convert text to QuantLib::BusinessDayConvention
/*!
  \ingroup utilities
 */
QuantLib::BusinessDayConvention parseBusinessDayConvention(const string& s);

//! Convert text to QuantLib::DayCounter
/*!
  \ingroup utilities
 */
QuantLib::DayCounter parseDayCounter(const string& s);

//! Convert text to QuantLib::Currency
/*!
  \ingroup utilities
 */
QuantLib::Currency parseCurrency(const string& s);

//! Convert text to QuantLib::DateGeneration::Rule
/*!
  \ingroup utilities
 */
QuantLib::DateGeneration::Rule parseDateGenerationRule(const string& s);

//! Convert text to QuantLib::Frequency
/*!
\ingroup utilities
*/
QuantLib::Frequency parseFrequency(const string& s);

//! Convert text to QuantLib::Compounding;
/*!
\ingroup utilities
*/
QuantLib::Compounding parseCompounding(const string& s);

//! Convert text to QuantLib::Position::Type
/*!
\ingroup utilities
*/
QuantLib::Position::Type parsePositionType(const string& s);

//! Convert text to QuantLib::Settlement::Type
/*!
\ingroup utilities
*/
QuantLib::Settlement::Type parseSettlementType(const string& s);

//! Convert text to QuantLib::Settlement::Method
/*!
\ingroup utilities
*/
QuantLib::Settlement::Method parseSettlementMethod(const string& s);

//! Convert text to QuantLib::Exercise::Type
/*!
\ingroup utilities
*/
QuantLib::Exercise::Type parseExerciseType(const string& s);

//! Convert text to QuantLib::Option::Type
/*!
\ingroup utilities
*/
QuantLib::Option::Type parseOptionType(const string& s);

//! Convert text to QuantLib::Period or QuantLib::Date
/*!
\ingroup utilities
*/
void parseDateOrPeriod(const string& s, QuantLib::Date& d, QuantLib::Period& p, bool& isDate);

//! Convert text to QuantLib::LsmBasisSystem::PolynomType
/*!
\ingroup utilities
*/
QuantLib::LsmBasisSystem::PolynomType parsePolynomType(const std::string& s);

//! Convert text to QuantLib::SobolBrownianGenerator::Ordering
/*!
\ingroup utilities
*/
QuantLib::SobolBrownianGenerator::Ordering parseSobolBrownianGeneratorOrdering(const std::string& s);

//! Convert text to QuantLib::SobolRsg::DirectionIntegers
/*!
\ingroup utilities
*/
QuantLib::SobolRsg::DirectionIntegers parseSobolRsgDirectionIntegers(const std::string& s);

/*! Convert text to QuantLib::Weekday
    \ingroup utilities
*/
QuantLib::Weekday parseWeekday(const std::string& s);

/*! Convert text to QuantLib::Month
    \ingroup utilities
*/
QuantLib::Month parseMonth(const std::string& s);

//! Convert comma separated list of values to vector of values
/*!
\ingroup utilities
*/
template <class T> std::vector<T> parseListOfValues(string s, std::function<T(string)> parser) {
    boost::trim(s);
    std::vector<T> vec;
    boost::char_separator<char> sep(",");
    boost::tokenizer<boost::char_separator<char>> tokens(s, sep);
    for (auto r : tokens) {
        boost::trim(r);
        vec.push_back(parser(r));
    }
    return vec;
}

template <class T> std::vector<T> parseVectorOfValues(std::vector<std::string> str, std::function<T(string)> parser) {
    std::vector<T> vec;
    for (auto s : str) {
        vec.push_back(parser(s));
    }
    return vec;
}

std::vector<string> parseListOfValues(string s);

enum class AmortizationType { None, FixedAmount, RelativeToInitialNotional, RelativeToPreviousNotional, Annuity };
AmortizationType parseAmortizationType(const std::string& s);

//! Convert string to sequence type
/*!
\ingroup utilities
*/
QuantExt::SequenceType parseSequenceType(const std::string& s);

//! Convert string to observation interpolation
/*!
\ingroup utilities
*/
QuantLib::CPI::InterpolationType parseObservationInterpolation(const std::string& s);

//! Convert string to fdm scheme desc
/*!
\ingroup utilities
*/
QuantLib::FdmSchemeDesc parseFdmSchemeDesc(const std::string& s);

enum class AssetClass { EQ, FX, COM, IR, INF, CR };

//! Convert text to ore::data::AssetClass
/*!
\ingroup utilities
*/
AssetClass parseAssetClass(const std::string& s);

//! Convert text to QuantLib::DeltaVolQuote::AtmType
/*!
\ingroup utilities
*/
QuantLib::DeltaVolQuote::AtmType parseAtmType(const std::string& s);

//! Convert text to QuantLib::DeltaVolQuote::DeltaType
/*!
\ingroup utilities
*/
QuantLib::DeltaVolQuote::DeltaType parseDeltaType(const std::string& s);

/*! Attempt to parse string \p str to \p obj of type \c T using \p parser
    \param[in]  str    The string we wish to parse.
    \param[out] obj    The resulting object if the parsing was successful.
    \param[in]  parser The function to use to attempt to parse \p str. This function may throw.

    \return \c true if the parsing was successful and \c false if not.

    \ingroup utilities
*/
template <class T> bool tryParse(const std::string& str, T& obj, std::function<T(std::string)> parser) {
    DLOG("tryParse: attempting to parse " << str);
    try {
        obj = parser(str);
    } catch (...) {
        TLOG("String " << str << " could not be parsed");
        return false;
    }
    return true;
}

//! Enumeration for holding various extrapolation settings
enum class Extrapolation { None, UseInterpolator, Flat };

//! Parse Extrapolation from string
Extrapolation parseExtrapolation(const std::string& s);

//! Write Extrapolation, \p extrap, to stream.
std::ostream& operator<<(std::ostream& os, Extrapolation extrap);

/*! Convert text to QuantLib::VolatilityType
    \ingroup utilities
*/
QuantLib::VolatilityType parseVolatilityQuoteType(const std::string& s);

<<<<<<< HEAD
/*! Convert text to QuantLib::CapFloor::Type
    \ingroup utilities
*/
QuantLib::CapFloor::Type parseCapFloorType(const std::string& s);

/*! Convert text to QuantExt::CrossAssetModelTypes::AssetType
    \ingroup utilities
*/
QuantExt::CrossAssetModelTypes::AssetType parseCamAssetType(const std::string& s);
=======
/*! Convert boost::any to pair<string,string>, including the valueType and the value
    \ingroup utilities
*/
std::pair<string, string> parseBoostAny(const boost::any& anyType);
>>>>>>> 3313778c

} // namespace data
} // namespace ore<|MERGE_RESOLUTION|>--- conflicted
+++ resolved
@@ -304,7 +304,6 @@
 */
 QuantLib::VolatilityType parseVolatilityQuoteType(const std::string& s);
 
-<<<<<<< HEAD
 /*! Convert text to QuantLib::CapFloor::Type
     \ingroup utilities
 */
@@ -314,12 +313,11 @@
     \ingroup utilities
 */
 QuantExt::CrossAssetModelTypes::AssetType parseCamAssetType(const std::string& s);
-=======
+
 /*! Convert boost::any to pair<string,string>, including the valueType and the value
     \ingroup utilities
 */
 std::pair<string, string> parseBoostAny(const boost::any& anyType);
->>>>>>> 3313778c
 
 } // namespace data
 } // namespace ore