--- conflicted
+++ resolved
@@ -188,13 +188,8 @@
         string imm1 = tokens[3];
         string imm2 = tokens[4];
         
-<<<<<<< HEAD
-        QL_REQUIRE(s.size() == 1, "IMM date string must be 1 characters long, [1-9][A-F]");
-        QL_REQUIRE(s.size() == 1, "IMM date string must be 1 characters long, [1-9][A-F]");
-=======
         QL_REQUIRE(imm1.size() == 1, "IMM date string must be 1 characters long, [1-9][A-F]");
         QL_REQUIRE(imm2.size() == 1, "IMM date string must be 1 characters long, [1-9][A-F]");
->>>>>>> 273b2227
 
         unsigned int m1 = std::strtol(imm1.c_str(), NULL, 16);
         unsigned int m2 = std::strtol(imm2.c_str(), NULL, 16);
