/*
 Copyright (C) 2016 Quaternion Risk Management Ltd
 All rights reserved.

 This file is part of ORE, a free-software/open-source library
 for transparent pricing and risk analysis - http://opensourcerisk.org

 ORE is free software: you can redistribute it and/or modify it
 under the terms of the Modified BSD License.  You should have received a
 copy of the license along with this program.
 The license is also available online at <http://opensourcerisk.org>

 This program is distributed on the basis that it will form a useful
 contribution to risk analytics and model standardisation, but WITHOUT
 ANY WARRANTY; without even the implied warranty of MERCHANTABILITY or
 FITNESS FOR A PARTICULAR PURPOSE. See the license for more details.
*/

#include <ql/time/daycounters/actualactual.hpp>
#include <ql/termstructures/yield/piecewisezerospreadedtermstructure.hpp>
#include <ql/termstructures/yield/oisratehelper.hpp>
#include <ql/termstructures/yield/piecewiseyieldcurve.hpp>
#include <ql/termstructures/yield/ratehelpers.hpp>
#include <ql/currencies/exchangeratemanager.hpp>
#include <ql/time/imm.hpp>
#include <ql/time/daycounters/actual360.hpp>
#include <ql/indexes/ibor/usdlibor.hpp>

#include <qle/termstructures/crossccybasisswaphelper.hpp>
#include <qle/termstructures/oisratehelper.hpp>
#include <qle/termstructures/averageoisratehelper.hpp>
#include <qle/termstructures/tenorbasisswaphelper.hpp>
#include <qle/termstructures/basistwoswaphelper.hpp>
#include <ql/indexes/ibor/all.hpp>
#include <ql/math/interpolations/convexmonotoneinterpolation.hpp>

#include <ored/marketdata/yieldcurve.hpp>
#include <ored/utilities/log.hpp>
#include <ored/utilities/parsers.hpp>
#include <ored/utilities/indexparser.hpp>

using namespace QuantLib;
using namespace QuantExt;
using namespace std;

namespace {
/* Helper function to return the key required to look up the map in the YieldCurve ctor */
string yieldCurveKey(const Currency& curveCcy, const string& curveID, const Date&) {
    ore::data::YieldCurveSpec tempSpec(curveCcy.code(), curveID);
    return tempSpec.name();
}
}

namespace ore {
namespace data {

/* Helper functions
 */
YieldCurve::InterpolationMethod parseYieldCurveInterpolationMethod(const string& s) {
    if (s == "Linear")
        return YieldCurve::InterpolationMethod::Linear;
    else if (s == "LogLinear")
        return YieldCurve::InterpolationMethod::LogLinear;
    else if (s == "NaturalCubic")
        return YieldCurve::InterpolationMethod::NaturalCubic;
    else if (s == "FinancialCubic")
        return YieldCurve::InterpolationMethod::FinancialCubic;
    else if (s == "ConvexMonotone")
        return YieldCurve::InterpolationMethod::ConvexMonotone;
    else
        QL_FAIL("Yield curve interpolation method " << s << " not recognized");
};

YieldCurve::InterpolationVariable parseYieldCurveInterpolationVariable(const string& s) {
    if (s == "Zero")
        return YieldCurve::InterpolationVariable::Zero;
    else if (s == "Discount")
        return YieldCurve::InterpolationVariable::Discount;
    else if (s == "Forward")
        return YieldCurve::InterpolationVariable::Forward;
    else
        QL_FAIL("Yield curve interpolation variable " << s << " not recognized");
};

YieldCurve::YieldCurve(Date asof, YieldCurveSpec curveSpec, const CurveConfigurations& curveConfigs,
                       const Loader& loader, const Conventions& conventions,
                       const map<string, boost::shared_ptr<YieldCurve>>& requiredYieldCurves)
    : asofDate_(asof), curveSpec_(curveSpec), loader_(loader), conventions_(conventions),
      requiredYieldCurves_(requiredYieldCurves) {

    try {

        curveConfig_ = curveConfigs.yieldCurveConfig(curveSpec_.curveConfigID());
        QL_REQUIRE(curveConfig_, "No yield curve configuration found "
                                 "for config ID "
                                     << curveSpec_.curveConfigID());
        currency_ = parseCurrency(curveConfig_->currency());

        /* If discount curve is not the curve being built, look for it in the map that is passed in. */
        string discountCurveID = curveConfig_->discountCurveID();
        if (discountCurveID != curveConfig_->curveID() && !discountCurveID.empty()) {
            discountCurveID = yieldCurveKey(currency_, discountCurveID, asofDate_);
            map<string, boost::shared_ptr<YieldCurve>>::iterator it;
            it = requiredYieldCurves_.find(discountCurveID);
            if (it != requiredYieldCurves_.end()) {
                discountCurve_ = it->second;
            } else {
                QL_FAIL("The discount curve, " << discountCurveID << ", required in the building "
                                                                     "of the curve, " << curveSpec_.name()
                                               << ", was not found.");
            }
        }

        curveSegments_ = curveConfig_->curveSegments();
        interpolationMethod_ = parseYieldCurveInterpolationMethod(curveConfig_->interpolationMethod());
        interpolationVariable_ = parseYieldCurveInterpolationVariable(curveConfig_->interpolationVariable());
        zeroDayCounter_ = parseDayCounter(curveConfig_->zeroDayCounter());
        accuracy_ = curveConfig_->tolerance();
        extrapolation_ = curveConfig_->extrapolation();

        if (curveSegments_[0]->type() == YieldCurveSegment::Type::Discount) {
            DLOG("Building DiscountCurve " << curveSpec_);
            buildDiscountCurve();
        } else if (curveSegments_[0]->type() == YieldCurveSegment::Type::Zero) {
            DLOG("Building ZeroCurve " << curveSpec_);
            buildZeroCurve();
        } else if (curveSegments_[0]->type() == YieldCurveSegment::Type::ZeroSpread) {
            DLOG("Building ZeroSpreadedCurve " << curveSpec_);
            buildZeroSpreadedCurve();
        } else {
            DLOG("Bootstrapping YieldCurve " << curveSpec_);
            buildBootstrappedCurve();
        }

        h_.linkTo(p_);
        if (extrapolation_) {
            h_->enableExtrapolation();
        }
    } catch (QuantLib::Error& e) {
        QL_FAIL("yield curve building failed :" << e.what());
    } catch (std::exception& e) {
        QL_FAIL(e.what());
    } catch (...) {
        QL_FAIL("unknown error");
    }

    LOG("Yield curve " << curveSpec_.name() << " built");
}

boost::shared_ptr<YieldTermStructure>
YieldCurve::piecewisecurve(const vector<boost::shared_ptr<RateHelper>>& instruments) {

    boost::shared_ptr<YieldTermStructure> yieldts;
    switch (interpolationVariable_) {
    case InterpolationVariable::Zero:
        switch (interpolationMethod_) {
        case InterpolationMethod::Linear:
            yieldts.reset(new PiecewiseYieldCurve<ZeroYield, QuantLib::Linear>(asofDate_, instruments, zeroDayCounter_,
                                                                               accuracy_));
            break;
        case InterpolationMethod::LogLinear:
            yieldts.reset(new PiecewiseYieldCurve<ZeroYield, QuantLib::LogLinear>(asofDate_, instruments,
                                                                                  zeroDayCounter_, accuracy_));
            break;
        case InterpolationMethod::NaturalCubic:
            yieldts.reset(new PiecewiseYieldCurve<ZeroYield, Cubic>(asofDate_, instruments, zeroDayCounter_, accuracy_,
                                                                    Cubic(CubicInterpolation::Kruger, true)));
            break;
        case InterpolationMethod::FinancialCubic:
            yieldts.reset(new PiecewiseYieldCurve<ZeroYield, Cubic>(asofDate_, instruments, zeroDayCounter_, accuracy_,
                                                                    Cubic(CubicInterpolation::Kruger, true,
                                                                          CubicInterpolation::SecondDerivative, 0.0,
                                                                          CubicInterpolation::FirstDerivative)));
        case InterpolationMethod::ConvexMonotone:
            yieldts.reset(
                new PiecewiseYieldCurve<ZeroYield, ConvexMonotone>(asofDate_, instruments, zeroDayCounter_, accuracy_));
            break;
        default:
            QL_FAIL("Interpolation method not recognised.");
        }
        break;
    case InterpolationVariable::Discount:
        switch (interpolationMethod_) {
        case InterpolationMethod::Linear:
            yieldts.reset(new PiecewiseYieldCurve<QuantLib::Discount, QuantLib::Linear>(asofDate_, instruments,
                                                                                        zeroDayCounter_, accuracy_));
            break;
        case InterpolationMethod::LogLinear:
            yieldts.reset(new PiecewiseYieldCurve<QuantLib::Discount, QuantLib::LogLinear>(asofDate_, instruments,
                                                                                           zeroDayCounter_, accuracy_));
            break;
        case InterpolationMethod::NaturalCubic:
            yieldts.reset(new PiecewiseYieldCurve<QuantLib::Discount, Cubic>(
                asofDate_, instruments, zeroDayCounter_, accuracy_, Cubic(CubicInterpolation::Kruger, true)));
            break;
        case InterpolationMethod::FinancialCubic:
            yieldts.reset(new PiecewiseYieldCurve<QuantLib::Discount, Cubic>(
                asofDate_, instruments, zeroDayCounter_, accuracy_,
                Cubic(CubicInterpolation::Kruger, true, CubicInterpolation::SecondDerivative, 0.0,
                      CubicInterpolation::FirstDerivative)));
            break;
        case InterpolationMethod::ConvexMonotone:
            yieldts.reset(new PiecewiseYieldCurve<QuantLib::Discount, ConvexMonotone>(asofDate_, instruments,
                                                                                      zeroDayCounter_, accuracy_));
            break;
        default:
            QL_FAIL("Interpolation method not recognised.");
        }
        break;
    case InterpolationVariable::Forward:
        switch (interpolationMethod_) {
        case InterpolationMethod::Linear:
            yieldts.reset(new PiecewiseYieldCurve<QuantLib::ForwardRate, QuantLib::Linear>(asofDate_, instruments,
<<<<<<< HEAD
                                                                                        zeroDayCounter_, accuracy_));
            break;
        case InterpolationMethod::LogLinear:
            yieldts.reset(new PiecewiseYieldCurve<QuantLib::ForwardRate, QuantLib::LogLinear>(asofDate_, instruments,
                                                                                           zeroDayCounter_, accuracy_));
=======
                                                                                           zeroDayCounter_, accuracy_));
            break;
        case InterpolationMethod::LogLinear:
            yieldts.reset(new PiecewiseYieldCurve<QuantLib::ForwardRate, QuantLib::LogLinear>(
                asofDate_, instruments, zeroDayCounter_, accuracy_));
>>>>>>> cbbd5e8b
            break;
        case InterpolationMethod::NaturalCubic:
            yieldts.reset(new PiecewiseYieldCurve<QuantLib::ForwardRate, Cubic>(
                asofDate_, instruments, zeroDayCounter_, accuracy_, Cubic(CubicInterpolation::Kruger, true)));
            break;
        case InterpolationMethod::FinancialCubic:
            yieldts.reset(new PiecewiseYieldCurve<QuantLib::ForwardRate, Cubic>(
                asofDate_, instruments, zeroDayCounter_, accuracy_,
                Cubic(CubicInterpolation::Kruger, true, CubicInterpolation::SecondDerivative, 0.0,
                      CubicInterpolation::FirstDerivative)));
            break;
        case InterpolationMethod::ConvexMonotone:
            yieldts.reset(new PiecewiseYieldCurve<QuantLib::ForwardRate, ConvexMonotone>(asofDate_, instruments,
<<<<<<< HEAD
                                                                                      zeroDayCounter_, accuracy_));
=======
                                                                                         zeroDayCounter_, accuracy_));
>>>>>>> cbbd5e8b
            break;
        default:
            QL_FAIL("Interpolation method not recognised.");
        }
        break;
    default:
        QL_FAIL("Interpolation variable not recognised.");
    }

    // Build fixed zero/discount curve that matches the boostrapped curve
    // initially, but does NOT react to quote changes: This is a workaround
    // for a QuantLib problem, where a fixed reference date piecewise
    // yield curve reacts to evaluation date changes because the bootstrap
    // helper recompute their start date (because they are realtive date
    // helper for deposits, fras, swaps, etc.).
    vector<Date> dates(instruments.size() + 1, asofDate_);
    vector<Real> zeros(instruments.size() + 1, 0.0);
    vector<Real> discounts(instruments.size() + 1, 1.0);
    vector<Real> forwards(instruments.size() + 1, 0.0);
    for (Size i = 0; i < instruments.size(); i++) {
        dates[i + 1] = instruments[i]->latestDate();
        zeros[i + 1] = yieldts->zeroRate(dates[i + 1], zeroDayCounter_, Continuous);
        discounts[i + 1] = yieldts->discount(dates[i + 1]);
<<<<<<< HEAD
        forwards[i + 1] = yieldts->forwardRate(dates[i + 1], dates[i+1], zeroDayCounter_, Continuous);
=======
        forwards[i + 1] = yieldts->forwardRate(dates[i + 1], dates[i + 1], zeroDayCounter_, Continuous);
>>>>>>> cbbd5e8b
    }
    zeros[0] = zeros[1];
    forwards[0] = forwards[1];
    if (interpolationVariable_ == InterpolationVariable::Zero)
        p_ = zerocurve(dates, zeros, zeroDayCounter_);
    else if (interpolationVariable_ == InterpolationVariable::Discount)
        p_ = discountcurve(dates, discounts, zeroDayCounter_);
    else if (interpolationVariable_ == InterpolationVariable::Forward)
        p_ = forwardcurve(dates, forwards, zeroDayCounter_);
    else
        QL_FAIL("Interpolation variable not recognised.");

    return p_;
}

boost::shared_ptr<YieldTermStructure> YieldCurve::zerocurve(const vector<Date>& dates, const vector<Rate>& yields,
                                                            const DayCounter& dayCounter) {

    boost::shared_ptr<YieldTermStructure> yieldts;
    switch (interpolationMethod_) {
    case InterpolationMethod::Linear:
        yieldts.reset(new InterpolatedZeroCurve<QuantLib::Linear>(dates, yields, dayCounter, QuantLib::Linear()));
        break;
    case InterpolationMethod::LogLinear:
        yieldts.reset(new InterpolatedZeroCurve<QuantLib::LogLinear>(dates, yields, dayCounter, QuantLib::LogLinear()));
        break;
    case InterpolationMethod::NaturalCubic:
        yieldts.reset(new InterpolatedZeroCurve<QuantLib::Cubic>(dates, yields, dayCounter,
                                                                 QuantLib::Cubic(CubicInterpolation::Kruger, true)));
        break;
    case InterpolationMethod::FinancialCubic:
        yieldts.reset(new InterpolatedZeroCurve<QuantLib::Cubic>(
            dates, yields, dayCounter,
            QuantLib::Cubic(CubicInterpolation::Kruger, true, CubicInterpolation::SecondDerivative, 0.0,
                            CubicInterpolation::FirstDerivative)));
        break;
    case InterpolationMethod::ConvexMonotone:
        yieldts.reset(new InterpolatedZeroCurve<QuantLib::ConvexMonotone>(dates, yields, dayCounter));
        break;
    default:
        QL_FAIL("Interpolation method not recognised.");
    }
    return yieldts;
}

boost::shared_ptr<YieldTermStructure>
YieldCurve::discountcurve(const vector<Date>& dates, const vector<DiscountFactor>& dfs, const DayCounter& dayCounter) {

    boost::shared_ptr<YieldTermStructure> yieldts;
    switch (interpolationMethod_) {
    case InterpolationMethod::Linear:
        yieldts.reset(new InterpolatedDiscountCurve<QuantLib::Linear>(dates, dfs, dayCounter, QuantLib::Linear()));
        break;
    case InterpolationMethod::LogLinear:
        yieldts.reset(
            new InterpolatedDiscountCurve<QuantLib::LogLinear>(dates, dfs, dayCounter, QuantLib::LogLinear()));
        break;
    case InterpolationMethod::NaturalCubic:
        yieldts.reset(new InterpolatedDiscountCurve<QuantLib::Cubic>(
            dates, dfs, dayCounter, QuantLib::Cubic(CubicInterpolation::Kruger, true)));
        break;
    case InterpolationMethod::FinancialCubic:
        yieldts.reset(new InterpolatedDiscountCurve<QuantLib::Cubic>(
            dates, dfs, dayCounter,
            QuantLib::Cubic(CubicInterpolation::Kruger, true, CubicInterpolation::SecondDerivative, 0.0,
                            CubicInterpolation::FirstDerivative)));
    case InterpolationMethod::ConvexMonotone:
        yieldts.reset(new InterpolatedDiscountCurve<QuantLib::ConvexMonotone>(dates, dfs, dayCounter));
        break;
    default:
        QL_FAIL("Interpolation method not recognised.");
    }
    return yieldts;
}

boost::shared_ptr<YieldTermStructure> YieldCurve::forwardcurve(const vector<Date>& dates, const vector<Rate>& forwards,
<<<<<<< HEAD
                                                            const DayCounter& dayCounter) {
=======
                                                               const DayCounter& dayCounter) {
>>>>>>> cbbd5e8b

    boost::shared_ptr<YieldTermStructure> yieldts;
    switch (interpolationMethod_) {
    case InterpolationMethod::Linear:
        yieldts.reset(new InterpolatedForwardCurve<QuantLib::Linear>(dates, forwards, dayCounter, QuantLib::Linear()));
        break;
    case InterpolationMethod::LogLinear:
<<<<<<< HEAD
        yieldts.reset(new InterpolatedForwardCurve<QuantLib::LogLinear>(dates, forwards, dayCounter, QuantLib::LogLinear()));
        break;
    case InterpolationMethod::NaturalCubic:
        yieldts.reset(new InterpolatedForwardCurve<QuantLib::Cubic>(dates, forwards, dayCounter,
                                                                 QuantLib::Cubic(CubicInterpolation::Kruger, true)));
=======
        yieldts.reset(
            new InterpolatedForwardCurve<QuantLib::LogLinear>(dates, forwards, dayCounter, QuantLib::LogLinear()));
        break;
    case InterpolationMethod::NaturalCubic:
        yieldts.reset(new InterpolatedForwardCurve<QuantLib::Cubic>(dates, forwards, dayCounter,
                                                                    QuantLib::Cubic(CubicInterpolation::Kruger, true)));
>>>>>>> cbbd5e8b
        break;
    case InterpolationMethod::FinancialCubic:
        yieldts.reset(new InterpolatedForwardCurve<QuantLib::Cubic>(
            dates, forwards, dayCounter,
            QuantLib::Cubic(CubicInterpolation::Kruger, true, CubicInterpolation::SecondDerivative, 0.0,
                            CubicInterpolation::FirstDerivative)));
        break;
    case InterpolationMethod::ConvexMonotone:
        yieldts.reset(new InterpolatedForwardCurve<QuantLib::ConvexMonotone>(dates, forwards, dayCounter));
        break;
    default:
        QL_FAIL("Interpolation method not recognised.");
    }
    return yieldts;
}

void YieldCurve::buildZeroCurve() {

    QL_REQUIRE(curveSegments_.size() <= 1, "More than one zero curve "
                                           "segment not supported yet.");
    QL_REQUIRE(curveSegments_[0]->type() == YieldCurveSegment::Type::Zero, "The curve segment is not of type Zero.");

    // Fill a vector of zero quotes.
    vector<boost::shared_ptr<ZeroQuote>> zeroQuotes;
    boost::shared_ptr<DirectYieldCurveSegment> zeroCurveSegment =
        boost::dynamic_pointer_cast<DirectYieldCurveSegment>(curveSegments_[0]);
    vector<string> zeroQuoteIDs = zeroCurveSegment->quotes();

    for (Size i = 0; i < zeroQuoteIDs.size(); ++i) {
        boost::shared_ptr<MarketDatum> marketQuote = loader_.get(zeroQuoteIDs[i], asofDate_);
        if (marketQuote) {
            QL_REQUIRE(marketQuote->instrumentType() == MarketDatum::InstrumentType::ZERO,
                       "Market quote not of type zero.");
            boost::shared_ptr<ZeroQuote> zeroQuote = boost::dynamic_pointer_cast<ZeroQuote>(marketQuote);
            zeroQuotes.push_back(zeroQuote);
        } else {
            QL_FAIL("Could not find quote for ID " << zeroQuoteIDs[i] << " with as of date " << io::iso_date(asofDate_)
                                                   << ".");
        }
    }

    // Create the (date, zero) pairs.
    map<Date, Rate> data;
    boost::shared_ptr<Convention> convention = conventions_.get(curveSegments_[0]->conventionsID());
    QL_REQUIRE(convention, "No conventions found with ID: " << curveSegments_[0]->conventionsID());
    QL_REQUIRE(convention->type() == Convention::Type::Zero, "Conventions ID does not give zero rate conventions.");
    boost::shared_ptr<ZeroRateConvention> zeroConvention = boost::dynamic_pointer_cast<ZeroRateConvention>(convention);
    DayCounter quoteDayCounter = zeroConvention->dayCounter();
    for (Size i = 0; i < zeroQuotes.size(); ++i) {
        QL_REQUIRE(quoteDayCounter == zeroQuotes[i]->dayCounter(),
                   "The day counter should be the same between the conventions"
                   "and the quote.");
        if (!zeroQuotes[i]->tenorBased()) {
            data[zeroQuotes[i]->date()] = zeroQuotes[i]->quote()->value();
        } else {
            QL_REQUIRE(zeroConvention->tenorBased(), "Using tenor based "
                                                     "zero rates without tenor based zero rate conventions.");
            Date zeroDate = asofDate_;
            if (zeroConvention->spotLag() > 0) {
                zeroDate = zeroConvention->spotCalendar().advance(zeroDate, zeroConvention->spotLag() * Days);
            }
            zeroDate = zeroConvention->tenorCalendar().advance(zeroDate, zeroQuotes[i]->tenor(),
                                                               zeroConvention->rollConvention(), zeroConvention->eom());
            data[zeroDate] = zeroQuotes[i]->quote()->value();
        }
    }

    QL_REQUIRE(data.size() > 0, "No market data found for curve spec " << curveSpec_.name() << " with as of date "
                                                                       << io::iso_date(asofDate_));

    // \todo review - more flexible (flat vs. linear extrap)?
    if (data.begin()->first > asofDate_) {
        Rate rate = data.begin()->second;
        data[asofDate_] = rate;
        LOG("Insert zero curve point at time zero for " << curveSpec_.name() << ": "
                                                        << "date " << QuantLib::io::iso_date(asofDate_) << ", "
                                                        << "zero " << fixed << setprecision(4) << data[asofDate_]);
    }

    QL_REQUIRE(data.size() > 1, "The single zero rate quote provided "
                                "should be associated with a date greater than as of date.");

    // First build temporary curves
    vector<Date> dates;
    vector<Rate> zeroes, discounts;
    dates.push_back(data.begin()->first);
    zeroes.push_back(data.begin()->second);
    discounts.push_back(1.0);

    Compounding zeroCompounding = zeroConvention->compounding();
    Frequency zeroCompoundingFreq = zeroConvention->compoundingFrequency();
    map<Date, Rate>::iterator it;
    for (it = ++data.begin(); it != data.end(); ++it) {
        dates.push_back(it->first);
        InterestRate tempRate(it->second, quoteDayCounter, zeroCompounding, zeroCompoundingFreq);
        Time t = quoteDayCounter.yearFraction(asofDate_, it->first);
        /* Convert zero rate to continuously compounded if necessary */
        if (zeroCompounding == Continuous) {
            zeroes.push_back(it->second);
        } else {
            zeroes.push_back(tempRate.equivalentRate(Continuous, Annual, t));
        }
        discounts.push_back(tempRate.discountFactor(t));
        LOG("Add zero curve point for " << curveSpec_.name() << ": " << io::iso_date(dates.back()) << " " << fixed
                                        << setprecision(4) << zeroes.back() << " / " << discounts.back());
    }

    QL_REQUIRE(dates.size() == zeroes.size(), "Date and zero vectors differ in size.");
    QL_REQUIRE(dates.size() == discounts.size(), "Date and discount vectors differ in size.");

    // Now build curve with requested conventions
    if (interpolationVariable_ == YieldCurve::InterpolationVariable::Zero) {
        boost::shared_ptr<YieldTermStructure> tempCurve = zerocurve(dates, zeroes, quoteDayCounter);
        zeroes.clear();
        for (Size i = 0; i < dates.size(); ++i) {
            Rate zero = tempCurve->zeroRate(dates[i], zeroDayCounter_, Continuous);
            zeroes.push_back(zero);
        }
        p_ = zerocurve(dates, zeroes, zeroDayCounter_);
    } else if (interpolationVariable_ == YieldCurve::InterpolationVariable::Discount) {
        boost::shared_ptr<YieldTermStructure> tempCurve = discountcurve(dates, discounts, quoteDayCounter);
        discounts.clear();
        for (Size i = 0; i < dates.size(); ++i) {
            DiscountFactor discount = tempCurve->discount(dates[i]);
            discounts.push_back(discount);
        }
        p_ = discountcurve(dates, discounts, zeroDayCounter_);
    } else {
        QL_FAIL("Unknown yield curve interpolation variable.");
    }
}

void YieldCurve::buildZeroSpreadedCurve() {
    QL_REQUIRE(curveSegments_.size() <= 1, "More than one zero spreaded curve "
                                           "segment not supported yet.");
    QL_REQUIRE(curveSegments_[0]->type() == YieldCurveSegment::Type::ZeroSpread,
               "The curve segment is not of type Zero Spread.");

    // Fill a vector of zero spread quotes.
    vector<boost::shared_ptr<ZeroQuote>> quotes;
    boost::shared_ptr<ZeroSpreadedYieldCurveSegment> segment =
        boost::dynamic_pointer_cast<ZeroSpreadedYieldCurveSegment>(curveSegments_[0]);
    vector<string> quoteIDs = segment->quotes();

    Date today = Settings::instance().evaluationDate();
    vector<Date> dates(quoteIDs.size());
    vector<Handle<Quote>> quoteHandles(quoteIDs.size());
    for (Size i = 0; i < quoteIDs.size(); ++i) {
        boost::shared_ptr<MarketDatum> marketQuote = loader_.get(quoteIDs[i], asofDate_);
        if (marketQuote) {
            QL_REQUIRE(marketQuote->instrumentType() == MarketDatum::InstrumentType::ZERO,
                       "Market quote not of type zero.");
            QL_REQUIRE(marketQuote->quoteType() == MarketDatum::QuoteType::YIELD_SPREAD,
                       "Market quote not of type yield spread.");
            boost::shared_ptr<ZeroQuote> zeroQuote = boost::dynamic_pointer_cast<ZeroQuote>(marketQuote);
            quotes.push_back(zeroQuote);
            dates[i] = zeroQuote->tenorBased() ? today + zeroQuote->tenor() : zeroQuote->date();
            quoteHandles[i] = zeroQuote->quote();
        } else {
            QL_FAIL("Could not find quote for ID " << quoteIDs[i] << " with as of date " << io::iso_date(asofDate_)
                                                   << ".");
        }
    }

    string referenceCurveID = segment->referenceCurveID();
    boost::shared_ptr<YieldCurve> referenceCurve;
    if (referenceCurveID != curveConfig_->curveID() && !referenceCurveID.empty()) {
        referenceCurveID = yieldCurveKey(currency_, referenceCurveID, asofDate_);
        map<string, boost::shared_ptr<YieldCurve>>::iterator it;
        it = requiredYieldCurves_.find(referenceCurveID);
        if (it != requiredYieldCurves_.end()) {
            referenceCurve = it->second;
        } else {
            QL_FAIL("The reference curve, " << referenceCurveID << ", required in the building "
                                                                   "of the curve, " << curveSpec_.name()
                                            << ", was not found.");
        }
    }

    boost::shared_ptr<Convention> convention = conventions_.get(segment->conventionsID());
    QL_REQUIRE(convention, "No conventions found with ID: " << segment->conventionsID());
    QL_REQUIRE(convention->type() == Convention::Type::Zero, "Conventions ID does not give zero rate conventions.");
    boost::shared_ptr<ZeroRateConvention> zeroConvention = boost::dynamic_pointer_cast<ZeroRateConvention>(convention);
    DayCounter quoteDayCounter = zeroConvention->dayCounter();
    Compounding comp = zeroConvention->compounding();
    Frequency freq = zeroConvention->compoundingFrequency();

    p_ = boost::shared_ptr<YieldTermStructure>(new PiecewiseZeroSpreadedTermStructure(
        referenceCurve->handle(), quoteHandles, dates, comp, freq, quoteDayCounter));
}

void YieldCurve::buildDiscountCurve() {

    QL_REQUIRE(curveSegments_.size() <= 1, "More than one discount curve "
                                           "segment not supported yet.");
    QL_REQUIRE(curveSegments_[0]->type() == YieldCurveSegment::Type::Discount,
               "The curve segment is not of type Discount.");

    // Create the (date, discount) pairs.
    map<Date, DiscountFactor> data;
    boost::shared_ptr<DirectYieldCurveSegment> discountCurveSegment =
        boost::dynamic_pointer_cast<DirectYieldCurveSegment>(curveSegments_[0]);
    vector<string> discountQuoteIDs = discountCurveSegment->quotes();

    for (Size i = 0; i < discountQuoteIDs.size(); ++i) {
        boost::shared_ptr<MarketDatum> marketQuote = loader_.get(discountQuoteIDs[i], asofDate_);
        if (marketQuote) {
            QL_REQUIRE(marketQuote->instrumentType() == MarketDatum::InstrumentType::DISCOUNT,
                       "Market quote not of type Discount.");
            boost::shared_ptr<DiscountQuote> discountQuote = boost::dynamic_pointer_cast<DiscountQuote>(marketQuote);
            data[discountQuote->date()] = discountQuote->quote()->value();
        } else {
            QL_FAIL("Could not find quote for ID " << discountQuoteIDs[i] << " with as of date "
                                                   << io::iso_date(asofDate_) << ".");
        }
    }

    QL_REQUIRE(data.size() > 0, "No market data found for curve spec " << curveSpec_.name() << " with as of date "
                                                                       << io::iso_date(asofDate_));

    if (data.begin()->first > asofDate_) {
        LOG("Insert discount curve point at time zero for " << curveSpec_.name());
        data[asofDate_] = 1.0;
    }

    QL_REQUIRE(data.size() > 1, "The single discount quote provided "
                                "should be associated with a date greater than as of date.");

    // First build a temporary discount curve
    vector<Date> dates;
    vector<DiscountFactor> discounts;
    map<Date, DiscountFactor>::iterator it;
    for (it = data.begin(); it != data.end(); ++it) {
        dates.push_back(it->first);
        discounts.push_back(it->second);
        LOG("Add discount curve point for " << curveSpec_.name() << ": " << io::iso_date(dates.back()) << " "
                                            << discounts.back());
    }

    QL_REQUIRE(dates.size() == discounts.size(), "Date and discount vectors differ in size.");

    boost::shared_ptr<YieldTermStructure> tempDiscCurve = discountcurve(dates, discounts, zeroDayCounter_);

    // Now build curve with requested conventions
    if (interpolationVariable_ == YieldCurve::InterpolationVariable::Discount) {
        p_ = tempDiscCurve;
    } else if (interpolationVariable_ == YieldCurve::InterpolationVariable::Zero) {
        vector<Rate> zeroes;
        for (Size i = 0; i < dates.size(); ++i) {
            Rate zero = tempDiscCurve->zeroRate(dates[i], zeroDayCounter_, Continuous);
            zeroes.push_back(zero);
        }
        p_ = zerocurve(dates, zeroes, zeroDayCounter_);
    } else {
        QL_FAIL("Unknown yield curve interpolation variable.");
    }
}

void YieldCurve::buildBootstrappedCurve() {

    /* Loop over segments and add helpers. */
    vector<boost::shared_ptr<RateHelper>> instruments;
    for (Size i = 0; i < curveSegments_.size(); i++) {
        switch (curveSegments_[i]->type()) {
        case YieldCurveSegment::Type::Deposit:
            addDeposits(curveSegments_[i], instruments);
            break;
        case YieldCurveSegment::Type::FRA:
            addFras(curveSegments_[i], instruments);
            break;
        case YieldCurveSegment::Type::Future:
            addFutures(curveSegments_[i], instruments);
            break;
        case YieldCurveSegment::Type::OIS:
            addOISs(curveSegments_[i], instruments);
            break;
        case YieldCurveSegment::Type::Swap:
            addSwaps(curveSegments_[i], instruments);
            break;
        case YieldCurveSegment::Type::AverageOIS:
            addAverageOISs(curveSegments_[i], instruments);
            break;
        case YieldCurveSegment::Type::TenorBasis:
            addTenorBasisSwaps(curveSegments_[i], instruments);
            break;
        case YieldCurveSegment::Type::TenorBasisTwo:
            addTenorBasisTwoSwaps(curveSegments_[i], instruments);
            break;
        case YieldCurveSegment::Type::FXForward:
            addFXForwards(curveSegments_[i], instruments);
            break;
        case YieldCurveSegment::Type::CrossCcyBasis:
            addCrossCcyBasisSwaps(curveSegments_[i], instruments);
            break;
        default:
            QL_FAIL("Yield curve segment type not recognized.");
            break;
        }
    }

    DLOG("Bootstrapping with " << instruments.size() << " instruments");

    /* Build the bootstrapped curve from the instruments. */
    QL_REQUIRE(instruments.size() > 0, "Empty instrument list for date = " << io::iso_date(asofDate_)
                                                                           << " and curve = " << curveSpec_.name());
    p_ = piecewisecurve(instruments);
}

void YieldCurve::addDeposits(const boost::shared_ptr<YieldCurveSegment>& segment,
                             vector<boost::shared_ptr<RateHelper>>& instruments) {

    DLOG("Adding Segment " << segment->typeID() << " with conventions \"" << segment->conventionsID() << "\"");

    // Get the conventions associated with the segment.
    boost::shared_ptr<Convention> convention = conventions_.get(segment->conventionsID());
    QL_REQUIRE(convention, "No conventions found with ID: " << segment->conventionsID());
    QL_REQUIRE(convention->type() == Convention::Type::Deposit,
               "Conventions ID does not give deposit rate conventions.");
    boost::shared_ptr<DepositConvention> depositConvention = boost::dynamic_pointer_cast<DepositConvention>(convention);

    boost::shared_ptr<SimpleYieldCurveSegment> depositSegment =
        boost::dynamic_pointer_cast<SimpleYieldCurveSegment>(segment);
    vector<string> depositQuoteIDs = depositSegment->quotes();

    for (Size i = 0; i < depositQuoteIDs.size(); i++) {
        boost::shared_ptr<MarketDatum> marketQuote = loader_.get(depositQuoteIDs[i], asofDate_);

        // Check that we have a valid deposit quote
        boost::shared_ptr<MoneyMarketQuote> depositQuote;
        if (marketQuote) {
            QL_REQUIRE(marketQuote->instrumentType() == MarketDatum::InstrumentType::MM,
                       "Market quote not of type Deposit.");
            depositQuote = boost::dynamic_pointer_cast<MoneyMarketQuote>(marketQuote);
        } else {
            QL_FAIL("Could not find quote for ID " << depositQuoteIDs[i] << " with as of date "
                                                   << io::iso_date(asofDate_) << ".");
        }

        // Create a deposit helper if we do.
        boost::shared_ptr<RateHelper> depositHelper;
        Period depositTerm = depositQuote->term();
        Period fwdStart = depositQuote->fwdStart();
        Natural fwdStartDays = static_cast<Natural>(fwdStart.length());
        Handle<Quote> hQuote(depositQuote->quote());
        if (depositConvention->indexBased()) {
            string indexName;
            boost::shared_ptr<IborIndex> index;
            if (depositTerm.units() == Days) {
                // TODO: what is this about?
                /* To avoid problems constructing daily tenor indices. This works fine for overnight
                   indices also since the last token, i.e. 1W, is ignored in the IborParser */
                indexName = depositConvention->index() + "-1D";
                try {
                    index = parseIborIndex(indexName);
                } catch (...) {
                    indexName = depositConvention->index() + "-1W";
                    index = parseIborIndex(indexName);
                }
                depositHelper.reset(new DepositRateHelper(hQuote, depositTerm, fwdStartDays, index->fixingCalendar(),
                                                          index->businessDayConvention(), index->endOfMonth(),
                                                          index->dayCounter()));
            } else {
                stringstream ss;
                ss << depositConvention->index() << "-" << io::short_period(depositTerm);
                indexName = ss.str();
                index = parseIborIndex(indexName);
                depositHelper.reset(new DepositRateHelper(hQuote, index));
            }
        } else {
            QL_REQUIRE(fwdStart.units() == Days, "The forward start time unit for deposits "
                                                 "must be expressed in days.");
            depositHelper.reset(new DepositRateHelper(hQuote, depositTerm, fwdStartDays, depositConvention->calendar(),
                                                      depositConvention->convention(), depositConvention->eom(),
                                                      depositConvention->dayCounter()));
        }
        instruments.push_back(depositHelper);
    }
}

void YieldCurve::addFutures(const boost::shared_ptr<YieldCurveSegment>& segment,
                            vector<boost::shared_ptr<RateHelper>>& instruments) {

    DLOG("Adding Segment " << segment->typeID() << " with conventions \"" << segment->conventionsID() << "\"");

    // Get the conventions associated with the segment.
    boost::shared_ptr<Convention> convention = conventions_.get(segment->conventionsID());
    QL_REQUIRE(convention, "No conventions found with ID: " << segment->conventionsID());
    QL_REQUIRE(convention->type() == Convention::Type::Future,
               "Conventions ID does not give deposit rate conventions.");
    boost::shared_ptr<FutureConvention> futureConvention = boost::dynamic_pointer_cast<FutureConvention>(convention);

    boost::shared_ptr<SimpleYieldCurveSegment> futureSegment =
        boost::dynamic_pointer_cast<SimpleYieldCurveSegment>(segment);
    vector<string> futureQuoteIDs = futureSegment->quotes();

    for (Size i = 0; i < futureQuoteIDs.size(); i++) {
        boost::shared_ptr<MarketDatum> marketQuote = loader_.get(futureQuoteIDs[i], asofDate_);

        // Check that we have a valid future quote
        boost::shared_ptr<MMFutureQuote> futureQuote;
        if (marketQuote) {
            QL_REQUIRE(marketQuote->instrumentType() == MarketDatum::InstrumentType::MM_FUTURE,
                       "Market quote not of type Future.");
            futureQuote = boost::dynamic_pointer_cast<MMFutureQuote>(marketQuote);
        } else {
            QL_FAIL("Could not find quote for ID " << futureQuoteIDs[i] << " with as of date "
                                                   << io::iso_date(asofDate_) << ".");
        }

        // Create a future helper if we do.
        Date refDate(1, futureQuote->expiryMonth(), futureQuote->expiryYear());
        Date immDate = IMM::nextDate(refDate, false);
        boost::shared_ptr<RateHelper> futureHelper(
            new FuturesRateHelper(futureQuote->quote(), immDate, futureConvention->index()));

        instruments.push_back(futureHelper);
    }
}

void YieldCurve::addFras(const boost::shared_ptr<YieldCurveSegment>& segment,
                         vector<boost::shared_ptr<RateHelper>>& instruments) {

    DLOG("Adding Segment " << segment->typeID() << " with conventions \"" << segment->conventionsID() << "\"");

    // Get the conventions associated with the segment.
    boost::shared_ptr<Convention> convention = conventions_.get(segment->conventionsID());
    QL_REQUIRE(convention, "No conventions found with ID: " << segment->conventionsID());
    QL_REQUIRE(convention->type() == Convention::Type::FRA, "Conventions ID does not give FRA conventions.");
    boost::shared_ptr<FraConvention> fraConvention = boost::dynamic_pointer_cast<FraConvention>(convention);

    boost::shared_ptr<SimpleYieldCurveSegment> fraSegment =
        boost::dynamic_pointer_cast<SimpleYieldCurveSegment>(segment);
    vector<string> fraQuoteIDs = fraSegment->quotes();

    for (Size i = 0; i < fraQuoteIDs.size(); i++) {
        boost::shared_ptr<MarketDatum> marketQuote = loader_.get(fraQuoteIDs[i], asofDate_);

        // Check that we have a valid FRA quote
        boost::shared_ptr<FRAQuote> fraQuote;
        if (marketQuote) {
            QL_REQUIRE(marketQuote->instrumentType() == MarketDatum::InstrumentType::FRA,
                       "Market quote not of type FRA.");
            fraQuote = boost::dynamic_pointer_cast<FRAQuote>(marketQuote);
        } else {
            QL_FAIL("Could not find quote for ID " << fraQuoteIDs[i] << " with as of date " << io::iso_date(asofDate_)
                                                   << ".");
        }

        // Create a FRA helper if we do.
        Period periodToStart = fraQuote->fwdStart();
        boost::shared_ptr<RateHelper> fraHelper(
            new FraRateHelper(fraQuote->quote(), periodToStart, fraConvention->index()));

        instruments.push_back(fraHelper);
    }
}

void YieldCurve::addOISs(const boost::shared_ptr<YieldCurveSegment>& segment,
                         vector<boost::shared_ptr<RateHelper>>& instruments) {

    DLOG("Adding Segment " << segment->typeID() << " with conventions \"" << segment->conventionsID() << "\"");

    // Get the conventions associated with the segment.
    boost::shared_ptr<Convention> convention = conventions_.get(segment->conventionsID());
    QL_REQUIRE(convention, "No conventions found with ID: " << segment->conventionsID());
    QL_REQUIRE(convention->type() == Convention::Type::OIS, "Conventions ID does not give OIS conventions.");
    boost::shared_ptr<OisConvention> oisConvention = boost::dynamic_pointer_cast<OisConvention>(convention);

    boost::shared_ptr<SimpleYieldCurveSegment> oisSegment =
        boost::dynamic_pointer_cast<SimpleYieldCurveSegment>(segment);

    // If projection curve ID is not the this curve.
    string projectionCurveID = oisSegment->projectionCurveID();
    boost::shared_ptr<OvernightIndex> onIndex = oisConvention->index();
    if (projectionCurveID != curveConfig_->curveID() && !projectionCurveID.empty()) {
        projectionCurveID = yieldCurveKey(currency_, projectionCurveID, asofDate_);
        boost::shared_ptr<YieldCurve> projectionCurve;
        map<string, boost::shared_ptr<YieldCurve>>::iterator it;
        it = requiredYieldCurves_.find(projectionCurveID);
        if (it != requiredYieldCurves_.end()) {
            projectionCurve = it->second;
        } else {
            QL_FAIL("The projection curve, " << projectionCurveID << ", required in the building "
                                                                     "of the curve, " << curveSpec_.name()
                                             << ", was not found.");
        }
        onIndex = boost::dynamic_pointer_cast<OvernightIndex>(onIndex->clone(projectionCurve->handle()));
    }

    vector<string> oisQuoteIDs = oisSegment->quotes();
    for (Size i = 0; i < oisQuoteIDs.size(); i++) {
        boost::shared_ptr<MarketDatum> marketQuote = loader_.get(oisQuoteIDs[i], asofDate_);

        // Check that we have a valid OIS quote
        boost::shared_ptr<SwapQuote> oisQuote;
        if (marketQuote) {
            QL_REQUIRE(marketQuote->instrumentType() == MarketDatum::InstrumentType::IR_SWAP,
                       "Market quote (" << marketQuote->name() << ") not of type swap.");
            oisQuote = boost::dynamic_pointer_cast<SwapQuote>(marketQuote);
        } else {
            QL_FAIL("Could not find quote for ID " << oisQuoteIDs[i] << " with as of date " << io::iso_date(asofDate_)
                                                   << ".");
        }

        // Create a swap helper if we do.
        Period oisTenor = oisQuote->term();
        boost::shared_ptr<RateHelper> oisHelper(new QuantExt::OISRateHelper(
            oisConvention->spotLag(), oisTenor, oisQuote->quote(), onIndex, oisConvention->fixedDayCounter(),
            oisConvention->paymentLag(), oisConvention->eom(), oisConvention->fixedFrequency(),
            oisConvention->fixedConvention(), oisConvention->fixedPaymentConvention(), oisConvention->rule(),
            discountCurve_ ? discountCurve_->handle() : Handle<YieldTermStructure>()));

        instruments.push_back(oisHelper);
    }
}

void YieldCurve::addSwaps(const boost::shared_ptr<YieldCurveSegment>& segment,
                          vector<boost::shared_ptr<RateHelper>>& instruments) {

    DLOG("Adding Segment " << segment->typeID() << " with conventions \"" << segment->conventionsID() << "\"");

    // Get the conventions associated with the segment.
    boost::shared_ptr<Convention> convention = conventions_.get(segment->conventionsID());
    QL_REQUIRE(convention, "No conventions found with ID: " << segment->conventionsID());
    QL_REQUIRE(convention->type() == Convention::Type::Swap, "Conventions ID does not give swap conventions.");
    boost::shared_ptr<IRSwapConvention> swapConvention = boost::dynamic_pointer_cast<IRSwapConvention>(convention);

    boost::shared_ptr<SimpleYieldCurveSegment> swapSegment =
        boost::dynamic_pointer_cast<SimpleYieldCurveSegment>(segment);
    if (swapSegment->projectionCurveID() != curveConfig_->curveID() && !swapSegment->projectionCurveID().empty()) {
        QL_FAIL("Solving for discount curve given the projection"
                " curve is not implemented yet");
    }
    vector<string> swapQuoteIDs = swapSegment->quotes();

    for (Size i = 0; i < swapQuoteIDs.size(); i++) {
        boost::shared_ptr<MarketDatum> marketQuote = loader_.get(swapQuoteIDs[i], asofDate_);

        // Check that we have a valid swap quote
        boost::shared_ptr<SwapQuote> swapQuote;
        if (marketQuote) {
            QL_REQUIRE(marketQuote->instrumentType() == MarketDatum::InstrumentType::IR_SWAP,
                       "Market quote not of type swap.");
            swapQuote = boost::dynamic_pointer_cast<SwapQuote>(marketQuote);
        } else {
            QL_FAIL("Could not find quote for ID " << swapQuoteIDs[i] << " with as of date " << io::iso_date(asofDate_)
                                                   << ".");
        }

        // Create a swap helper if we do.
        Period swapTenor = swapQuote->term();
        boost::shared_ptr<RateHelper> swapHelper(new SwapRateHelper(
            swapQuote->quote(), swapTenor, swapConvention->fixedCalendar(), swapConvention->fixedFrequency(),
            swapConvention->fixedConvention(), swapConvention->fixedDayCounter(), swapConvention->index(),
            Handle<Quote>(), 0 * Days, discountCurve_ ? discountCurve_->handle() : Handle<YieldTermStructure>()));

        instruments.push_back(swapHelper);
    }
}

void YieldCurve::addAverageOISs(const boost::shared_ptr<YieldCurveSegment>& segment,
                                vector<boost::shared_ptr<RateHelper>>& instruments) {

    DLOG("Adding Segment " << segment->typeID() << " with conventions \"" << segment->conventionsID() << "\"");

    // Get the conventions associated with the segment.
    boost::shared_ptr<Convention> convention = conventions_.get(segment->conventionsID());
    QL_REQUIRE(convention, "No conventions found with ID: " << segment->conventionsID());
    QL_REQUIRE(convention->type() == Convention::Type::AverageOIS,
               "Conventions ID does not give average OIS conventions.");
    boost::shared_ptr<AverageOisConvention> averageOisConvention =
        boost::dynamic_pointer_cast<AverageOisConvention>(convention);

    boost::shared_ptr<AverageOISYieldCurveSegment> averageOisSegment =
        boost::dynamic_pointer_cast<AverageOISYieldCurveSegment>(segment);

    // If projection curve ID is not the this curve.
    string projectionCurveID = averageOisSegment->projectionCurveID();
    boost::shared_ptr<OvernightIndex> onIndex = averageOisConvention->index();
    if (projectionCurveID != curveConfig_->curveID() && !projectionCurveID.empty()) {
        projectionCurveID = yieldCurveKey(currency_, projectionCurveID, asofDate_);
        boost::shared_ptr<YieldCurve> projectionCurve;
        map<string, boost::shared_ptr<YieldCurve>>::iterator it;
        it = requiredYieldCurves_.find(projectionCurveID);
        if (it != requiredYieldCurves_.end()) {
            projectionCurve = it->second;
        } else {
            QL_FAIL("The projection curve, " << projectionCurveID << ", required in the building "
                                                                     "of the curve, " << curveSpec_.name()
                                             << ", was not found.");
        }
        onIndex = boost::dynamic_pointer_cast<OvernightIndex>(onIndex->clone(projectionCurve->handle()));
    }

    vector<pair<string, string>> averageOisQuoteIDs = averageOisSegment->quotes();
    for (Size i = 0; i < averageOisQuoteIDs.size(); i++) {
        /* An average OIS quote is a composite of a swap quote and a basis
           spread quote. Check first that we have these. */
        // Firstly, the rate quote.
        boost::shared_ptr<MarketDatum> marketQuote = loader_.get(averageOisQuoteIDs[i].first, asofDate_);
        boost::shared_ptr<SwapQuote> swapQuote;
        if (marketQuote) {
            QL_REQUIRE(marketQuote->instrumentType() == MarketDatum::InstrumentType::IR_SWAP,
                       "Market quote not of type swap.");
            swapQuote = boost::dynamic_pointer_cast<SwapQuote>(marketQuote);
        } else {
            QL_FAIL("Could not find quote for ID " << averageOisQuoteIDs[i].first << " with as of date "
                                                   << io::iso_date(asofDate_) << ".");
        }
        // Secondly, the basis spread quote.
        marketQuote = loader_.get(averageOisQuoteIDs[i].second, asofDate_);
        boost::shared_ptr<BasisSwapQuote> basisQuote;
        if (marketQuote) {
            QL_REQUIRE(marketQuote->instrumentType() == MarketDatum::InstrumentType::BASIS_SWAP,
                       "Market quote not of type basis swap.");
            basisQuote = boost::dynamic_pointer_cast<BasisSwapQuote>(marketQuote);
        } else {
            QL_FAIL("Could not find quote for ID " << averageOisQuoteIDs[i].second << " with as of date "
                                                   << io::iso_date(asofDate_) << ".");
        }

        // Create an average OIS helper if we do.
        Period AverageOisTenor = swapQuote->term();
        QL_REQUIRE(AverageOisTenor == basisQuote->maturity(), "The swap "
                                                              "and basis swap components of the Average OIS must "
                                                              "have the same maturity.");
        boost::shared_ptr<RateHelper> averageOisHelper(new QuantExt::AverageOISRateHelper(
            swapQuote->quote(), averageOisConvention->spotLag() * Days, AverageOisTenor,
            averageOisConvention->fixedTenor(), averageOisConvention->fixedDayCounter(),
            averageOisConvention->fixedCalendar(), averageOisConvention->fixedConvention(),
            averageOisConvention->fixedPaymentConvention(), onIndex, averageOisConvention->onTenor(),
            basisQuote->quote(), averageOisConvention->rateCutoff(),
            discountCurve_ ? discountCurve_->handle() : Handle<YieldTermStructure>()));

        instruments.push_back(averageOisHelper);
    }
}

void YieldCurve::addTenorBasisSwaps(const boost::shared_ptr<YieldCurveSegment>& segment,
                                    vector<boost::shared_ptr<RateHelper>>& instruments) {

    DLOG("Adding Segment " << segment->typeID() << " with conventions \"" << segment->conventionsID() << "\"");

    // Get the conventions associated with the segment.
    boost::shared_ptr<Convention> convention = conventions_.get(segment->conventionsID());
    QL_REQUIRE(convention, "No conventions found with ID: " << segment->conventionsID());
    QL_REQUIRE(convention->type() == Convention::Type::TenorBasisSwap,
               "Conventions ID does not give tenor basis swap conventions.");
    boost::shared_ptr<TenorBasisSwapConvention> basisSwapConvention =
        boost::dynamic_pointer_cast<TenorBasisSwapConvention>(convention);

    boost::shared_ptr<TenorBasisYieldCurveSegment> basisSwapSegment =
        boost::dynamic_pointer_cast<TenorBasisYieldCurveSegment>(segment);

    // If short index projection curve ID is not this curve.
    string shortCurveID = basisSwapSegment->shortProjectionCurveID();
    boost::shared_ptr<IborIndex> shortIndex = basisSwapConvention->shortIndex();
    if (shortCurveID != curveConfig_->curveID() && !shortCurveID.empty()) {
        shortCurveID = yieldCurveKey(currency_, shortCurveID, asofDate_);
        boost::shared_ptr<YieldCurve> shortCurve;
        map<string, boost::shared_ptr<YieldCurve>>::iterator it;
        it = requiredYieldCurves_.find(shortCurveID);
        if (it != requiredYieldCurves_.end()) {
            shortCurve = it->second;
        } else {
            QL_FAIL("The short side projection curve, " << shortCurveID << ", required in the building "
                                                                           "of the curve, " << curveSpec_.name()
                                                        << ", was not found.");
        }
        shortIndex = shortIndex->clone(shortCurve->handle());
    }

    // If long index projection curve ID is not this curve.
    string longCurveID = basisSwapSegment->longProjectionCurveID();
    boost::shared_ptr<IborIndex> longIndex = basisSwapConvention->longIndex();
    if (longCurveID != curveConfig_->curveID() && !longCurveID.empty()) {
        longCurveID = yieldCurveKey(currency_, longCurveID, asofDate_);
        boost::shared_ptr<YieldCurve> longCurve;
        map<string, boost::shared_ptr<YieldCurve>>::iterator it;
        it = requiredYieldCurves_.find(longCurveID);
        if (it != requiredYieldCurves_.end()) {
            longCurve = it->second;
        } else {
            QL_FAIL("The long side projection curve, " << longCurveID << ", required in the building "
                                                                         "of the curve, " << curveSpec_.name()
                                                       << ", was not found.");
        }
        longIndex = longIndex->clone(longCurve->handle());
    }

    vector<string> basisSwapQuoteIDs = basisSwapSegment->quotes();
    for (Size i = 0; i < basisSwapQuoteIDs.size(); i++) {
        boost::shared_ptr<MarketDatum> marketQuote = loader_.get(basisSwapQuoteIDs[i], asofDate_);

        // Check that we have a valid basis swap quote
        boost::shared_ptr<BasisSwapQuote> basisSwapQuote;
        if (marketQuote) {
            QL_REQUIRE(marketQuote->instrumentType() == MarketDatum::InstrumentType::BASIS_SWAP,
                       "Market quote not of type basis swap.");
            basisSwapQuote = boost::dynamic_pointer_cast<BasisSwapQuote>(marketQuote);
        } else {
            QL_FAIL("Could not find quote for ID " << basisSwapQuoteIDs[i] << " with as of date "
                                                   << io::iso_date(asofDate_) << ".");
        }

        // Create a tenor basis swap helper if we do.
        Period basisSwapTenor = basisSwapQuote->maturity();
        boost::shared_ptr<RateHelper> basisSwapHelper(new TenorBasisSwapHelper(
            basisSwapQuote->quote(), basisSwapTenor, longIndex, shortIndex, basisSwapConvention->shortPayTenor(),
            discountCurve_ ? discountCurve_->handle() : Handle<YieldTermStructure>(),
            basisSwapConvention->spreadOnShort(), basisSwapConvention->includeSpread(),
            basisSwapConvention->subPeriodsCouponType()));

        instruments.push_back(basisSwapHelper);
    }
}

void YieldCurve::addTenorBasisTwoSwaps(const boost::shared_ptr<YieldCurveSegment>& segment,
                                       vector<boost::shared_ptr<RateHelper>>& instruments) {

    DLOG("Adding Segment " << segment->typeID() << " with conventions \"" << segment->conventionsID() << "\"");

    // Get the conventions associated with the segment.
    boost::shared_ptr<Convention> convention = conventions_.get(segment->conventionsID());
    QL_REQUIRE(convention, "No conventions found with ID: " << segment->conventionsID());
    QL_REQUIRE(convention->type() == Convention::Type::TenorBasisTwoSwap,
               "Conventions ID does not give tenor basis two swap conventions.");
    boost::shared_ptr<TenorBasisTwoSwapConvention> basisSwapConvention =
        boost::dynamic_pointer_cast<TenorBasisTwoSwapConvention>(convention);

    boost::shared_ptr<TenorBasisYieldCurveSegment> basisSwapSegment =
        boost::dynamic_pointer_cast<TenorBasisYieldCurveSegment>(segment);

    // If short index projection curve ID is not this curve.
    string shortCurveID = basisSwapSegment->shortProjectionCurveID();
    boost::shared_ptr<IborIndex> shortIndex = basisSwapConvention->shortIndex();
    if (shortCurveID != curveConfig_->curveID() && !shortCurveID.empty()) {
        shortCurveID = yieldCurveKey(currency_, shortCurveID, asofDate_);
        boost::shared_ptr<YieldCurve> shortCurve;
        map<string, boost::shared_ptr<YieldCurve>>::iterator it;
        it = requiredYieldCurves_.find(shortCurveID);
        if (it != requiredYieldCurves_.end()) {
            shortCurve = it->second;
        } else {
            QL_FAIL("The short side projection curve, " << shortCurveID << ", required in the building "
                                                                           "of the curve, " << curveSpec_.name()
                                                        << ", was not found.");
        }
        shortIndex = shortIndex->clone(shortCurve->handle());
    }

    // If long index projection curve ID is not this curve.
    string longCurveID = basisSwapSegment->longProjectionCurveID();
    boost::shared_ptr<IborIndex> longIndex = basisSwapConvention->longIndex();
    if (longCurveID != curveConfig_->curveID() && !longCurveID.empty()) {
        longCurveID = yieldCurveKey(currency_, longCurveID, asofDate_);
        boost::shared_ptr<YieldCurve> longCurve;
        map<string, boost::shared_ptr<YieldCurve>>::iterator it;
        it = requiredYieldCurves_.find(longCurveID);
        if (it != requiredYieldCurves_.end()) {
            longCurve = it->second;
        } else {
            QL_FAIL("The projection curve, " << longCurveID << ", required in the building "
                                                               "of the curve, " << curveSpec_.name()
                                             << ", was not found.");
        }
        longIndex = longIndex->clone(longCurve->handle());
    }

    vector<string> basisSwapQuoteIDs = basisSwapSegment->quotes();
    for (Size i = 0; i < basisSwapQuoteIDs.size(); i++) {
        boost::shared_ptr<MarketDatum> marketQuote = loader_.get(basisSwapQuoteIDs[i], asofDate_);

        // Check that we have a valid basis swap quote
        boost::shared_ptr<BasisSwapQuote> basisSwapQuote;
        if (marketQuote) {
            QL_REQUIRE(marketQuote->instrumentType() == MarketDatum::InstrumentType::BASIS_SWAP,
                       "Market quote not of type basis swap.");
            basisSwapQuote = boost::dynamic_pointer_cast<BasisSwapQuote>(marketQuote);
        } else {
            QL_FAIL("Could not find quote for ID " << basisSwapQuoteIDs[i] << " with as of date "
                                                   << io::iso_date(asofDate_) << ".");
        }

        // Create a tenor basis swap helper if we do.
        Period basisSwapTenor = basisSwapQuote->maturity();
        boost::shared_ptr<RateHelper> basisSwapHelper(new BasisTwoSwapHelper(
            basisSwapQuote->quote(), basisSwapTenor, basisSwapConvention->calendar(),
            basisSwapConvention->longFixedFrequency(), basisSwapConvention->longFixedConvention(),
            basisSwapConvention->longFixedDayCounter(), longIndex, basisSwapConvention->shortFixedFrequency(),
            basisSwapConvention->shortFixedConvention(), basisSwapConvention->shortFixedDayCounter(), shortIndex,
            basisSwapConvention->longMinusShort(),
            discountCurve_ ? discountCurve_->handle() : Handle<YieldTermStructure>()));

        instruments.push_back(basisSwapHelper);
    }
}

void YieldCurve::addFXForwards(const boost::shared_ptr<YieldCurveSegment>& segment,
                               vector<boost::shared_ptr<RateHelper>>& instruments) {

    DLOG("Adding Segment " << segment->typeID() << " with conventions \"" << segment->conventionsID() << "\"");

    // LOG("YieldCurve::addFXForwards() called");
    // Get the conventions associated with the segment.
    boost::shared_ptr<Convention> convention = conventions_.get(segment->conventionsID());
    QL_REQUIRE(convention, "No conventions found with ID: " << segment->conventionsID());
    QL_REQUIRE(convention->type() == Convention::Type::FX, "Conventions ID does not give FX forward conventions.");

    // LOG("YieldCurve::addFXForwards(), get fxConvention");
    boost::shared_ptr<FXConvention> fxConvention = boost::dynamic_pointer_cast<FXConvention>(convention);

    // LOG("YieldCurve::addFXForwards(), cast to CrossCcyYieldCurveSegment");
    boost::shared_ptr<CrossCcyYieldCurveSegment> fxForwardSegment =
        boost::dynamic_pointer_cast<CrossCcyYieldCurveSegment>(segment);

    /* Need to retrieve the discount curve in the other currency. These are called the known discount
       curve and known discount currency respectively. */
    Currency knownCurrency;
    if (currency_ == fxConvention->sourceCurrency()) {
        knownCurrency = fxConvention->targetCurrency();
    } else if (currency_ == fxConvention->targetCurrency()) {
        knownCurrency = fxConvention->sourceCurrency();
    } else {
        QL_FAIL("One of the currencies in the FX forward bootstrap "
                "instruments needs to match the yield curve currency.");
    }

    // LOG("YieldCurve::addFXForwards(), retrieve known discount curve");
    string knownDiscountID = fxForwardSegment->foreignDiscountCurveID();
    knownDiscountID = yieldCurveKey(knownCurrency, knownDiscountID, asofDate_);
    boost::shared_ptr<YieldCurve> knownDiscountCurve;
    auto it = requiredYieldCurves_.find(knownDiscountID);
    if (it != requiredYieldCurves_.end()) {
        knownDiscountCurve = it->second;
    } else {
        QL_FAIL("The foreign discount curve, " << knownDiscountID << ", required in the building "
                                                                     "of the curve, " << curveSpec_.name()
                                               << ", was not found.");
    }

    /* Need to retrieve the market FX spot rate */
    // LOG("YieldCurve::addFXForwards(), retrieve FX rate");
    string spotRateID = fxForwardSegment->spotRateID();
    boost::shared_ptr<MarketDatum> fxSpotMarketQuote = loader_.get(spotRateID, asofDate_);
    boost::shared_ptr<FXSpotQuote> fxSpotQuote;
    if (fxSpotMarketQuote) {
        QL_REQUIRE(fxSpotMarketQuote->instrumentType() == MarketDatum::InstrumentType::FX_SPOT,
                   "Market quote not of type FX spot.");
        fxSpotQuote = boost::dynamic_pointer_cast<FXSpotQuote>(fxSpotMarketQuote);
    } else {
        QL_FAIL("Could not find quote for ID " << spotRateID << " with as of date " << io::iso_date(asofDate_) << ".");
    }

    /* Create an FX spot quote from the retrieved FX spot rate */
    Currency fxSpotSourceCcy = parseCurrency(fxSpotQuote->unitCcy());
    Currency fxSpotTargetCcy = parseCurrency(fxSpotQuote->ccy());

    LOG("YieldCurve::addFXForwards(), create FX forward quotes and helpers");
    vector<string> fxForwardQuoteIDs = fxForwardSegment->quotes();
    for (Size i = 0; i < fxForwardQuoteIDs.size(); i++) {
        boost::shared_ptr<MarketDatum> marketQuote = loader_.get(fxForwardQuoteIDs[i], asofDate_);

        // Check that we have a valid FX forward quote
        boost::shared_ptr<FXForwardQuote> fxForwardQuote;
        if (marketQuote) {
            QL_REQUIRE(marketQuote->instrumentType() == MarketDatum::InstrumentType::FX_FWD,
                       "Market quote not of type FX forward.");
            fxForwardQuote = boost::dynamic_pointer_cast<FXForwardQuote>(marketQuote);
        } else {
            QL_FAIL("Could not find quote for ID " << fxForwardQuoteIDs[i] << " with as of date "
                                                   << io::iso_date(asofDate_) << ".");
        }

        QL_REQUIRE(fxSpotQuote->unitCcy() == fxForwardQuote->unitCcy() && fxSpotQuote->ccy() == fxForwardQuote->ccy(),
                   "Currency mismatch between spot \"" << spotRateID << "\" and fwd \"" << fxForwardQuoteIDs[i]
                                                       << "\"");

        // QL expects the FX Fwd quote to be per spot, not points.
        Handle<Quote> qlFXForwardQuote(
            boost::make_shared<SimpleQuote>(fxForwardQuote->quote()->value() / fxConvention->pointsFactor()));

        // Create an FX forward helper
        Period fxForwardTenor = fxForwardQuote->term();
        bool endOfMonth = false;
        bool isFxBaseCurrencyCollateralCurrency = knownCurrency == fxConvention->sourceCurrency(); // TODO 50/50 guess

        // TODO: spotRelative
        boost::shared_ptr<RateHelper> fxForwardHelper(
            new FxSwapRateHelper(qlFXForwardQuote, fxSpotQuote->quote(), fxForwardTenor, fxConvention->spotDays(),
                                 fxConvention->advanceCalendar(), Following, endOfMonth,
                                 isFxBaseCurrencyCollateralCurrency, knownDiscountCurve->handle()));

        instruments.push_back(fxForwardHelper);
    }

    LOG("YieldCurve::addFXForwards() done");
}

void YieldCurve::addCrossCcyBasisSwaps(const boost::shared_ptr<YieldCurveSegment>& segment,
                                       vector<boost::shared_ptr<RateHelper>>& instruments) {

    DLOG("Adding Segment " << segment->typeID() << " with conventions \"" << segment->conventionsID() << "\"");

    // Get the conventions associated with the segment.
    boost::shared_ptr<Convention> convention = conventions_.get(segment->conventionsID());
    QL_REQUIRE(convention, "No conventions found with ID: " << segment->conventionsID());
    QL_REQUIRE(convention->type() == Convention::Type::CrossCcyBasis, "Conventions ID does not give cross currency "
                                                                      "basis swap conventions.");
    boost::shared_ptr<CrossCcyBasisSwapConvention> basisSwapConvention =
        boost::dynamic_pointer_cast<CrossCcyBasisSwapConvention>(convention);

    /* Is this yield curve on the flat side or spread side */
    bool onFlatSide = (currency_ == basisSwapConvention->flatIndex()->currency());

    boost::shared_ptr<CrossCcyYieldCurveSegment> basisSwapSegment =
        boost::dynamic_pointer_cast<CrossCcyYieldCurveSegment>(segment);

    /* Need to retrieve the market FX spot rate */
    string spotRateID = basisSwapSegment->spotRateID();
    boost::shared_ptr<MarketDatum> fxSpotMarketQuote = loader_.get(spotRateID, asofDate_);
    boost::shared_ptr<FXSpotQuote> fxSpotQuote;
    if (fxSpotMarketQuote) {
        QL_REQUIRE(fxSpotMarketQuote->instrumentType() == MarketDatum::InstrumentType::FX_SPOT,
                   "Market quote not of type FX spot.");
        fxSpotQuote = boost::dynamic_pointer_cast<FXSpotQuote>(fxSpotMarketQuote);
    } else {
        QL_FAIL("Could not find quote for ID " << spotRateID << " with as of date " << io::iso_date(asofDate_) << ".");
    }

    /* Create an FX spot quote from the retrieved FX spot rate */
    Currency fxSpotSourceCcy = parseCurrency(fxSpotQuote->unitCcy());
    Currency fxSpotTargetCcy = parseCurrency(fxSpotQuote->ccy());

    /* Need to retrieve the discount curve in the other (foreign) currency. */
    string foreignDiscountID = basisSwapSegment->foreignDiscountCurveID();
    Currency foreignCcy = fxSpotSourceCcy == currency_ ? fxSpotTargetCcy : fxSpotSourceCcy;
    foreignDiscountID = yieldCurveKey(foreignCcy, foreignDiscountID, asofDate_);
    boost::shared_ptr<YieldCurve> foreignDiscountCurve;
    auto it = requiredYieldCurves_.find(foreignDiscountID);
    if (it != requiredYieldCurves_.end()) {
        foreignDiscountCurve = it->second;
    } else {
        QL_FAIL("The foreign discount curve, " << foreignDiscountID << ", required in the building "
                                                                       "of the curve, " << curveSpec_.name()
                                               << ", was not found.");
    }

    /* Need to retrieve the foreign projection curve in the other currency. If its ID is empty,
       set it equal to the foreign discount curve. */
    string foreignProjectionCurveID = basisSwapSegment->foreignProjectionCurveID();
    boost::shared_ptr<IborIndex> foreignIndex =
        onFlatSide ? basisSwapConvention->spreadIndex() : basisSwapConvention->flatIndex();
    if (foreignProjectionCurveID.empty()) {
        foreignIndex = foreignIndex->clone(foreignDiscountCurve->handle());
    } else {
        foreignProjectionCurveID = yieldCurveKey(foreignCcy, foreignProjectionCurveID, asofDate_);
        boost::shared_ptr<YieldCurve> foreignProjectionCurve;
        map<string, boost::shared_ptr<YieldCurve>>::iterator it;
        it = requiredYieldCurves_.find(foreignProjectionCurveID);
        if (it != requiredYieldCurves_.end()) {
            foreignProjectionCurve = it->second;
        } else {
            QL_FAIL("The foreign projection curve, " << foreignProjectionCurveID << ", required in the building "
                                                                                    "of the curve, "
                                                     << curveSpec_.name() << ", was not found.");
        }
        foreignIndex = foreignIndex->clone(foreignProjectionCurve->handle());
    }

    // If domestic index projection curve ID is not this curve.
    string domesticProjectionCurveID = basisSwapSegment->domesticProjectionCurveID();
    boost::shared_ptr<IborIndex> domesticIndex =
        onFlatSide ? basisSwapConvention->flatIndex() : basisSwapConvention->spreadIndex();
    if (domesticProjectionCurveID != curveConfig_->curveID() && !domesticProjectionCurveID.empty()) {
        domesticProjectionCurveID = yieldCurveKey(currency_, domesticProjectionCurveID, asofDate_);
        boost::shared_ptr<YieldCurve> domesticProjectionCurve;
        map<string, boost::shared_ptr<YieldCurve>>::iterator it;
        it = requiredYieldCurves_.find(domesticProjectionCurveID);
        if (it != requiredYieldCurves_.end()) {
            domesticProjectionCurve = it->second;
        } else {
            QL_FAIL("The domestic projection curve, " << domesticProjectionCurveID << ", required in the"
                                                                                      " building of the curve, "
                                                      << curveSpec_.name() << ", was not found.");
        }
        domesticIndex = domesticIndex->clone(domesticProjectionCurve->handle());
    }

    /* Arrange the discount curves and indices for use in the helper */
    RelinkableHandle<YieldTermStructure> flatDiscountCurve;
    RelinkableHandle<YieldTermStructure> spreadDiscountCurve;
    boost::shared_ptr<IborIndex> flatIndex;
    boost::shared_ptr<IborIndex> spreadIndex;
    if (onFlatSide) {
        if (discountCurve_) {
            flatDiscountCurve.linkTo(*discountCurve_->handle());
        }
        spreadDiscountCurve.linkTo(*foreignDiscountCurve->handle());
        flatIndex = domesticIndex;
        spreadIndex = foreignIndex;
    } else {
        flatDiscountCurve.linkTo(*foreignDiscountCurve->handle());
        if (discountCurve_) {
            spreadDiscountCurve.linkTo(*discountCurve_->handle());
        }
        flatIndex = foreignIndex;
        spreadIndex = domesticIndex;
    }

    vector<string> basisSwapQuoteIDs = basisSwapSegment->quotes();
    for (Size i = 0; i < basisSwapQuoteIDs.size(); i++) {
        boost::shared_ptr<MarketDatum> marketQuote = loader_.get(basisSwapQuoteIDs[i], asofDate_);

        // Check that we have a valid basis swap quote
        boost::shared_ptr<CrossCcyBasisSwapQuote> basisSwapQuote;
        if (marketQuote) {
            QL_REQUIRE(marketQuote->instrumentType() == MarketDatum::InstrumentType::CC_BASIS_SWAP,
                       "Market quote not of type cross "
                       "currency basis swap.");
            basisSwapQuote = boost::dynamic_pointer_cast<CrossCcyBasisSwapQuote>(marketQuote);
        } else {
            QL_FAIL("Could not find quote for ID " << basisSwapQuoteIDs[i] << " with as of date "
                                                   << io::iso_date(asofDate_) << ".");
        }

        // Create a cross currency basis swap helper if we do.
        Period basisSwapTenor = basisSwapQuote->maturity();
        boost::shared_ptr<RateHelper> basisSwapHelper(new CrossCcyBasisSwapHelper(
            basisSwapQuote->quote(), fxSpotQuote->quote(), basisSwapConvention->settlementDays(),
            basisSwapConvention->settlementCalendar(), basisSwapTenor, basisSwapConvention->rollConvention(), flatIndex,
            spreadIndex, flatDiscountCurve, spreadDiscountCurve, basisSwapConvention->eom(),
            flatIndex->currency().code() == fxSpotQuote->unitCcy()));

        instruments.push_back(basisSwapHelper);
    }
}
}
}<|MERGE_RESOLUTION|>--- conflicted
+++ resolved
@@ -211,19 +211,11 @@
         switch (interpolationMethod_) {
         case InterpolationMethod::Linear:
             yieldts.reset(new PiecewiseYieldCurve<QuantLib::ForwardRate, QuantLib::Linear>(asofDate_, instruments,
-<<<<<<< HEAD
-                                                                                        zeroDayCounter_, accuracy_));
-            break;
-        case InterpolationMethod::LogLinear:
-            yieldts.reset(new PiecewiseYieldCurve<QuantLib::ForwardRate, QuantLib::LogLinear>(asofDate_, instruments,
-                                                                                           zeroDayCounter_, accuracy_));
-=======
                                                                                            zeroDayCounter_, accuracy_));
             break;
         case InterpolationMethod::LogLinear:
             yieldts.reset(new PiecewiseYieldCurve<QuantLib::ForwardRate, QuantLib::LogLinear>(
                 asofDate_, instruments, zeroDayCounter_, accuracy_));
->>>>>>> cbbd5e8b
             break;
         case InterpolationMethod::NaturalCubic:
             yieldts.reset(new PiecewiseYieldCurve<QuantLib::ForwardRate, Cubic>(
@@ -237,11 +229,7 @@
             break;
         case InterpolationMethod::ConvexMonotone:
             yieldts.reset(new PiecewiseYieldCurve<QuantLib::ForwardRate, ConvexMonotone>(asofDate_, instruments,
-<<<<<<< HEAD
-                                                                                      zeroDayCounter_, accuracy_));
-=======
                                                                                          zeroDayCounter_, accuracy_));
->>>>>>> cbbd5e8b
             break;
         default:
             QL_FAIL("Interpolation method not recognised.");
@@ -265,11 +253,7 @@
         dates[i + 1] = instruments[i]->latestDate();
         zeros[i + 1] = yieldts->zeroRate(dates[i + 1], zeroDayCounter_, Continuous);
         discounts[i + 1] = yieldts->discount(dates[i + 1]);
-<<<<<<< HEAD
-        forwards[i + 1] = yieldts->forwardRate(dates[i + 1], dates[i+1], zeroDayCounter_, Continuous);
-=======
         forwards[i + 1] = yieldts->forwardRate(dates[i + 1], dates[i + 1], zeroDayCounter_, Continuous);
->>>>>>> cbbd5e8b
     }
     zeros[0] = zeros[1];
     forwards[0] = forwards[1];
@@ -346,11 +330,7 @@
 }
 
 boost::shared_ptr<YieldTermStructure> YieldCurve::forwardcurve(const vector<Date>& dates, const vector<Rate>& forwards,
-<<<<<<< HEAD
-                                                            const DayCounter& dayCounter) {
-=======
                                                                const DayCounter& dayCounter) {
->>>>>>> cbbd5e8b
 
     boost::shared_ptr<YieldTermStructure> yieldts;
     switch (interpolationMethod_) {
@@ -358,20 +338,12 @@
         yieldts.reset(new InterpolatedForwardCurve<QuantLib::Linear>(dates, forwards, dayCounter, QuantLib::Linear()));
         break;
     case InterpolationMethod::LogLinear:
-<<<<<<< HEAD
-        yieldts.reset(new InterpolatedForwardCurve<QuantLib::LogLinear>(dates, forwards, dayCounter, QuantLib::LogLinear()));
-        break;
-    case InterpolationMethod::NaturalCubic:
-        yieldts.reset(new InterpolatedForwardCurve<QuantLib::Cubic>(dates, forwards, dayCounter,
-                                                                 QuantLib::Cubic(CubicInterpolation::Kruger, true)));
-=======
         yieldts.reset(
             new InterpolatedForwardCurve<QuantLib::LogLinear>(dates, forwards, dayCounter, QuantLib::LogLinear()));
         break;
     case InterpolationMethod::NaturalCubic:
         yieldts.reset(new InterpolatedForwardCurve<QuantLib::Cubic>(dates, forwards, dayCounter,
                                                                     QuantLib::Cubic(CubicInterpolation::Kruger, true)));
->>>>>>> cbbd5e8b
         break;
     case InterpolationMethod::FinancialCubic:
         yieldts.reset(new InterpolatedForwardCurve<QuantLib::Cubic>(
