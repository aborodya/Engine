/*
 Copyright (C) 2016 Quaternion Risk Management Ltd
 All rights reserved.

 This file is part of ORE, a free-software/open-source library
 for transparent pricing and risk analysis - http://opensourcerisk.org

 ORE is free software: you can redistribute it and/or modify it
 under the terms of the Modified BSD License.  You should have received a
 copy of the license along with this program.
 The license is also available online at <http://opensourcerisk.org>

 This program is distributed on the basis that it will form a useful
 contribution to risk analytics and model standardisation, but WITHOUT
 ANY WARRANTY; without even the implied warranty of MERCHANTABILITY or
 FITNESS FOR A PARTICULAR PURPOSE. See the license for more details.
*/

#include <boost/algorithm/string.hpp>
#include <boost/make_shared.hpp>
#include <ored/configuration/conventions.hpp>
#include <ored/marketdata/marketimpl.hpp>
#include <ored/utilities/indexparser.hpp>
#include <ored/utilities/parsers.hpp>
#include <qle/termstructures/blackinvertedvoltermstructure.hpp>

using namespace QuantLib;
using namespace std;
using std::string;
using std::map;
using std::make_pair;

namespace ore {
namespace data {

namespace {

inline std::ostream& operator<<(std::ostream& out, pair<string, bool> p) {
    return out << p.first << " (" << (p.second ? "true" : "false") << ")";
}

template <class A, class B, class C>
A lookup(const B& map, const C& key, const string& configuration, const string& type) {
    auto it = map.find(make_pair(configuration, key));
    if (it == map.end()) {
        // fall back to default configuration
        it = map.find(make_pair(Market::defaultConfiguration, key));
        QL_REQUIRE(it != map.end(),
                   "did not find object " << key << " of type " << type << " under configuration " << configuration);
    }
    return it->second;
}
} // anonymous namespace

Handle<YieldTermStructure> MarketImpl::discountCurve(const string& key, const string& configuration) const {
    return lookup<Handle<YieldTermStructure>>(discountCurves_, key, configuration, "discount curve");
}

Handle<YieldTermStructure> MarketImpl::yieldCurve(const string& key, const string& configuration) const {
    return lookup<Handle<YieldTermStructure>>(yieldCurves_, key, configuration, "yield curve");
}

Handle<IborIndex> MarketImpl::iborIndex(const string& key, const string& configuration) const {
    return lookup<Handle<IborIndex>>(iborIndices_, key, configuration, "ibor index");
}

Handle<SwapIndex> MarketImpl::swapIndex(const string& key, const string& configuration) const {
    return lookup<Handle<SwapIndex>>(swapIndices_, key, configuration, "swap index");
}

Handle<QuantLib::SwaptionVolatilityStructure> MarketImpl::swaptionVol(const string& key,
                                                                      const string& configuration) const {
    return lookup<Handle<QuantLib::SwaptionVolatilityStructure>>(swaptionCurves_, key, configuration, "swaption curve");
}

const string MarketImpl::shortSwapIndexBase(const string& key, const string& configuration) const {
    return lookup<pair<string, string>>(swaptionIndexBases_, key, configuration, "short swap index base").first;
}

const string MarketImpl::swapIndexBase(const string& key, const string& configuration) const {
    return lookup<pair<string, string>>(swaptionIndexBases_, key, configuration, "swap index base").second;
}

Handle<Quote> MarketImpl::fxSpot(const string& ccypair, const string& configuration) const {
    auto it = fxSpots_.find(configuration);
    if (it == fxSpots_.end())
        it = fxSpots_.find(Market::defaultConfiguration);
    QL_REQUIRE(it != fxSpots_.end(),
               "did not find object " << ccypair << " of type fx spot under configuration " << configuration);
    return it->second.getQuote(ccypair); // will throw if not found
}

Handle<BlackVolTermStructure> MarketImpl::fxVol(const string& ccypair, const string& configuration) const {
    auto it = fxVols_.find(make_pair(configuration, ccypair));
    if (it != fxVols_.end())
        return it->second;
    else {
        // check for reverse EURUSD or USDEUR and add to the map
        QL_REQUIRE(ccypair.length() == 6, "invalid ccy pair length");
        std::string ccypairInverted = ccypair.substr(3, 3) + ccypair.substr(0, 3);
        it = fxVols_.find(make_pair(configuration, ccypairInverted));
        if (it != fxVols_.end()) {
            Handle<BlackVolTermStructure> h(boost::make_shared<QuantExt::BlackInvertedVolTermStructure>(it->second));
            h->enableExtrapolation();
            fxVols_[make_pair(configuration, ccypairInverted)] = h;
            return h;
        } else {
            if (configuration == Market::defaultConfiguration)
                QL_FAIL("did not find fx vol object " << ccypair);
            else
                return fxVol(ccypair, Market::defaultConfiguration);
        }
    }
}

Handle<DefaultProbabilityTermStructure> MarketImpl::defaultCurve(const string& key, const string& configuration) const {
    return lookup<Handle<DefaultProbabilityTermStructure>>(defaultCurves_, key, configuration, "default curve");
}

Handle<Quote> MarketImpl::recoveryRate(const string& key, const string& configuration) const {
    return lookup<Handle<Quote>>(recoveryRates_, key, configuration, "recovery rate");
}

Handle<BlackVolTermStructure> MarketImpl::cdsVol(const string& key, const string& configuration) const {
    return lookup<Handle<BlackVolTermStructure>>(cdsVols_, key, configuration, "cds vol curve");
}

<<<<<<< HEAD
=======
Handle<BaseCorrelationTermStructure<BilinearInterpolation>>
MarketImpl::baseCorrelation(const string& key, const string& configuration) const {
    return lookup<Handle<BaseCorrelationTermStructure<BilinearInterpolation>>>(baseCorrelations_, key, configuration,
                                                                               "base correlation curve");
}

>>>>>>> cafd51a6
Handle<OptionletVolatilityStructure> MarketImpl::capFloorVol(const string& key, const string& configuration) const {
    return lookup<Handle<OptionletVolatilityStructure>>(capFloorCurves_, key, configuration, "capfloor curve");
}

Handle<ZeroInflationIndex> MarketImpl::zeroInflationIndex(const string& indexName, const bool interpolated,
                                                          const string& configuration) const {
    return lookup<Handle<ZeroInflationIndex>>(zeroInflationIndices_, std::make_pair(indexName, interpolated),
                                              configuration, "zero inflation index");
}

Handle<YoYInflationIndex> MarketImpl::yoyInflationIndex(const string& indexName, const bool interpolated,
                                                        const string& configuration) const {
    return lookup<Handle<YoYInflationIndex>>(yoyInflationIndices_, std::make_pair(indexName, interpolated),
                                             configuration, "yoy inflation index");
}

Handle<CPICapFloorTermPriceSurface> MarketImpl::inflationCapFloorPriceSurface(const string& indexName,
                                                                              const string& configuration) const {
    return lookup<Handle<CPICapFloorTermPriceSurface>>(inflationCapFloorPriceSurfaces_, indexName, configuration,
                                                       "inflation cap floor price surface");
}

Handle<Quote> MarketImpl::equitySpot(const string& key, const string& configuration) const {
    return lookup<Handle<Quote>>(equitySpots_, key, configuration, "equity spot");
}

Handle<YieldTermStructure> MarketImpl::equityDividendCurve(const string& key, const string& configuration) const {
    return lookup<Handle<YieldTermStructure>>(equityDividendCurves_, key, configuration, "dividend yield curve");
}

Handle<BlackVolTermStructure> MarketImpl::equityVol(const string& key, const string& configuration) const {
    return lookup<Handle<BlackVolTermStructure>>(equityVols_, key, configuration, "equity vol curve");
}

Handle<Quote> MarketImpl::securitySpread(const string& key, const string& configuration) const {
    return lookup<Handle<Quote>>(securitySpreads_, key, configuration, "security spread");
}

void MarketImpl::addSwapIndex(const string& swapIndex, const string& discountIndex, const string& configuration) {
    try {
        std::vector<string> tokens;
        split(tokens, swapIndex, boost::is_any_of("-"));
        QL_REQUIRE(tokens.size() == 3, "three tokens required in " << swapIndex << ": CCY-CMS-TENOR");
        QL_REQUIRE(tokens[0].size() == 3, "invalid currency code in " << swapIndex);
        QL_REQUIRE(tokens[1] == "CMS", "expected CMS as middle token in " << swapIndex);

        auto di = iborIndex(discountIndex, configuration)->forwardingTermStructure();

        boost::shared_ptr<data::Convention> tmp = conventions_.get(swapIndex);
        QL_REQUIRE(tmp, "Need conventions for swap index " << swapIndex);
        boost::shared_ptr<data::SwapIndexConvention> swapCon =
            boost::dynamic_pointer_cast<data::SwapIndexConvention>(tmp);
        QL_REQUIRE(swapCon, "Conventions are not Swap Conventions for " << swapIndex);
        tmp = conventions_.get(swapCon->conventions());
        boost::shared_ptr<data::IRSwapConvention> con = boost::dynamic_pointer_cast<data::IRSwapConvention>(tmp);
        QL_REQUIRE(con, "Cannot find IRSwapConventions");

        auto fi = iborIndex(con->indexName(), configuration)->forwardingTermStructure();

        boost::shared_ptr<SwapIndex> si = data::parseSwapIndex(swapIndex, fi, di, con);
        swapIndices_[make_pair(configuration, swapIndex)] = Handle<SwapIndex>(si);
    } catch (std::exception& e) {
        QL_FAIL("Failure in MarketImpl::addSwapIndex() with index " << swapIndex << " : " << e.what());
    }
}

void MarketImpl::refresh(const string& configuration) {

    auto it = refreshTs_.find(configuration);
    if (it == refreshTs_.end()) {
        it = refreshTs_.insert(make_pair(configuration, std::set<boost::shared_ptr<TermStructure>>())).first;
    }

    if (it->second.empty()) {
        for (auto& x : discountCurves_) {
            if (x.first.first == configuration || x.first.first == Market::defaultConfiguration)
                it->second.insert(*x.second);
        }
        for (auto& x : yieldCurves_) {
            if (x.first.first == configuration || x.first.first == Market::defaultConfiguration)
                it->second.insert(*x.second);
        }
        for (auto& x : iborIndices_) {
            if (x.first.first == configuration || x.first.first == Market::defaultConfiguration) {
                Handle<YieldTermStructure> y = x.second->forwardingTermStructure();
                if (!y.empty())
                    it->second.insert(*y);
            }
        }
        for (auto& x : swapIndices_) {
            if (x.first.first == configuration || x.first.first == Market::defaultConfiguration) {
                Handle<YieldTermStructure> y = x.second->forwardingTermStructure();
                if (!y.empty())
                    it->second.insert(*y);
                y = x.second->discountingTermStructure();
                if (!y.empty())
                    it->second.insert(*y);
            }
        }
        for (auto& x : swaptionCurves_) {
            if (x.first.first == configuration || x.first.first == Market::defaultConfiguration)
                it->second.insert(*x.second);
        }
        for (auto& x : capFloorCurves_) {
            if (x.first.first == configuration || x.first.first == Market::defaultConfiguration)
                it->second.insert(*x.second);
        }
        for (auto& x : fxVols_) {
            if (x.first.first == configuration || x.first.first == Market::defaultConfiguration)
                it->second.insert(*x.second);
        }
        for (auto& x : defaultCurves_) {
            if (x.first.first == configuration || x.first.first == Market::defaultConfiguration)
                it->second.insert(*x.second);
        }
        for (auto& x : cdsVols_) {
            if (x.first.first == configuration || x.first.first == Market::defaultConfiguration)
                it->second.insert(*x.second);
        }
        for (auto& x : zeroInflationIndices_) {
            if (x.first.first == configuration || x.first.first == Market::defaultConfiguration) {
                it->second.insert(*x.second->zeroInflationTermStructure());
            }
        }
        for (auto& x : yoyInflationIndices_) {
            if (x.first.first == configuration || x.first.first == Market::defaultConfiguration) {
                it->second.insert(*x.second->yoyInflationTermStructure());
            }
        }
        for (auto& x : inflationCapFloorPriceSurfaces_) {
            if (x.first.first == configuration || x.first.first == Market::defaultConfiguration)
                it->second.insert(*x.second);
        }
        for (auto& x : equityDividendCurves_) {
            if (x.first.first == configuration || x.first.first == Market::defaultConfiguration)
                it->second.insert(*x.second);
        }
        for (auto& x : equityVols_) {
            if (x.first.first == configuration || x.first.first == Market::defaultConfiguration)
                it->second.insert(*x.second);
        }
    }

    for (auto& x : it->second)
        x->update();

} // refresh

} // namespace data
} // namespace ore<|MERGE_RESOLUTION|>--- conflicted
+++ resolved
@@ -125,15 +125,12 @@
     return lookup<Handle<BlackVolTermStructure>>(cdsVols_, key, configuration, "cds vol curve");
 }
 
-<<<<<<< HEAD
-=======
 Handle<BaseCorrelationTermStructure<BilinearInterpolation>>
 MarketImpl::baseCorrelation(const string& key, const string& configuration) const {
     return lookup<Handle<BaseCorrelationTermStructure<BilinearInterpolation>>>(baseCorrelations_, key, configuration,
                                                                                "base correlation curve");
 }
 
->>>>>>> cafd51a6
 Handle<OptionletVolatilityStructure> MarketImpl::capFloorVol(const string& key, const string& configuration) const {
     return lookup<Handle<OptionletVolatilityStructure>>(capFloorCurves_, key, configuration, "capfloor curve");
 }
