/*
 Copyright (C) 2016 Quaternion Risk Management Ltd
 All rights reserved.

 This file is part of ORE, a free-software/open-source library
 for transparent pricing and risk analysis - http://opensourcerisk.org

 ORE is free software: you can redistribute it and/or modify it
 under the terms of the Modified BSD License.  You should have received a
 copy of the license along with this program.
 The license is also available online at <http://opensourcerisk.org>

 This program is distributed on the basis that it will form a useful
 contribution to risk analytics and model standardisation, but WITHOUT
 ANY WARRANTY; without even the implied warranty of MERCHANTABILITY or
 FITNESS FOR A PARTICULAR PURPOSE. See the license for more details.
*/

/*! \file marketdata/todaysmarket.hpp
    \brief An concerte implementation of the Market class that loads todays market and builds the required curves
    \ingroup marketdata
*/

#pragma once

#include <boost/shared_ptr.hpp>
#include <map>
#include <ored/configuration/conventions.hpp>
#include <ored/configuration/curveconfigurations.hpp>
#include <ored/marketdata/curvespec.hpp>
#include <ored/marketdata/loader.hpp>
#include <ored/marketdata/marketimpl.hpp>
#include <ored/marketdata/todaysmarketparameters.hpp>

namespace ore {
namespace data {

// TODO: rename class
//! Today's Market
/*!
  Today's Market differes from MarketImpl in that it actually loads market data
  and builds term structure objects.

  We label this object Today's Market in contrast to the Simulation Market which can
  differ in composition and granularity. The Simulation Market is initialised using a Today's Market
  object.

  Today's market's purpose is t0 pricing, the Simulation Market's purpose is
  pricing under future scenarios.

  \ingroup marketdata
 */
class TodaysMarket : public MarketImpl {
public:
    //! Constructor
    TodaysMarket( //! Valuation date
        const Date& asof,
        //! Description of the market composition
        const TodaysMarketParameters& params,
        //! Market data loader
        const Loader& loader,
        //! Description of curve compositions
        const CurveConfigurations& curveConfigs,
        //! Repository of market conventions
        const Conventions& conventions,
<<<<<<< HEAD
        //! Continue even if build errors occur
        const bool continueOnError = false
        );
=======
        //! Optional Load Fixings
        bool loadFixings = true);
>>>>>>> 14e643dc
};
} // namespace data
} // namespace ore<|MERGE_RESOLUTION|>--- conflicted
+++ resolved
@@ -63,14 +63,10 @@
         const CurveConfigurations& curveConfigs,
         //! Repository of market conventions
         const Conventions& conventions,
-<<<<<<< HEAD
         //! Continue even if build errors occur
-        const bool continueOnError = false
-        );
-=======
+        const bool continueOnError = false,
         //! Optional Load Fixings
         bool loadFixings = true);
->>>>>>> 14e643dc
 };
 } // namespace data
 } // namespace ore