/*
 Copyright (C) 2016 Quaternion Risk Management Ltd
 All rights reserved.

 This file is part of ORE, a free-software/open-source library
 for transparent pricing and risk analysis - http://opensourcerisk.org

 ORE is free software: you can redistribute it and/or modify it
 under the terms of the Modified BSD License.  You should have received a
 copy of the license along with this program.
 The license is also available online at <http://opensourcerisk.org>

 This program is distributed on the basis that it will form a useful
 contribution to risk analytics and model standardisation, but WITHOUT
 ANY WARRANTY; without even the implied warranty of MERCHANTABILITY or
 FITNESS FOR A PARTICULAR PURPOSE. See the license for more details.
*/

/*! \file ored/marketdata/todaysmarketparameters.hpp
    \brief A class to hold todays market configuration(s)
    \ingroup curves
*/

#pragma once

#include <ored/marketdata/market.hpp>
#include <ored/utilities/xmlutils.hpp>
#include <ored/utilities/parsers.hpp>
#include <ored/utilities/log.hpp>

using std::vector;
using std::string;
using std::pair;
using ore::data::XMLSerializable;
using ore::data::XMLDocument;
using ore::data::XMLNode;
using ore::data::XMLUtils;

namespace ore {
namespace data {

//! Market Configuration structure
/*!
  The Market Configuration bundles configurations for each of the
  following
  - discount curves
  - yield curves
  - index forwarding curves
  - FX spots
  - FX volatilities
  - swaption volatilities
  - cap/floor volatilities
  - default curves
  - swap index forwarding curves
  and assigns a configuration ID.

  Several Market Configurations can be specified and held in a market object in parallel.
  Applications then need to specify the desired market configuration ID when making calls
  to any of the term structures provided by the market object.

  \ingroup curves
 */
struct MarketConfiguration {
    MarketConfiguration()
        : discountingCurvesId(Market::defaultConfiguration), yieldCurvesId(Market::defaultConfiguration),
          indexForwardingCurvesId(Market::defaultConfiguration), fxSpotsId(Market::defaultConfiguration),
          fxVolatilitiesId(Market::defaultConfiguration), swaptionVolatilitiesId(Market::defaultConfiguration),
          defaultCurvesId(Market::defaultConfiguration), swapIndexCurvesId(Market::defaultConfiguration),
<<<<<<< HEAD
          capFloorVolatilitiesId(Market::defaultConfiguration), equityCurvesId(Market::defaultConfiguration), 
          equityVolatilitiesId(Market::defaultConfiguration), securitySpreadsId(Market::defaultConfiguration) {}
    string discountingCurvesId, yieldCurvesId, indexForwardingCurvesId, fxSpotsId, fxVolatilitiesId,
        swaptionVolatilitiesId, defaultCurvesId, swapIndexCurvesId, capFloorVolatilitiesId, 
        equityCurvesId, equityVolatilitiesId, securitySpreadsId;
=======
          capFloorVolatilitiesId(Market::defaultConfiguration), equityCurvesId(Market::defaultConfiguration),
          equityVolatilitiesId(Market::defaultConfiguration), securitySpreadsId(Market::defaultConfiguration) {}
    string discountingCurvesId, yieldCurvesId, indexForwardingCurvesId, fxSpotsId, fxVolatilitiesId,
        swaptionVolatilitiesId, defaultCurvesId, swapIndexCurvesId, capFloorVolatilitiesId, equityCurvesId,
        equityVolatilitiesId, securitySpreadsId;
>>>>>>> a874e0df
};

bool operator==(const MarketConfiguration& lhs, const MarketConfiguration& rhs);

//! Today's Market Parameters
/*!
  This class is a container of instructions (all text) for how to build
  a market object.

  An instance of this object is needed in order to call a TodaysMarket
  constructor.

  \ingroup curves
 */
class TodaysMarketParameters : public XMLSerializable {
public:
    //! Default constructor
    TodaysMarketParameters() {}

    //! \name Inspectors
    //@{
    const map<string, MarketConfiguration>& configurations() const;
    bool hasConfiguration(const string& configuration) const;

    //! EUR => Yield/EUR/EUR6M, USD => Yield/USD/USD3M etc.
    const map<string, string>& discountingCurves(const string& configuration) const;

    //! EUR => Yield/EUR/BANK_EUR_LEND, Yield/EUR/BANK_EUR_BORROW etc.
    const map<string, string>& yieldCurves(const string& configuration) const;

    //! EUR-EURIBOR-1M => Yield/EUR/EUR3M, EUR-EURIBOR-6M => Yield/EUR/EUR6M etc.
    const map<string, string>& indexForwardingCurves(const string& configuration) const;

    //! EUR-CMS-2Y => EUR-EONIA
    const map<string, string>& swapIndices(const string& configuration) const;

    //! EURUSD => FX/EUR/USD, EURGBP => FX/EUR/GBP etc.
    const map<string, string>& fxSpots(const string& configuration) const;

    //! EURUSD => FXVolatility/EUR/USD/EURUSD, EURGBP => FXVolatility/EUR/GBP/EURGBP etc.
    const map<string, string>& fxVolatilities(const string& configuration) const;

    //! EUR => SwaptionVolatility/EUR/EUR_SW_N, GBP => SwaptionVolatility/GBP/GBP_SW_SLN etc.
    const map<string, string>& swaptionVolatilities(const string& configuration) const;

    //! ENT_1 => Default/USD/ENT_1_SR_USD, ENT_2 => Default/USD/ENT_2_SR_USD etc.
    const map<string, string>& defaultCurves(const string& configuration) const;

    // EUR => CapFloorVolatility/EUR/EUR_CF_N,
    // GBP => CapFloorVolatility/GBP/GBP_CF_LN etc.
    const map<string, string>& capFloorVolatilities(const string& configuration) const;

    // SP5 => Equity/USD/SP5, Lufthansa => Equity/EUR/Lufthansa, etc.
    const map<string, string>& equityCurves(const string& configuration) const;
    // SP5 => EquityVolatility/USD/SP5, Lufthansa => Equity/EUR/Lufthansa, etc.
    const map<string, string>& equityVolatilities(const string& configuration) const;
    //! TODO: give an example
    const map<string, string>& securitySpreads(const string& configuration) const;

    //! Build a vector of all the curve specs (may contain duplicates)
    vector<string> curveSpecs(const string& configuration) const;

    //! Individual term structure ids for a given configuration
    const string& discountingCurvesId(const string& configuration) const;
    const string& yieldCurvesId(const string& configuration) const;
    const string& indexForwardingCurvesId(const string& configuration) const;
    const string& swapIndexCurvesId(const string& configuration) const;
    const string& fxSpotsId(const string& configuration) const;
    const string& fxVolatilitiesId(const string& configuration) const;
    const string& swaptionVolatilitiesId(const string& configuration) const;
    const string& defaultCurvesId(const string& configuration) const;
    const string& capFloorVolatilitiesId(const string& configuration) const;
    const string& equityCurvesId(const string& configuration) const;
    const string& equityVolatilitiesId(const string& configuration) const;
    const string& securitySpreadsId(const string& configuration) const;
    //@}

    //! \name Setters
    //@{
    void addConfiguration(const string& name, const MarketConfiguration& configuration);
    void addDiscountingCurves(const string& id, const map<string, string>& assignments);
    void addYieldCurves(const string& id, const map<string, string>& assignments);
    void addIndexForwardingCurves(const string& id, const map<string, string>& assignments);
    void addSwapIndices(const string& id, const map<string, string>& assignments);
    void addFxSpots(const string& id, const map<string, string>& assignments);
    void addFxVolatilities(const string& id, const map<string, string>& assignemnts);
    void addSwaptionVolatilities(const string& id, const map<string, string>& assignments);
    void addDefaultCurves(const string& id, const map<string, string>& assignments);
    void addCapFloorVolatilities(const string& id, const map<string, string>& assignments);
    void addEquityCurves(const string& id, const map<string, string>& assignments);
    void addEquityVolatilities(const string& id, const map<string, string>& assignments);
    void addSecuritySpreads(const string& id, const map<string, string>& assignments);
    //@}

    //! \name Serialisation
    //@{
    void fromXML(XMLNode* node);
    XMLNode* toXML(XMLDocument& doc);
    //@}

    //! \Equality Operators
    //@{
    bool operator==(TodaysMarketParameters& rhs);
    bool operator!=(TodaysMarketParameters& rhs);
    //@}

private:
    // maps configuration name to id list
    map<string, MarketConfiguration> configurations_;
    // maps id to map (key,value)
    map<string, map<string, string>> discountingCurves_, yieldCurves_, indexForwardingCurves_, fxSpots_,
<<<<<<< HEAD
        fxVolatilities_, swaptionVolatilities_, defaultCurves_, capFloorVolatilities_, equityCurves_, 
        equityVolatilities_, securitySpreads_;;
=======
        fxVolatilities_, swaptionVolatilities_, defaultCurves_, capFloorVolatilities_, equityCurves_,
        equityVolatilities_, securitySpreads_;
    ;
>>>>>>> a874e0df
    map<string, map<string, string>> swapIndices_;

    void curveSpecs(const map<string, map<string, string>>&, const string&, vector<string>&) const;
};

// inline

inline const map<string, MarketConfiguration>& TodaysMarketParameters::configurations() const {
    return configurations_;
}

inline bool TodaysMarketParameters::hasConfiguration(const string& configuration) const {
    auto it = configurations_.find(configuration);
    return it != configurations_.end();
}

inline const string& TodaysMarketParameters::discountingCurvesId(const string& configuration) const {
    QL_REQUIRE(hasConfiguration(configuration), "configuration " << configuration << " not found");
    return configurations_.at(configuration).discountingCurvesId;
}

inline const string& TodaysMarketParameters::yieldCurvesId(const string& configuration) const {
    QL_REQUIRE(hasConfiguration(configuration), "configuration " << configuration << " not found");
    return configurations_.at(configuration).yieldCurvesId;
}

inline const string& TodaysMarketParameters::indexForwardingCurvesId(const string& configuration) const {
    QL_REQUIRE(hasConfiguration(configuration), "configuration " << configuration << " not found");
    return configurations_.at(configuration).indexForwardingCurvesId;
}

inline const string& TodaysMarketParameters::swapIndexCurvesId(const string& configuration) const {
    QL_REQUIRE(hasConfiguration(configuration), "configuration " << configuration << " not found");
    return configurations_.at(configuration).swapIndexCurvesId;
}

inline const string& TodaysMarketParameters::fxSpotsId(const string& configuration) const {
    QL_REQUIRE(hasConfiguration(configuration), "configuration " << configuration << " not found");
    return configurations_.at(configuration).fxSpotsId;
}

inline const string& TodaysMarketParameters::fxVolatilitiesId(const string& configuration) const {
    QL_REQUIRE(hasConfiguration(configuration), "configuration " << configuration << " not found");
    return configurations_.at(configuration).fxVolatilitiesId;
}

inline const string& TodaysMarketParameters::swaptionVolatilitiesId(const string& configuration) const {
    QL_REQUIRE(hasConfiguration(configuration), "configuration " << configuration << " not found");
    return configurations_.at(configuration).swaptionVolatilitiesId;
}

inline const string& TodaysMarketParameters::defaultCurvesId(const string& configuration) const {
    QL_REQUIRE(hasConfiguration(configuration), "configuration " << configuration << " not found");
    return configurations_.at(configuration).defaultCurvesId;
}

inline const string& TodaysMarketParameters::capFloorVolatilitiesId(const string& configuration) const {
    QL_REQUIRE(hasConfiguration(configuration), "configuration " << configuration << " not found");
    return configurations_.at(configuration).capFloorVolatilitiesId;
}

inline const string& TodaysMarketParameters::equityCurvesId(const string& configuration) const {
    QL_REQUIRE(hasConfiguration(configuration), "configuration " << configuration << " not found");
    return configurations_.at(configuration).equityCurvesId;
}

inline const string& TodaysMarketParameters::equityVolatilitiesId(const string& configuration) const {
    QL_REQUIRE(hasConfiguration(configuration), "configuration " << configuration << " not found");
    return configurations_.at(configuration).equityVolatilitiesId;
}

inline const string& TodaysMarketParameters::securitySpreadsId(const string& configuration) const {
    QL_REQUIRE(hasConfiguration(configuration), "configuration " << configuration << " not found");
    return configurations_.at(configuration).securitySpreadsId;
}

inline const map<string, string>& TodaysMarketParameters::discountingCurves(const string& configuration) const {
    QL_REQUIRE(hasConfiguration(configuration), "configuration " << configuration << " not found");
    auto it = discountingCurves_.find(discountingCurvesId(configuration));
    QL_REQUIRE(it != discountingCurves_.end(), "discounting curves with id " << discountingCurvesId(configuration)
                                                                             << " specified in configuration "
                                                                             << configuration << " not found");
    return it->second;
}

inline const map<string, string>& TodaysMarketParameters::yieldCurves(const string& configuration) const {
    QL_REQUIRE(hasConfiguration(configuration), "configuration " << configuration << " not found");
    auto it = yieldCurves_.find(yieldCurvesId(configuration));
    QL_REQUIRE(it != yieldCurves_.end(), "yield curves with id " << yieldCurvesId(configuration)
                                                                 << " specified in configuration " << configuration
                                                                 << " not found");
    return it->second;
}

inline const map<string, string>& TodaysMarketParameters::indexForwardingCurves(const string& configuration) const {
    QL_REQUIRE(hasConfiguration(configuration), "configuration " << configuration << " not found");
    auto it = indexForwardingCurves_.find(indexForwardingCurvesId(configuration));
    QL_REQUIRE(it != indexForwardingCurves_.end(),
               "index forwarding curves with id " << indexForwardingCurvesId(configuration)
                                                  << " specified in configuration " << configuration << " not found");
    return it->second;
}

inline const map<string, string>& TodaysMarketParameters::swapIndices(const string& configuration) const {
    QL_REQUIRE(hasConfiguration(configuration), "configuration " << configuration << " not found");
    auto it = swapIndices_.find(swapIndexCurvesId(configuration));
    QL_REQUIRE(it != swapIndices_.end(), "swap index curves with id " << swapIndexCurvesId(configuration)
                                                                      << " specified in configuration " << configuration
                                                                      << " not found");
    return it->second;
}

inline const map<string, string>& TodaysMarketParameters::fxSpots(const string& configuration) const {
    QL_REQUIRE(hasConfiguration(configuration), "configuration " << configuration << " not found");
    auto it = fxSpots_.find(fxSpotsId(configuration));
    QL_REQUIRE(it != fxSpots_.end(), "fx spots curves with id " << fxSpotsId(configuration)
                                                                << " specified in configuration " << configuration
                                                                << " not found");
    return it->second;
}

inline const map<string, string>& TodaysMarketParameters::fxVolatilities(const string& configuration) const {
    QL_REQUIRE(hasConfiguration(configuration), "configuration " << configuration << " not found");
    auto it = fxVolatilities_.find(fxVolatilitiesId(configuration));
    QL_REQUIRE(it != fxVolatilities_.end(), "fx volatilities with id " << fxVolatilitiesId(configuration)
                                                                       << " specified in configuration "
                                                                       << configuration << " not found");
    return it->second;
}

inline const map<string, string>& TodaysMarketParameters::swaptionVolatilities(const string& configuration) const {
    QL_REQUIRE(hasConfiguration(configuration), "configuration " << configuration << " not found");
    auto it = swaptionVolatilities_.find(swaptionVolatilitiesId(configuration));
    QL_REQUIRE(it != swaptionVolatilities_.end(),
               "swaption volatilities with id " << swaptionVolatilitiesId(configuration)
                                                << " specified in configuration " << configuration << " not found");
    return it->second;
}

inline const map<string, string>& TodaysMarketParameters::capFloorVolatilities(const string& configuration) const {
    QL_REQUIRE(hasConfiguration(configuration), "configuration " << configuration << " not found");
    auto it = capFloorVolatilities_.find(capFloorVolatilitiesId(configuration));
    QL_REQUIRE(it != capFloorVolatilities_.end(),
               "cap/floor volatilities with id " << capFloorVolatilitiesId(configuration)
                                                 << " specified in configuration " << configuration << " not found");
    return it->second;
}

inline const map<string, string>& TodaysMarketParameters::defaultCurves(const string& configuration) const {
    QL_REQUIRE(hasConfiguration(configuration), "configuration " << configuration << " not found");
    auto it = defaultCurves_.find(defaultCurvesId(configuration));
    QL_REQUIRE(it != defaultCurves_.end(), "default curves with id " << defaultCurvesId(configuration)
                                                                     << " specified in configuration " << configuration
                                                                     << " not found");
    return it->second;
}

inline const map<string, string>& TodaysMarketParameters::equityCurves(const string& configuration) const {
    QL_REQUIRE(hasConfiguration(configuration), "configuration " << configuration << " not found");
    auto it = equityCurves_.find(equityCurvesId(configuration));
    QL_REQUIRE(it != equityCurves_.end(), "equity curves with id " << equityCurvesId(configuration)
<<<<<<< HEAD
        << " specified in configuration " << configuration
        << " not found");
=======
                                                                   << " specified in configuration " << configuration
                                                                   << " not found");
>>>>>>> a874e0df
    return it->second;
}

inline const map<string, string>& TodaysMarketParameters::equityVolatilities(const string& configuration) const {
    QL_REQUIRE(hasConfiguration(configuration), "configuration " << configuration << " not found");
    auto it = equityVolatilities_.find(equityVolatilitiesId(configuration));
    QL_REQUIRE(it != equityVolatilities_.end(), "equity volatilities with id " << equityVolatilitiesId(configuration)
<<<<<<< HEAD
        << " specified in configuration " << configuration
        << " not found");
=======
                                                                               << " specified in configuration "
                                                                               << configuration << " not found");
>>>>>>> a874e0df
    return it->second;
}

inline const map<string, string>& TodaysMarketParameters::securitySpreads(const string& configuration) const {
    QL_REQUIRE(hasConfiguration(configuration), "configuration " << configuration << " not found");
    auto it = securitySpreads_.find(securitySpreadsId(configuration));
    QL_REQUIRE(it != securitySpreads_.end(), "security spreads with id " << securitySpreadsId(configuration)
                                                                         << " specified in configuration "
                                                                         << configuration << " not found");
    return it->second;
}

inline void TodaysMarketParameters::addConfiguration(const string& id, const MarketConfiguration& configuration) {
    configurations_[id] = configuration;
}

inline void TodaysMarketParameters::addDiscountingCurves(const string& id, const map<string, string>& assignments) {
    discountingCurves_[id] = assignments;
    for (auto s : assignments)
        DLOG("TodaysMarketParameters, add discounting curves: " << id << " " << s.first << " " << s.second);
}

inline void TodaysMarketParameters::addYieldCurves(const string& id, const map<string, string>& assignments) {
    yieldCurves_[id] = assignments;
    for (auto s : assignments)
        DLOG("TodaysMarketParameters, add yield curves: " << id << " " << s.first << " " << s.second);
}

inline void TodaysMarketParameters::addIndexForwardingCurves(const string& id, const map<string, string>& assignments) {
    indexForwardingCurves_[id] = assignments;
    for (auto s : assignments)
        DLOG("TodaysMarketParameters, add index forwarding curves: " << id << " " << s.first << " " << s.second);
}

inline void TodaysMarketParameters::addSwapIndices(const string& id, const map<string, string>& assignments) {
    swapIndices_[id] = assignments;
    for (auto s : assignments)
        DLOG("TodaysMarketParameters, add swap indexes: " << id << " " << s.first << " " << s.second);
}

inline void TodaysMarketParameters::addFxSpots(const string& id, const map<string, string>& assignments) {
    fxSpots_[id] = assignments;
    for (auto s : assignments)
        DLOG("TodaysMarketParameters, add fx spots: " << id << " " << s.first << " " << s.second);
}

inline void TodaysMarketParameters::addFxVolatilities(const string& id, const map<string, string>& assignments) {
    fxVolatilities_[id] = assignments;
    for (auto s : assignments)
        DLOG("TodaysMarketParameters, add fx volatilities: " << id << " " << s.first << " " << s.second);
}

inline void TodaysMarketParameters::addSwaptionVolatilities(const string& id, const map<string, string>& assignments) {
    swaptionVolatilities_[id] = assignments;
    for (auto s : assignments)
        DLOG("TodaysMarketParameters, add swaption volatilities: " << id << " " << s.first << " " << s.second);
}

inline void TodaysMarketParameters::addCapFloorVolatilities(const string& id, const map<string, string>& assignments) {
    capFloorVolatilities_[id] = assignments;
    for (auto s : assignments)
        DLOG("TodaysMarketParameters, add cap/floor volatilities: " << id << " " << s.first << " " << s.second);
}

inline void TodaysMarketParameters::addDefaultCurves(const string& id, const map<string, string>& assignments) {
    defaultCurves_[id] = assignments;
    for (auto s : assignments)
        DLOG("TodaysMarketParameters, add default curves: " << id << " " << s.first << " " << s.second);
}

inline void TodaysMarketParameters::addEquityCurves(const string& id, const map<string, string>& assignments) {
    equityCurves_[id] = assignments;
    for (auto s : assignments)
        DLOG("TodaysMarketParameters, add equity curves: " << id << " " << s.first << " " << s.second);
}

inline void TodaysMarketParameters::addEquityVolatilities(const string& id, const map<string, string>& assignments) {
    equityVolatilities_[id] = assignments;
    for (auto s : assignments)
        DLOG("TodaysMarketParameters, add equity volatilities: " << id << " " << s.first << " " << s.second);
}

inline void TodaysMarketParameters::addSecuritySpreads(const string& id, const map<string, string>& assignments) {
    securitySpreads_[id] = assignments;
    for (auto s : assignments)
        DLOG("TodaysMarketParameters, add security spreads: " << id << " " << s.first << " " << s.second);
}

} // namespace data
} // namesapce ore<|MERGE_RESOLUTION|>--- conflicted
+++ resolved
@@ -66,19 +66,11 @@
           indexForwardingCurvesId(Market::defaultConfiguration), fxSpotsId(Market::defaultConfiguration),
           fxVolatilitiesId(Market::defaultConfiguration), swaptionVolatilitiesId(Market::defaultConfiguration),
           defaultCurvesId(Market::defaultConfiguration), swapIndexCurvesId(Market::defaultConfiguration),
-<<<<<<< HEAD
-          capFloorVolatilitiesId(Market::defaultConfiguration), equityCurvesId(Market::defaultConfiguration), 
-          equityVolatilitiesId(Market::defaultConfiguration), securitySpreadsId(Market::defaultConfiguration) {}
-    string discountingCurvesId, yieldCurvesId, indexForwardingCurvesId, fxSpotsId, fxVolatilitiesId,
-        swaptionVolatilitiesId, defaultCurvesId, swapIndexCurvesId, capFloorVolatilitiesId, 
-        equityCurvesId, equityVolatilitiesId, securitySpreadsId;
-=======
           capFloorVolatilitiesId(Market::defaultConfiguration), equityCurvesId(Market::defaultConfiguration),
           equityVolatilitiesId(Market::defaultConfiguration), securitySpreadsId(Market::defaultConfiguration) {}
     string discountingCurvesId, yieldCurvesId, indexForwardingCurvesId, fxSpotsId, fxVolatilitiesId,
         swaptionVolatilitiesId, defaultCurvesId, swapIndexCurvesId, capFloorVolatilitiesId, equityCurvesId,
         equityVolatilitiesId, securitySpreadsId;
->>>>>>> a874e0df
 };
 
 bool operator==(const MarketConfiguration& lhs, const MarketConfiguration& rhs);
@@ -190,14 +182,9 @@
     map<string, MarketConfiguration> configurations_;
     // maps id to map (key,value)
     map<string, map<string, string>> discountingCurves_, yieldCurves_, indexForwardingCurves_, fxSpots_,
-<<<<<<< HEAD
-        fxVolatilities_, swaptionVolatilities_, defaultCurves_, capFloorVolatilities_, equityCurves_, 
-        equityVolatilities_, securitySpreads_;;
-=======
         fxVolatilities_, swaptionVolatilities_, defaultCurves_, capFloorVolatilities_, equityCurves_,
         equityVolatilities_, securitySpreads_;
     ;
->>>>>>> a874e0df
     map<string, map<string, string>> swapIndices_;
 
     void curveSpecs(const map<string, map<string, string>>&, const string&, vector<string>&) const;
@@ -359,13 +346,8 @@
     QL_REQUIRE(hasConfiguration(configuration), "configuration " << configuration << " not found");
     auto it = equityCurves_.find(equityCurvesId(configuration));
     QL_REQUIRE(it != equityCurves_.end(), "equity curves with id " << equityCurvesId(configuration)
-<<<<<<< HEAD
-        << " specified in configuration " << configuration
-        << " not found");
-=======
                                                                    << " specified in configuration " << configuration
                                                                    << " not found");
->>>>>>> a874e0df
     return it->second;
 }
 
@@ -373,13 +355,8 @@
     QL_REQUIRE(hasConfiguration(configuration), "configuration " << configuration << " not found");
     auto it = equityVolatilities_.find(equityVolatilitiesId(configuration));
     QL_REQUIRE(it != equityVolatilities_.end(), "equity volatilities with id " << equityVolatilitiesId(configuration)
-<<<<<<< HEAD
-        << " specified in configuration " << configuration
-        << " not found");
-=======
                                                                                << " specified in configuration "
                                                                                << configuration << " not found");
->>>>>>> a874e0df
     return it->second;
 }
 
