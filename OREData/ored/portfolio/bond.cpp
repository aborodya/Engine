--- conflicted
+++ resolved
@@ -76,10 +76,6 @@
     Real mult = firstLegIsPayer ? 1.0 : -1.0;
     if (zeroBond_) { // Zero coupon bond
         bond.reset(new QuantLib::ZeroCouponBond(settlementDays, calendar, faceAmount_, parseDate(maturityDate_)));
-<<<<<<< HEAD
-=======
-        // FIXME: zero bonds are always long (mult = 1.0)
->>>>>>> 831df14c
     } else { // Coupon bond
         std::vector<Leg> legs;
         for (Size i = 0; i < coupons_.size(); ++i) {
