/*
 Copyright (C) 2016 Quaternion Risk Management Ltd
 All rights reserved.

 This file is part of ORE, a free-software/open-source library
 for transparent pricing and risk analysis - http://opensourcerisk.org

 ORE is free software: you can redistribute it and/or modify it
 under the terms of the Modified BSD License.  You should have received a
 copy of the license along with this program.
 The license is also available online at <http://opensourcerisk.org>

 This program is distributed on the basis that it will form a useful
 contribution to risk analytics and model standardisation, but WITHOUT
 ANY WARRANTY; without even the implied warranty of MERCHANTABILITY or
 FITNESS FOR A PARTICULAR PURPOSE. See the license for more details.
*/

#include <ored/model/lgmbuilder.hpp>
#include <ored/portfolio/builders/swaption.hpp>
#include <ored/utilities/dategrid.hpp>
#include <ored/utilities/marketdata.hpp>
#include <ored/utilities/parsers.hpp>
#include <ored/utilities/to_string.hpp>

#include <qle/methods/multipathgeneratorbase.hpp>
#include <qle/pricingengines/blackmultilegoptionengine.hpp>
#include <qle/pricingengines/mcmultilegoptionengine.hpp>
#include <qle/pricingengines/numericlgmmultilegoptionengine.hpp>

#include <ql/methods/montecarlo/lsmbasissystem.hpp>
#include <ql/termstructures/yield/zerospreadedtermstructure.hpp>

#include <set>

using namespace QuantLib;
using namespace QuantExt;
using namespace std;
using namespace ore::data;

namespace {
<<<<<<< HEAD
boost::shared_ptr<PricingEngine> buildMcEngine(
    const std::function<string(string, const std::vector<std::string>&, const bool, const string&)>& engineParameter,
    const boost::shared_ptr<LGM>& lgm, const Handle<YieldTermStructure>& discountCurve,
    const std::vector<Date>& simulationDates, const std::vector<Size>& externalModelIndices) {

    return boost::make_shared<QuantExt::McMultiLegOptionEngine>(
=======
QuantLib::ext::shared_ptr<PricingEngine> buildMcEngine(
    const std::function<string(string, const std::vector<std::string>&, const bool, const string&)>& engineParameter,
    const QuantLib::ext::shared_ptr<LGM>& lgm, const Handle<YieldTermStructure>& discountCurve,
    const std::vector<Date>& simulationDates, const std::vector<Size>& externalModelIndices) {

    return QuantLib::ext::make_shared<QuantExt::McMultiLegOptionEngine>(
>>>>>>> 29782b33
        lgm, parseSequenceType(engineParameter("Training.Sequence", {}, false, "SobolBrownianBridge")),
        parseSequenceType(engineParameter("Pricing.Sequence", {}, false, "SobolBrownianBridge")),
        parseInteger(engineParameter("Training.Samples", {}, true, std::string())),
        parseInteger(engineParameter("Pricing.Samples", {}, false, "0")),
        parseInteger(engineParameter("Training.Seed", {}, true, std::string())),
        parseInteger(engineParameter("Pricing.Seed", {}, false, "42")),
        parseInteger(engineParameter("Training.BasisFunctionOrder", {}, true, std::string())),
        parsePolynomType(engineParameter("Training.BasisFunction", {}, true, std::string())),
        parseSobolBrownianGeneratorOrdering(engineParameter("BrownianBridgeOrdering", {}, false, "Steps")),
        parseSobolRsgDirectionIntegers(engineParameter("SobolDirectionIntegers", {}, false, "JoeKuoD7")), discountCurve,
        simulationDates, externalModelIndices, parseBool(engineParameter("MinObsDate", {}, false, "true")),
<<<<<<< HEAD
        parseRegressorModel(engineParameter("RegressorModel", {}, false, "Simple")));
=======
        parseRegressorModel(engineParameter("RegressorModel", {}, false, "Simple")),
        parseRealOrNull(engineParameter("RegressionVarianceCutoff", {}, false, std::string())));
>>>>>>> 29782b33
}
} // namespace

namespace ore {
namespace data {

<<<<<<< HEAD
boost::shared_ptr<PricingEngine>
EuropeanSwaptionEngineBuilder::engineImpl(const string& id, const string& key, const std::vector<Date>& dates,
                                          const Date& maturity, const std::vector<Real>& strikes, const bool isAmerican,
                                          const std::string& discountCurve, const std::string& securitySpread) {
    boost::shared_ptr<IborIndex> index;
=======
QuantLib::ext::shared_ptr<PricingEngine>
EuropeanSwaptionEngineBuilder::engineImpl(const string& id, const string& key, const std::vector<Date>& dates,
                                          const Date& maturity, const std::vector<Real>& strikes, const bool isAmerican,
                                          const std::string& discountCurve, const std::string& securitySpread) {
    QuantLib::ext::shared_ptr<IborIndex> index;
>>>>>>> 29782b33
    string ccyCode = tryParseIborIndex(key, index) ? index->currency().code() : key;
    Handle<YieldTermStructure> yts =
        discountCurve.empty() ? market_->discountCurve(ccyCode, configuration(MarketContext::pricing))
                              : indexOrYieldCurve(market_, discountCurve, configuration(MarketContext::pricing));
    if (!securitySpread.empty())
<<<<<<< HEAD
        yts = Handle<YieldTermStructure>(boost::make_shared<ZeroSpreadedTermStructure>(
            yts, market_->securitySpread(securitySpread, configuration(MarketContext::pricing))));
    Handle<SwaptionVolatilityStructure> svts = market_->swaptionVol(key, configuration(MarketContext::pricing));
    return boost::make_shared<BlackMultiLegOptionEngine>(yts, svts);
}

boost::shared_ptr<QuantExt::LGM> LGMSwaptionEngineBuilder::model(const string& id, const string& key,
                                                                 const std::vector<Date>& expiries,
                                                                 const Date& maturity, const std::vector<Real>& strikes,
                                                                 const bool isAmerican) {
    boost::shared_ptr<IborIndex> index;
=======
        yts = Handle<YieldTermStructure>(QuantLib::ext::make_shared<ZeroSpreadedTermStructure>(
            yts, market_->securitySpread(securitySpread, configuration(MarketContext::pricing))));
    Handle<SwaptionVolatilityStructure> svts = market_->swaptionVol(key, configuration(MarketContext::pricing));
    return QuantLib::ext::make_shared<BlackMultiLegOptionEngine>(yts, svts);
}

QuantLib::ext::shared_ptr<QuantExt::LGM> LGMSwaptionEngineBuilder::model(const string& id, const string& key,
                                                                 const std::vector<Date>& expiries,
                                                                 const Date& maturity, const std::vector<Real>& strikes,
                                                                 const bool isAmerican) {
    QuantLib::ext::shared_ptr<IborIndex> index;
>>>>>>> 29782b33
    std::string ccy = tryParseIborIndex(key, index) ? index->currency().code() : key;

    DLOG("Get model data");
    auto calibration = parseCalibrationType(modelParameter("Calibration"));
    auto calibrationStrategy = parseCalibrationStrategy(modelParameter("CalibrationStrategy"));
    // required for american options to set up calibration basket
    std::string referenceCalibrationGrid = modelParameter("ReferenceCalibrationGrid", {}, isAmerican, "");
    Real lambda = parseReal(modelParameter("Reversion", {key, ccy}));
    vector<Real> sigma = parseListOfValues<Real>(modelParameter("Volatility"), &parseReal);
    vector<Real> sigmaTimes = parseListOfValues<Real>(modelParameter("VolatilityTimes", {}, false), &parseReal);
    QL_REQUIRE(sigma.size() == sigmaTimes.size() + 1, "there must be n+1 volatilities (" << sigma.size()
                                                                                         << ") for n volatility times ("
                                                                                         << sigmaTimes.size() << ")");
    Real tolerance = parseReal(modelParameter("Tolerance"));
    auto reversionType = parseReversionType(modelParameter("ReversionType"));
    auto volatilityType = parseVolatilityType(modelParameter("VolatilityType"));
    bool continueOnCalibrationError = globalParameters_.count("ContinueOnCalibrationError") > 0 &&
                                      parseBool(globalParameters_.at("ContinueOnCalibrationError"));

    auto data = QuantLib::ext::make_shared<IrLgmData>();

    // check for allowed calibration / bermudan strategy settings
    std::vector<std::pair<CalibrationType, CalibrationStrategy>> validCalPairs = {
        {CalibrationType::None, CalibrationStrategy::None},
        {CalibrationType::Bootstrap, CalibrationStrategy::CoterminalATM},
        {CalibrationType::Bootstrap, CalibrationStrategy::CoterminalDealStrike},
        {CalibrationType::BestFit, CalibrationStrategy::CoterminalATM},
        {CalibrationType::BestFit, CalibrationStrategy::CoterminalDealStrike}};

    QL_REQUIRE(std::find(validCalPairs.begin(), validCalPairs.end(),
                         std::make_pair(calibration, calibrationStrategy)) != validCalPairs.end(),
               "Calibration (" << calibration << ") and CalibrationStrategy (" << calibrationStrategy
                               << ") are not allowed in this combination");

    // compute horizon shift
    Real shiftHorizon = parseReal(modelParameter("ShiftHorizon", {}, false, "0.5"));
    Date today = Settings::instance().evaluationDate();
    shiftHorizon = ActualActual(ActualActual::ISDA).yearFraction(today, maturity) * shiftHorizon;

    // Default: no calibration, constant lambda and sigma from engine configuration
    data->reset();
    data->qualifier() = key;
    data->calibrateH() = false;
    data->hParamType() = ParamType::Constant;
    data->hValues() = {lambda};
    data->reversionType() = reversionType;
    data->calibrateA() = false;
    data->aParamType() = ParamType::Piecewise;
    data->aValues() = sigma;
    data->aTimes() = sigmaTimes;
    data->volatilityType() = volatilityType;
    data->calibrationType() = calibration;
    data->shiftHorizon() = shiftHorizon;

    std::vector<Date> effExpiries;
    std::vector<Real> effStrikes;
    if (!isAmerican) {
        effExpiries = expiries;
        effStrikes = strikes;
    } else {
        QL_REQUIRE(expiries.size() == 2 && strikes.size() == 2,
                   "LGMBermudanAmericanSwaptionEngineBuilder::model(): expected 2 expiries and strikes for exercise "
                   "style 'American', got "
                       << expiries.size() << " expiries and " << strikes.size() << " strikes.");
        // keep one calibration instrument per reference grid interval
        DateGrid grid(referenceCalibrationGrid);
        std::copy_if(grid.dates().begin(), grid.dates().end(), std::back_inserter(effExpiries),
                     [&expiries](const Date& d) { return d >= expiries[0] && d < expiries[1]; });
        // simple linear interpolation of calibration strikes between endpoints, this can be refined obviously
        effStrikes.resize(effExpiries.size(), Null<Real>());
        if (strikes[0] != Null<Real>() && strikes[1] != Null<Real>()) {
            Real t0 = Actual365Fixed().yearFraction(today, expiries[0]);
            Real t1 = Actual365Fixed().yearFraction(today, expiries[1]);
            for (Size i = 0; i < effExpiries.size(); ++i) {
                Real t = Actual365Fixed().yearFraction(today, effExpiries[i]);
                effStrikes[i] = strikes[0] + (strikes[1] - strikes[0]) / (t1 - t0) * (t - t0);
            }
        }
    }

    if (calibrationStrategy == CalibrationStrategy::CoterminalATM ||
        calibrationStrategy == CalibrationStrategy::CoterminalDealStrike) {
        DLOG("Build LgmData for co-terminal specification");
        vector<string> expiryDates, termDates;
        for (Size i = 0; i < effExpiries.size(); ++i) {
            expiryDates.push_back(to_string(effExpiries[i]));
            termDates.push_back(to_string(maturity));
        }
        data->optionExpiries() = expiryDates;
        data->optionTerms() = termDates;
        data->optionStrikes().resize(expiryDates.size(), "ATM");
        if (calibrationStrategy == CalibrationStrategy::CoterminalDealStrike) {
            for (Size i = 0; i < effExpiries.size(); ++i) {
                if (effStrikes[i] != Null<Real>())
                    data->optionStrikes()[i] = std::to_string(effStrikes[i]);
            }
        }
        if (calibration == CalibrationType::Bootstrap) {
            DLOG("Calibrate piecewise alpha");
            data->calibrationType() = CalibrationType::Bootstrap;
            data->calibrateH() = false;
            data->hParamType() = ParamType::Constant;
            data->hValues() = {lambda};
            data->calibrateA() = true;
            data->aParamType() = ParamType::Piecewise;
            data->aValues() = {sigma};
        } else if (calibration == CalibrationType::BestFit) {
            DLOG("Calibrate constant sigma");
            data->calibrationType() = CalibrationType::BestFit;
            data->calibrateH() = false;
            data->hParamType() = ParamType::Constant;
            data->hValues() = {lambda};
            data->calibrateA() = true;
            data->aParamType() = ParamType::Constant;
            data->aValues() = {sigma};
        } else
            QL_FAIL("choice of calibration type invalid");
    }

    bool generateAdditionalResults = false;
    auto p = globalParameters_.find("GenerateAdditionalResults");
    if (p != globalParameters_.end()) {
        generateAdditionalResults = parseBool(p->second);
    }

    // Build and calibrate model
    DLOG("Build LGM model");
    QuantLib::ext::shared_ptr<LgmBuilder> calib = QuantLib::ext::make_shared<LgmBuilder>(
        market_, data, configuration(MarketContext::irCalibration), tolerance, continueOnCalibrationError,
        referenceCalibrationGrid, generateAdditionalResults, id);

    // In some cases, we do not want to calibrate the model
    QuantLib::ext::shared_ptr<QuantExt::LGM> model;
    if (globalParameters_.count("Calibrate") == 0 || parseBool(globalParameters_.at("Calibrate"))) {
        DLOG("Calibrate model (configuration " << configuration(MarketContext::irCalibration) << ")");
        model = calib->model();
    } else {
        DLOG("Skip calibration of model based on global parameters");
        calib->freeze();
        model = calib->model();
        calib->unfreeze();
    }
    modelBuilders_.insert(std::make_pair(id, calib));

    return model;
}

<<<<<<< HEAD
boost::shared_ptr<PricingEngine>
=======
QuantLib::ext::shared_ptr<PricingEngine>
>>>>>>> 29782b33
LGMGridSwaptionEngineBuilder::engineImpl(const string& id, const string& key, const std::vector<Date>& expiries,
                                         const Date& maturity, const std::vector<Real>& strikes, const bool isAmerican,
                                         const std::string& discountCurve, const std::string& securitySpread) {
    DLOG("Building LGM Grid Bermudan/American Swaption engine for trade " << id);

    QuantLib::ext::shared_ptr<QuantExt::LGM> lgm = model(id, key, expiries, maturity, strikes, isAmerican);

    DLOG("Get engine data");
    Real sy = parseReal(engineParameter("sy"));
    Size ny = parseInteger(engineParameter("ny"));
    Real sx = parseReal(engineParameter("sx"));
    Size nx = parseInteger(engineParameter("nx"));

    // Build engine
    DLOG("Build engine (configuration " << configuration(MarketContext::pricing) << ")");
    QuantLib::ext::shared_ptr<IborIndex> index;
    std::string ccy = tryParseIborIndex(key, index) ? index->currency().code() : key;
    Handle<YieldTermStructure> yts =
        discountCurve.empty() ? market_->discountCurve(ccy, configuration(MarketContext::pricing))
                              : indexOrYieldCurve(market_, discountCurve, configuration(MarketContext::pricing));
    if (!securitySpread.empty())
<<<<<<< HEAD
        yts = Handle<YieldTermStructure>(boost::make_shared<ZeroSpreadedTermStructure>(
            yts, market_->securitySpread(securitySpread, configuration(MarketContext::pricing))));
    return boost::make_shared<QuantExt::NumericLgmMultiLegOptionEngine>(
        lgm, sy, ny, sx, nx, yts, isAmerican ? parseInteger(modelParameter("ExerciseTimeStepsPerYear")) : 0);
}

boost::shared_ptr<PricingEngine>
=======
        yts = Handle<YieldTermStructure>(QuantLib::ext::make_shared<ZeroSpreadedTermStructure>(
            yts, market_->securitySpread(securitySpread, configuration(MarketContext::pricing))));
    return QuantLib::ext::make_shared<QuantExt::NumericLgmMultiLegOptionEngine>(
        lgm, sy, ny, sx, nx, yts, isAmerican ? parseInteger(modelParameter("ExerciseTimeStepsPerYear")) : 0);
}

QuantLib::ext::shared_ptr<PricingEngine>
>>>>>>> 29782b33
LGMFDSwaptionEngineBuilder::engineImpl(const string& id, const string& key, const std::vector<Date>& expiries,
                                       const Date& maturity, const std::vector<Real>& strikes, const bool isAmerican,
                                       const std::string& discountCurve, const std::string& securitySpread) {
    DLOG("Building LGM FD Bermudan/American Swaption engine for trade " << id);

    QuantLib::ext::shared_ptr<QuantExt::LGM> lgm = model(id, key, expiries, maturity, strikes, isAmerican);

    DLOG("Get engine data");
    QuantLib::FdmSchemeDesc scheme = parseFdmSchemeDesc(engineParameter("Scheme"));
    Size stateGridPoints = parseInteger(engineParameter("StateGridPoints"));
    Size timeStepsPerYear = parseInteger(engineParameter("TimeStepsPerYear"));
    Real mesherEpsilon = parseReal(engineParameter("MesherEpsilon"));

    Real maxTime = lgm->termStructure()->timeFromReference(maturity);

    DLOG("Build engine (configuration " << configuration(MarketContext::pricing) << ")");
    QuantLib::ext::shared_ptr<IborIndex> index;
    std::string ccy = tryParseIborIndex(key, index) ? index->currency().code() : key;
    Handle<YieldTermStructure> yts =
        discountCurve.empty() ? market_->discountCurve(ccy, configuration(MarketContext::pricing))
                              : indexOrYieldCurve(market_, discountCurve, configuration(MarketContext::pricing));
    if (!securitySpread.empty())
<<<<<<< HEAD
        yts = Handle<YieldTermStructure>(boost::make_shared<ZeroSpreadedTermStructure>(
            yts, market_->securitySpread(securitySpread, configuration(MarketContext::pricing))));
    return boost::make_shared<QuantExt::NumericLgmMultiLegOptionEngine>(
=======
        yts = Handle<YieldTermStructure>(QuantLib::ext::make_shared<ZeroSpreadedTermStructure>(
            yts, market_->securitySpread(securitySpread, configuration(MarketContext::pricing))));
    return QuantLib::ext::make_shared<QuantExt::NumericLgmMultiLegOptionEngine>(
>>>>>>> 29782b33
        lgm, maxTime, scheme, stateGridPoints, timeStepsPerYear, mesherEpsilon, yts,
        isAmerican ? parseInteger(modelParameter("ExerciseTimeStepsPerYear")) : 0);
}

<<<<<<< HEAD
boost::shared_ptr<PricingEngine>
=======
QuantLib::ext::shared_ptr<PricingEngine>
>>>>>>> 29782b33
LGMMCSwaptionEngineBuilder::engineImpl(const string& id, const string& key, const std::vector<Date>& expiries,
                                       const Date& maturity, const std::vector<Real>& strikes, const bool isAmerican,
                                       const std::string& discountCurve, const std::string& securitySpread) {
    DLOG("Building MC Bermudan/American Swaption engine for trade " << id);

    auto lgm = model(id, key, expiries, maturity, strikes, isAmerican);

    // Build engine
    DLOG("Build engine (configuration " << configuration(MarketContext::pricing) << ")");
    QuantLib::ext::shared_ptr<IborIndex> index;
    std::string ccy = tryParseIborIndex(key, index) ? index->currency().code() : key;
    Handle<YieldTermStructure> yts =
        discountCurve.empty() ? market_->discountCurve(ccy, configuration(MarketContext::pricing))
                              : indexOrYieldCurve(market_, discountCurve, configuration(MarketContext::pricing));
    if (!securitySpread.empty())
<<<<<<< HEAD
        yts = Handle<YieldTermStructure>(boost::make_shared<ZeroSpreadedTermStructure>(
=======
        yts = Handle<YieldTermStructure>(QuantLib::ext::make_shared<ZeroSpreadedTermStructure>(
>>>>>>> 29782b33
            yts, market_->securitySpread(securitySpread, configuration(MarketContext::pricing))));
    return buildMcEngine([this](const std::string& p, const std::vector<std::string>& q, const bool m,
                                const std::string& d) { return this->engineParameter(p, q, m, d); },
                         lgm, yts, std::vector<Date>(), std::vector<Size>());
} // LgmMc engineImpl()

<<<<<<< HEAD
boost::shared_ptr<PricingEngine>
LGMAmcSwaptionEngineBuilder::engineImpl(const string& id, const string& key, const std::vector<Date>& expiries,
                                        const Date& maturity, const std::vector<Real>& strikes, const bool isAmerican,
                                        const std::string& discountCurve, const std::string& securitySpread) {
    boost::shared_ptr<IborIndex> index;
=======
QuantLib::ext::shared_ptr<PricingEngine>
LGMAmcSwaptionEngineBuilder::engineImpl(const string& id, const string& key, const std::vector<Date>& expiries,
                                        const Date& maturity, const std::vector<Real>& strikes, const bool isAmerican,
                                        const std::string& discountCurve, const std::string& securitySpread) {
    QuantLib::ext::shared_ptr<IborIndex> index;
>>>>>>> 29782b33
    std::string ccy = tryParseIborIndex(key, index) ? index->currency().code() : key;
    Currency curr = parseCurrency(ccy);
    DLOG("Building AMC Bermudan/American Swaption engine for key " << key << ", ccy " << ccy
                                                                   << " (from externally given CAM)");

    QL_REQUIRE(cam_ != nullptr, "LgmCamBermudanAmericanSwaptionEngineBuilder::engineImpl: cam is null");
    Size currIdx = cam_->ccyIndex(curr);
    auto lgm = cam_->lgm(currIdx);
    std::vector<Size> modelIndex(1, cam_->pIdx(CrossAssetModel::AssetType::IR, currIdx));

    // Build engine
    DLOG("Build engine (configuration " << configuration(MarketContext::pricing) << ")");
    Handle<YieldTermStructure> yts =
        discountCurve.empty() ? market_->discountCurve(ccy, configuration(MarketContext::pricing))
                              : indexOrYieldCurve(market_, discountCurve, configuration(MarketContext::pricing));
    if (!securitySpread.empty())
<<<<<<< HEAD
        yts = Handle<YieldTermStructure>(boost::make_shared<ZeroSpreadedTermStructure>(
=======
        yts = Handle<YieldTermStructure>(QuantLib::ext::make_shared<ZeroSpreadedTermStructure>(
>>>>>>> 29782b33
            yts, market_->securitySpread(securitySpread, configuration(MarketContext::pricing))));
    return buildMcEngine([this](const std::string& p, const std::vector<std::string>& q, const bool m,
                                const std::string& d) { return this->engineParameter(p, q, m, d); },
                         lgm, yts, simulationDates_, modelIndex);
} // LgmCam engineImpl

} // namespace data
} // namespace ore<|MERGE_RESOLUTION|>--- conflicted
+++ resolved
@@ -39,21 +39,12 @@
 using namespace ore::data;
 
 namespace {
-<<<<<<< HEAD
-boost::shared_ptr<PricingEngine> buildMcEngine(
-    const std::function<string(string, const std::vector<std::string>&, const bool, const string&)>& engineParameter,
-    const boost::shared_ptr<LGM>& lgm, const Handle<YieldTermStructure>& discountCurve,
-    const std::vector<Date>& simulationDates, const std::vector<Size>& externalModelIndices) {
-
-    return boost::make_shared<QuantExt::McMultiLegOptionEngine>(
-=======
 QuantLib::ext::shared_ptr<PricingEngine> buildMcEngine(
     const std::function<string(string, const std::vector<std::string>&, const bool, const string&)>& engineParameter,
     const QuantLib::ext::shared_ptr<LGM>& lgm, const Handle<YieldTermStructure>& discountCurve,
     const std::vector<Date>& simulationDates, const std::vector<Size>& externalModelIndices) {
 
     return QuantLib::ext::make_shared<QuantExt::McMultiLegOptionEngine>(
->>>>>>> 29782b33
         lgm, parseSequenceType(engineParameter("Training.Sequence", {}, false, "SobolBrownianBridge")),
         parseSequenceType(engineParameter("Pricing.Sequence", {}, false, "SobolBrownianBridge")),
         parseInteger(engineParameter("Training.Samples", {}, true, std::string())),
@@ -65,49 +56,24 @@
         parseSobolBrownianGeneratorOrdering(engineParameter("BrownianBridgeOrdering", {}, false, "Steps")),
         parseSobolRsgDirectionIntegers(engineParameter("SobolDirectionIntegers", {}, false, "JoeKuoD7")), discountCurve,
         simulationDates, externalModelIndices, parseBool(engineParameter("MinObsDate", {}, false, "true")),
-<<<<<<< HEAD
-        parseRegressorModel(engineParameter("RegressorModel", {}, false, "Simple")));
-=======
         parseRegressorModel(engineParameter("RegressorModel", {}, false, "Simple")),
         parseRealOrNull(engineParameter("RegressionVarianceCutoff", {}, false, std::string())));
->>>>>>> 29782b33
 }
 } // namespace
 
 namespace ore {
 namespace data {
 
-<<<<<<< HEAD
-boost::shared_ptr<PricingEngine>
+QuantLib::ext::shared_ptr<PricingEngine>
 EuropeanSwaptionEngineBuilder::engineImpl(const string& id, const string& key, const std::vector<Date>& dates,
                                           const Date& maturity, const std::vector<Real>& strikes, const bool isAmerican,
                                           const std::string& discountCurve, const std::string& securitySpread) {
-    boost::shared_ptr<IborIndex> index;
-=======
-QuantLib::ext::shared_ptr<PricingEngine>
-EuropeanSwaptionEngineBuilder::engineImpl(const string& id, const string& key, const std::vector<Date>& dates,
-                                          const Date& maturity, const std::vector<Real>& strikes, const bool isAmerican,
-                                          const std::string& discountCurve, const std::string& securitySpread) {
-    QuantLib::ext::shared_ptr<IborIndex> index;
->>>>>>> 29782b33
+    QuantLib::ext::shared_ptr<IborIndex> index;
     string ccyCode = tryParseIborIndex(key, index) ? index->currency().code() : key;
     Handle<YieldTermStructure> yts =
         discountCurve.empty() ? market_->discountCurve(ccyCode, configuration(MarketContext::pricing))
                               : indexOrYieldCurve(market_, discountCurve, configuration(MarketContext::pricing));
     if (!securitySpread.empty())
-<<<<<<< HEAD
-        yts = Handle<YieldTermStructure>(boost::make_shared<ZeroSpreadedTermStructure>(
-            yts, market_->securitySpread(securitySpread, configuration(MarketContext::pricing))));
-    Handle<SwaptionVolatilityStructure> svts = market_->swaptionVol(key, configuration(MarketContext::pricing));
-    return boost::make_shared<BlackMultiLegOptionEngine>(yts, svts);
-}
-
-boost::shared_ptr<QuantExt::LGM> LGMSwaptionEngineBuilder::model(const string& id, const string& key,
-                                                                 const std::vector<Date>& expiries,
-                                                                 const Date& maturity, const std::vector<Real>& strikes,
-                                                                 const bool isAmerican) {
-    boost::shared_ptr<IborIndex> index;
-=======
         yts = Handle<YieldTermStructure>(QuantLib::ext::make_shared<ZeroSpreadedTermStructure>(
             yts, market_->securitySpread(securitySpread, configuration(MarketContext::pricing))));
     Handle<SwaptionVolatilityStructure> svts = market_->swaptionVol(key, configuration(MarketContext::pricing));
@@ -119,7 +85,6 @@
                                                                  const Date& maturity, const std::vector<Real>& strikes,
                                                                  const bool isAmerican) {
     QuantLib::ext::shared_ptr<IborIndex> index;
->>>>>>> 29782b33
     std::string ccy = tryParseIborIndex(key, index) ? index->currency().code() : key;
 
     DLOG("Get model data");
@@ -267,11 +232,7 @@
     return model;
 }
 
-<<<<<<< HEAD
-boost::shared_ptr<PricingEngine>
-=======
-QuantLib::ext::shared_ptr<PricingEngine>
->>>>>>> 29782b33
+QuantLib::ext::shared_ptr<PricingEngine>
 LGMGridSwaptionEngineBuilder::engineImpl(const string& id, const string& key, const std::vector<Date>& expiries,
                                          const Date& maturity, const std::vector<Real>& strikes, const bool isAmerican,
                                          const std::string& discountCurve, const std::string& securitySpread) {
@@ -293,15 +254,6 @@
         discountCurve.empty() ? market_->discountCurve(ccy, configuration(MarketContext::pricing))
                               : indexOrYieldCurve(market_, discountCurve, configuration(MarketContext::pricing));
     if (!securitySpread.empty())
-<<<<<<< HEAD
-        yts = Handle<YieldTermStructure>(boost::make_shared<ZeroSpreadedTermStructure>(
-            yts, market_->securitySpread(securitySpread, configuration(MarketContext::pricing))));
-    return boost::make_shared<QuantExt::NumericLgmMultiLegOptionEngine>(
-        lgm, sy, ny, sx, nx, yts, isAmerican ? parseInteger(modelParameter("ExerciseTimeStepsPerYear")) : 0);
-}
-
-boost::shared_ptr<PricingEngine>
-=======
         yts = Handle<YieldTermStructure>(QuantLib::ext::make_shared<ZeroSpreadedTermStructure>(
             yts, market_->securitySpread(securitySpread, configuration(MarketContext::pricing))));
     return QuantLib::ext::make_shared<QuantExt::NumericLgmMultiLegOptionEngine>(
@@ -309,7 +261,6 @@
 }
 
 QuantLib::ext::shared_ptr<PricingEngine>
->>>>>>> 29782b33
 LGMFDSwaptionEngineBuilder::engineImpl(const string& id, const string& key, const std::vector<Date>& expiries,
                                        const Date& maturity, const std::vector<Real>& strikes, const bool isAmerican,
                                        const std::string& discountCurve, const std::string& securitySpread) {
@@ -332,24 +283,14 @@
         discountCurve.empty() ? market_->discountCurve(ccy, configuration(MarketContext::pricing))
                               : indexOrYieldCurve(market_, discountCurve, configuration(MarketContext::pricing));
     if (!securitySpread.empty())
-<<<<<<< HEAD
-        yts = Handle<YieldTermStructure>(boost::make_shared<ZeroSpreadedTermStructure>(
-            yts, market_->securitySpread(securitySpread, configuration(MarketContext::pricing))));
-    return boost::make_shared<QuantExt::NumericLgmMultiLegOptionEngine>(
-=======
         yts = Handle<YieldTermStructure>(QuantLib::ext::make_shared<ZeroSpreadedTermStructure>(
             yts, market_->securitySpread(securitySpread, configuration(MarketContext::pricing))));
     return QuantLib::ext::make_shared<QuantExt::NumericLgmMultiLegOptionEngine>(
->>>>>>> 29782b33
         lgm, maxTime, scheme, stateGridPoints, timeStepsPerYear, mesherEpsilon, yts,
         isAmerican ? parseInteger(modelParameter("ExerciseTimeStepsPerYear")) : 0);
 }
 
-<<<<<<< HEAD
-boost::shared_ptr<PricingEngine>
-=======
-QuantLib::ext::shared_ptr<PricingEngine>
->>>>>>> 29782b33
+QuantLib::ext::shared_ptr<PricingEngine>
 LGMMCSwaptionEngineBuilder::engineImpl(const string& id, const string& key, const std::vector<Date>& expiries,
                                        const Date& maturity, const std::vector<Real>& strikes, const bool isAmerican,
                                        const std::string& discountCurve, const std::string& securitySpread) {
@@ -365,30 +306,18 @@
         discountCurve.empty() ? market_->discountCurve(ccy, configuration(MarketContext::pricing))
                               : indexOrYieldCurve(market_, discountCurve, configuration(MarketContext::pricing));
     if (!securitySpread.empty())
-<<<<<<< HEAD
-        yts = Handle<YieldTermStructure>(boost::make_shared<ZeroSpreadedTermStructure>(
-=======
-        yts = Handle<YieldTermStructure>(QuantLib::ext::make_shared<ZeroSpreadedTermStructure>(
->>>>>>> 29782b33
+        yts = Handle<YieldTermStructure>(QuantLib::ext::make_shared<ZeroSpreadedTermStructure>(
             yts, market_->securitySpread(securitySpread, configuration(MarketContext::pricing))));
     return buildMcEngine([this](const std::string& p, const std::vector<std::string>& q, const bool m,
                                 const std::string& d) { return this->engineParameter(p, q, m, d); },
                          lgm, yts, std::vector<Date>(), std::vector<Size>());
 } // LgmMc engineImpl()
 
-<<<<<<< HEAD
-boost::shared_ptr<PricingEngine>
+QuantLib::ext::shared_ptr<PricingEngine>
 LGMAmcSwaptionEngineBuilder::engineImpl(const string& id, const string& key, const std::vector<Date>& expiries,
                                         const Date& maturity, const std::vector<Real>& strikes, const bool isAmerican,
                                         const std::string& discountCurve, const std::string& securitySpread) {
-    boost::shared_ptr<IborIndex> index;
-=======
-QuantLib::ext::shared_ptr<PricingEngine>
-LGMAmcSwaptionEngineBuilder::engineImpl(const string& id, const string& key, const std::vector<Date>& expiries,
-                                        const Date& maturity, const std::vector<Real>& strikes, const bool isAmerican,
-                                        const std::string& discountCurve, const std::string& securitySpread) {
-    QuantLib::ext::shared_ptr<IborIndex> index;
->>>>>>> 29782b33
+    QuantLib::ext::shared_ptr<IborIndex> index;
     std::string ccy = tryParseIborIndex(key, index) ? index->currency().code() : key;
     Currency curr = parseCurrency(ccy);
     DLOG("Building AMC Bermudan/American Swaption engine for key " << key << ", ccy " << ccy
@@ -405,11 +334,7 @@
         discountCurve.empty() ? market_->discountCurve(ccy, configuration(MarketContext::pricing))
                               : indexOrYieldCurve(market_, discountCurve, configuration(MarketContext::pricing));
     if (!securitySpread.empty())
-<<<<<<< HEAD
-        yts = Handle<YieldTermStructure>(boost::make_shared<ZeroSpreadedTermStructure>(
-=======
-        yts = Handle<YieldTermStructure>(QuantLib::ext::make_shared<ZeroSpreadedTermStructure>(
->>>>>>> 29782b33
+        yts = Handle<YieldTermStructure>(QuantLib::ext::make_shared<ZeroSpreadedTermStructure>(
             yts, market_->securitySpread(securitySpread, configuration(MarketContext::pricing))));
     return buildMcEngine([this](const std::string& p, const std::vector<std::string>& q, const bool m,
                                 const std::string& d) { return this->engineParameter(p, q, m, d); },
