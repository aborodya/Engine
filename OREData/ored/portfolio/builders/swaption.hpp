/*
 Copyright (C) 2016 Quaternion Risk Management Ltd
 All rights reserved.

 This file is part of ORE, a free-software/open-source library
 for transparent pricing and risk analysis - http://opensourcerisk.org

 ORE is free software: you can redistribute it and/or modify it
 under the terms of the Modified BSD License.  You should have received a
 copy of the license along with this program.
 The license is also available online at <http://opensourcerisk.org>

 This program is distributed on the basis that it will form a useful
 contribution to risk analytics and model standardisation, but WITHOUT
 ANY WARRANTY; without even the implied warranty of MERCHANTABILITY or
 FITNESS FOR A PARTICULAR PURPOSE. See the license for more details.
*/

/*! \file portfolio/builders/swap.hpp
    \brief
    \ingroup portfolio
*/

#pragma once

#include <ored/portfolio/builders/cachingenginebuilder.hpp>
#include <ored/portfolio/enginefactory.hpp>
#include <ored/utilities/log.hpp>

#include <qle/models/lgm.hpp>

#include <boost/make_shared.hpp>

namespace ore {
namespace data {

//! European Swaption Engine Builder
/*! European Swaptions are priced with Black or Bachelier pricing engines,
 *  depending on the volatility type provided by Market (if it is normal, this
 *  builder returns a Bachelier engine, if it is lognormal (or lognormal shiffed)
 *  it will be a Black engine.
 *
 *  Engines are cached based on currency

    \ingroup portfolio
 */
class EuropeanSwaptionEngineBuilder : public CachingPricingEngineBuilder<string, const Currency&> {
public:
    EuropeanSwaptionEngineBuilder()
        : CachingEngineBuilder("BlackBachelier", "BlackBachelierSwaptionEngine", {"EuropeanSwaption"}) {}

protected:
    virtual string keyImpl(const Currency& ccy) override { return ccy.code(); }

    virtual boost::shared_ptr<PricingEngine> engineImpl(const Currency& ccy) override;
};

//! Abstract BermudanSwaptionEngineBuilder class
/*! This defines the interface for Bermudan Swaption Builders
 *  Pricing Engines are cached by trade id

    \ingroup portfolio
 */
class BermudanSwaptionEngineBuilder
    : public CachingPricingEngineBuilder<string, const string&, const bool, const string&, const std::vector<Date>&,
                                         const Date&, const Real> {
public:
<<<<<<< HEAD
    BermudanSwaptionEngineBuilder(const string& model, const string& engine, const set<string>& tradeTypes)
        : EngineBuilder(model, engine, tradeTypes) {}
=======
    BermudanSwaptionEngineBuilder(const string& model, const string& engine) : CachingEngineBuilder(model, engine) {}
>>>>>>> 5121f7ae

protected:
    virtual string keyImpl(const string& id, const bool isNonStandard, const string& ccy,
                           const std::vector<Date>& dates, const Date& maturity, const Real fixedRate) override {
        return id;
    }
};

class LGMBermudanSwaptionEngineBuilder : public BermudanSwaptionEngineBuilder {
public:
    LGMBermudanSwaptionEngineBuilder(const string& engine)
        : BermudanSwaptionEngineBuilder("LGM", engine, {"BermudanSwaption"}) {}

protected:
    boost::shared_ptr<QuantExt::LGM> model(const string& id, bool isNonStandard, const string& ccy,
                                           const std::vector<Date>& dates, const Date& maturity, const Real fixedRate);
};

//! Implementation of BermudanSwaptionEngineBuilder using LGM Grid pricer
/*! \ingroup portfolio
 */
class LGMGridBermudanSwaptionEngineBuilder : public LGMBermudanSwaptionEngineBuilder {
public:
    LGMGridBermudanSwaptionEngineBuilder() : LGMBermudanSwaptionEngineBuilder("Grid") {}

protected:
    virtual boost::shared_ptr<PricingEngine> engineImpl(
        //! a unique (trade) id, for caching
        const string& id,
        //! is this a standard swaption
        const bool isNonStandard,
        //! the currency
        const string& ccy,
        //! Excercise dates
        const std::vector<Date>& dates,
        //! maturity of the underlying
        const Date& maturity,
        //! Fixed rate (null means ATM)
        const Real fixedRate) override;
};

} // namespace data
} // namespace ore<|MERGE_RESOLUTION|>--- conflicted
+++ resolved
@@ -65,12 +65,8 @@
     : public CachingPricingEngineBuilder<string, const string&, const bool, const string&, const std::vector<Date>&,
                                          const Date&, const Real> {
 public:
-<<<<<<< HEAD
-    BermudanSwaptionEngineBuilder(const string& model, const string& engine, const set<string>& tradeTypes)
-        : EngineBuilder(model, engine, tradeTypes) {}
-=======
-    BermudanSwaptionEngineBuilder(const string& model, const string& engine) : CachingEngineBuilder(model, engine) {}
->>>>>>> 5121f7ae
+    BermudanSwaptionEngineBuilder(const string& model, const string& engine)
+        : CachingEngineBuilder(model, engine, {BermudanSwaption}) {}
 
 protected:
     virtual string keyImpl(const string& id, const bool isNonStandard, const string& ccy,
@@ -81,8 +77,7 @@
 
 class LGMBermudanSwaptionEngineBuilder : public BermudanSwaptionEngineBuilder {
 public:
-    LGMBermudanSwaptionEngineBuilder(const string& engine)
-        : BermudanSwaptionEngineBuilder("LGM", engine, {"BermudanSwaption"}) {}
+    LGMBermudanSwaptionEngineBuilder(const string& engine) : BermudanSwaptionEngineBuilder("LGM", engine) {}
 
 protected:
     boost::shared_ptr<QuantExt::LGM> model(const string& id, bool isNonStandard, const string& ccy,
