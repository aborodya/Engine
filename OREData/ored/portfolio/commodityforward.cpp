--- conflicted
+++ resolved
@@ -60,14 +60,10 @@
     maturity_ = maturity;
 
     // notional_ = strike_ * quantity_;
-    notional_ =  Null<Real>(); // is handled by override of notional()
+    notional_ = Null<Real>(); // is handled by override of notional()
     notionalCurrency_ = currency_;
 }
 
-<<<<<<< HEAD
-std::map<AssetClass, std::set<std::string>>
-CommodityForward::underlyingIndices(const boost::shared_ptr<ReferenceDataManager>& referenceDataManager) const {
-=======
 QuantLib::Real CommodityForward::notional() const {
     // try to get the notional from the additional results of the instrument
     try {
@@ -80,8 +76,7 @@
     return Null<Real>();
 }
 
-std::map<AssetClass, std::set<std::string>> CommodityForward::underlyingIndices() const {
->>>>>>> 2ed9ce9f
+CommodityForward::underlyingIndices(const boost::shared_ptr<ReferenceDataManager>& referenceDataManager) const {
     return {{AssetClass::COM, std::set<std::string>({commodityName_})}};
 }
 
