/*
 Copyright (C) 2016 Quaternion Risk Management Ltd
 All rights reserved.

 This file is part of ORE, a free-software/open-source library
 for transparent pricing and risk analysis - http://opensourcerisk.org

 ORE is free software: you can redistribute it and/or modify it
 under the terms of the Modified BSD License.  You should have received a
 copy of the license along with this program.
 The license is also available online at <http://opensourcerisk.org>

 This program is distributed on the basis that it will form a useful
 contribution to risk analytics and model standardisation, but WITHOUT
 ANY WARRANTY; without even the implied warranty of MERCHANTABILITY or
 FITNESS FOR A PARTICULAR PURPOSE. See the license for more details.
*/

/*! \file portfolio/legdata.hpp
    \brief leg data model and serialization
    \ingroup tradedata
*/

#pragma once

#include <boost/make_shared.hpp>
#include <ored/portfolio/underlying.hpp>
#include <ored/portfolio/legdatafactory.hpp>
#include <ored/portfolio/schedule.hpp>
#include <ored/portfolio/indexing.hpp>
#include <ored/utilities/parsers.hpp>
#include <ored/utilities/indexparser.hpp>

#include <ql/cashflow.hpp>
#include <ql/experimental/coupons/swapspreadindex.hpp>
#include <ql/indexes/iborindex.hpp>
#include <qle/indexes/bmaindexwrapper.hpp>
#include <qle/indexes/equityindex.hpp>
#include <ql/position.hpp>

#include <vector>

namespace ore {
namespace data {
using namespace QuantLib;
using std::string;

class EngineFactory;

//! Serializable Additional Leg Data
/*!
\ingroup tradedata
*/

// Really bad name....
class LegAdditionalData : public XMLSerializable {
public:
    LegAdditionalData(const string& legType, const string& legNodeName)
        : legType_(legType), legNodeName_(legNodeName) {}
    LegAdditionalData(const string& legType) : legType_(legType), legNodeName_(legType + "LegData") {}

    const string& legType() const { return legType_; }
    const string& legNodeName() const { return legNodeName_; }
    const std::set<std::string>& indices() const { return indices_; }

protected:
    /*! Store the set of ORE index names that appear on this leg.
        Should be populated by dervied classes.
    */
    std::set<std::string> indices_;

private:
    string legType_;
    string legNodeName_; // the XML node name
};

//! Serializable Cashflow Leg Data
/*!
  \ingroup tradedata
*/

class CashflowData : public LegAdditionalData {
public:
    //! Default constructor
    CashflowData() : LegAdditionalData("Cashflow", "CashflowData") {}
    //! Constructor
    CashflowData(const vector<double>& amounts, const vector<string>& dates)
        : LegAdditionalData("Cashflow", "CashflowData"), amounts_(amounts), dates_(dates) {}

    //! \name Inspectors
    //@{
    const vector<double>& amounts() const { return amounts_; }
    const vector<string>& dates() const { return dates_; }
    //@}

    //! \name Serialisation
    //@{
    void fromXML(XMLNode* node) override;
    XMLNode* toXML(XMLDocument& doc) override;
    //@}
private:
    vector<double> amounts_;
    vector<string> dates_;

    static LegDataRegister<CashflowData> reg_;
};

//! Serializable Fixed Leg Data
/*!
  \ingroup tradedata
*/
class FixedLegData : public LegAdditionalData {
public:
    //! Default constructor
    FixedLegData() : LegAdditionalData("Fixed") {}
    //! Constructor
    FixedLegData(const vector<double>& rates, const vector<string>& rateDates = vector<string>())
        : LegAdditionalData("Fixed"), rates_(rates), rateDates_(rateDates) {}

    //! \name Inspectors
    //@{
    const vector<double>& rates() const { return rates_; }
    const vector<string>& rateDates() const { return rateDates_; }
    //@}

    //! \name Serialisation
    //@{
    virtual void fromXML(XMLNode* node) override;
    virtual XMLNode* toXML(XMLDocument& doc) override;
    //@}
private:
    vector<double> rates_;
    vector<string> rateDates_;

    static LegDataRegister<FixedLegData> reg_;
};

//! Serializable Fixed Leg Data
/*!
  \ingroup tradedata
*/
class ZeroCouponFixedLegData : public LegAdditionalData {
public:
    //! Default constructor
    ZeroCouponFixedLegData() : LegAdditionalData("ZeroCouponFixed"), subtractNotional_(true) {}
    //! Constructor
    ZeroCouponFixedLegData(const vector<double>& rates, const vector<string>& rateDates = vector<string>(),
                           const string& compounding = "Compounded", const bool subtractNotional = true)
        : LegAdditionalData("ZeroCouponFixed"), rates_(rates), rateDates_(rateDates), compounding_(compounding),
          subtractNotional_(subtractNotional) {}

    //! \name Inspectors
    //@{
    const vector<double>& rates() const { return rates_; }
    const vector<string>& rateDates() const { return rateDates_; }
    const string& compounding() const { return compounding_; }
    const bool& subtractNotional() const { return subtractNotional_; }
    //@}

    //! \name Serialisation
    //@{
    virtual void fromXML(XMLNode* node) override;
    virtual XMLNode* toXML(XMLDocument& doc) override;
    //@}
private:
    vector<double> rates_;
    vector<string> rateDates_;
    string compounding_;
    bool subtractNotional_;

    static LegDataRegister<ZeroCouponFixedLegData> reg_;
};

//! Serializable Floating Leg Data
/*!
  \ingroup tradedata
*/
class FloatingLegData : public LegAdditionalData {
public:
    //! Default constructor
    FloatingLegData()
        : LegAdditionalData("Floating"), fixingDays_(Null<Size>()), lookback_(0 * Days), isInArrears_(true),
          isAveraged_(false), hasSubPeriods_(false), includeSpread_(false), nakedOption_(false) {}
    //! Constructor
    FloatingLegData(const string& index, QuantLib::Size fixingDays, bool isInArrears, const vector<double>& spreads,
                    const vector<string>& spreadDates = vector<string>(), const vector<double>& caps = vector<double>(),
                    const vector<string>& capDates = vector<string>(), const vector<double>& floors = vector<double>(),
                    const vector<string>& floorDates = vector<string>(),
                    const vector<double>& gearings = vector<double>(),
                    const vector<string>& gearingDates = vector<string>(), bool isAveraged = false,
                    bool nakedOption = false, bool hasSubPeriods = false, bool includeSpread = false,
                    QuantLib::Period lookback = 0 * Days)
        : LegAdditionalData("Floating"), index_(ore::data::internalIndexName(index)), fixingDays_(fixingDays),
          lookback_(lookback), isInArrears_(isInArrears), isAveraged_(isAveraged), hasSubPeriods_(hasSubPeriods),
          includeSpread_(includeSpread), spreads_(spreads), spreadDates_(spreadDates), caps_(caps), capDates_(capDates),
          floors_(floors), floorDates_(floorDates), gearings_(gearings), gearingDates_(gearingDates),
          nakedOption_(nakedOption) {
        indices_.insert(index_);
    }

    //! \name Inspectors
    //@{
    const string& index() const { return index_; }
    QuantLib::Size fixingDays() const { return fixingDays_; }
    QuantLib::Period lookback() const { return lookback_; }
    bool isInArrears() const { return isInArrears_; }
    bool isAveraged() const { return isAveraged_; }
    bool hasSubPeriods() const { return hasSubPeriods_; }
    bool includeSpread() const { return includeSpread_; }
    const vector<double>& spreads() const { return spreads_; }
    const vector<string>& spreadDates() const { return spreadDates_; }
    const vector<double>& caps() const { return caps_; }
    const vector<string>& capDates() const { return capDates_; }
    const vector<double>& floors() const { return floors_; }
    const vector<string>& floorDates() const { return floorDates_; }
    const vector<double>& gearings() const { return gearings_; }
    const vector<string>& gearingDates() const { return gearingDates_; }
    bool nakedOption() const { return nakedOption_; }
    //@}

    //! \name Serialisation
    //@{
    virtual void fromXML(XMLNode* node) override;
    virtual XMLNode* toXML(XMLDocument& doc) override;
    //@}
private:
    string index_;
    QuantLib::Size fixingDays_;
    QuantLib::Period lookback_;
    bool isInArrears_;
    bool isAveraged_;
    bool hasSubPeriods_;
    bool includeSpread_;
    vector<double> spreads_;
    vector<string> spreadDates_;
    vector<double> caps_;
    vector<string> capDates_;
    vector<double> floors_;
    vector<string> floorDates_;
    vector<double> gearings_;
    vector<string> gearingDates_;
    bool nakedOption_;

    static LegDataRegister<FloatingLegData> reg_;
};

//! Serializable CPI Leg Data
/*!
\ingroup tradedata
*/

class CPILegData : public LegAdditionalData {
public:
    //! Default constructor
    CPILegData() : LegAdditionalData("CPI") {}
    //! Constructor
    CPILegData(string index, string startDate, double baseCPI, string observationLag, string interpolation,
               const vector<double>& rates, const vector<string>& rateDates = std::vector<string>(),
               bool subtractInflationNominal = true, const vector<double>& caps = vector<double>(),
               const vector<string>& capDates = vector<string>(), const vector<double>& floors = vector<double>(),
               const vector<string>& floorDates = vector<string>(), bool nakedOption = false)
        : LegAdditionalData("CPI"), index_(index), startDate_(startDate), baseCPI_(baseCPI),
          observationLag_(observationLag), interpolation_(interpolation), rates_(rates), rateDates_(rateDates),
          subtractInflationNominal_(subtractInflationNominal), caps_(caps), capDates_(capDates), floors_(floors),
          floorDates_(floorDates), nakedOption_(nakedOption) {
        indices_.insert(index_);
    }

    //! \name Inspectors
    //@{
    const string index() const { return index_; }
    const string startDate() const { return startDate_; }
    double baseCPI() const { return baseCPI_; }
    const string observationLag() const { return observationLag_; }
    const string interpolation() const { return interpolation_; }
    const std::vector<double>& rates() const { return rates_; }
    const std::vector<string>& rateDates() const { return rateDates_; }
    bool subtractInflationNominal() const { return subtractInflationNominal_; }
    const vector<double>& caps() const { return caps_; }
    const vector<string>& capDates() const { return capDates_; }
    const vector<double>& floors() const { return floors_; }
    const vector<string>& floorDates() const { return floorDates_; }
    bool nakedOption() const { return nakedOption_; }
    //@}

    //! \name Serialisation
    //@{
    virtual void fromXML(XMLNode* node) override;
    virtual XMLNode* toXML(XMLDocument& doc) override;
    //@}
private:
    string index_;
    string startDate_;
    double baseCPI_;
    string observationLag_;
    string interpolation_;
    vector<double> rates_;
    vector<string> rateDates_;
    bool subtractInflationNominal_;
    vector<double> caps_;
    vector<string> capDates_;
    vector<double> floors_;
    vector<string> floorDates_;
    bool nakedOption_;

    static LegDataRegister<CPILegData> reg_;
};

//! Serializable YoY Leg Data
/*!
\ingroup tradedata
*/
class YoYLegData : public LegAdditionalData {
public:
    //! Default constructor
    YoYLegData() : LegAdditionalData("YY") {}
    //! Constructor
    YoYLegData(string index, string observationLag, Size fixingDays,
               const vector<double>& gearings = std::vector<double>(),
               const vector<string>& gearingDates = std::vector<string>(),
               const vector<double>& spreads = std::vector<double>(),
               const vector<string>& spreadDates = std::vector<string>(), const vector<double>& caps = vector<double>(),
               const vector<string>& capDates = vector<string>(), const vector<double>& floors = vector<double>(),
               const vector<string>& floorDates = vector<string>(), bool nakedOption = false)
        : LegAdditionalData("YY"), index_(index), observationLag_(observationLag), fixingDays_(fixingDays),
          gearings_(gearings), gearingDates_(gearingDates), spreads_(spreads), spreadDates_(spreadDates), caps_(caps),
          capDates_(capDates), floors_(floors), floorDates_(floorDates), nakedOption_(nakedOption) {
        indices_.insert(index_);
    }

    //! \name Inspectors
    //@{
    const string index() const { return index_; }
    const string observationLag() const { return observationLag_; }
    Size fixingDays() const { return fixingDays_; }
    const std::vector<double>& gearings() const { return gearings_; }
    const std::vector<string>& gearingDates() const { return gearingDates_; }
    const std::vector<double>& spreads() const { return spreads_; }
    const std::vector<string>& spreadDates() const { return spreadDates_; }
    const vector<double>& caps() const { return caps_; }
    const vector<string>& capDates() const { return capDates_; }
    const vector<double>& floors() const { return floors_; }
    const vector<string>& floorDates() const { return floorDates_; }
    bool nakedOption() const { return nakedOption_; }
    //@}

    //! \name Serialisation
    //@{
    virtual void fromXML(XMLNode* node) override;
    virtual XMLNode* toXML(XMLDocument& doc) override;
    //@}

private:
    string index_;
    string observationLag_;
    Size fixingDays_;
    vector<double> gearings_;
    vector<string> gearingDates_;
    vector<double> spreads_;
    vector<string> spreadDates_;
    vector<double> caps_;
    vector<string> capDates_;
    vector<double> floors_;
    vector<string> floorDates_;
    bool nakedOption_;

    static LegDataRegister<YoYLegData> reg_;
};

//! Serializable CMS Leg Data
/*!
\ingroup tradedata
*/
class CMSLegData : public LegAdditionalData {
public:
    //! Default constructor
    CMSLegData() : LegAdditionalData("CMS"), fixingDays_(Null<Size>()), isInArrears_(true), nakedOption_(false) {}
    //! Constructor
    CMSLegData(const string& swapIndex, Size fixingDays, bool isInArrears, const vector<double>& spreads,
               const vector<string>& spreadDates = vector<string>(), const vector<double>& caps = vector<double>(),
               const vector<string>& capDates = vector<string>(), const vector<double>& floors = vector<double>(),
               const vector<string>& floorDates = vector<string>(), const vector<double>& gearings = vector<double>(),
               const vector<string>& gearingDates = vector<string>(), bool nakedOption = false)
        : LegAdditionalData("CMS"), swapIndex_(swapIndex), fixingDays_(fixingDays), isInArrears_(isInArrears),
          spreads_(spreads), spreadDates_(spreadDates), caps_(caps), capDates_(capDates), floors_(floors),
          floorDates_(floorDates), gearings_(gearings), gearingDates_(gearingDates), nakedOption_(nakedOption) {
        indices_.insert(swapIndex_);
    }

    //! \name Inspectors
    //@{
    const string& swapIndex() const { return swapIndex_; }
    Size fixingDays() const { return fixingDays_; }
    bool isInArrears() const { return isInArrears_; }
    const vector<double>& spreads() const { return spreads_; }
    const vector<string>& spreadDates() const { return spreadDates_; }
    const vector<double>& caps() const { return caps_; }
    const vector<string>& capDates() const { return capDates_; }
    const vector<double>& floors() const { return floors_; }
    const vector<string>& floorDates() const { return floorDates_; }
    const vector<double>& gearings() const { return gearings_; }
    const vector<string>& gearingDates() const { return gearingDates_; }
    bool nakedOption() const { return nakedOption_; }
    //@}

    //! \name Serialisation
    //@{
    virtual void fromXML(XMLNode* node) override;
    virtual XMLNode* toXML(XMLDocument& doc) override;
    //@}
private:
    string swapIndex_;
    Size fixingDays_;
    bool isInArrears_;
    vector<double> spreads_;
    vector<string> spreadDates_;
    vector<double> caps_;
    vector<string> capDates_;
    vector<double> floors_;
    vector<string> floorDates_;
    vector<double> gearings_;
    vector<string> gearingDates_;
    bool nakedOption_;

    static LegDataRegister<CMSLegData> reg_;
};

//! Serializable CMS Spread Leg Data
/*!
\ingroup tradedata
*/
class CMSSpreadLegData : public LegAdditionalData {
public:
    //! Default constructor
    CMSSpreadLegData()
        : LegAdditionalData("CMSSpread"), fixingDays_(Null<Size>()), isInArrears_(false), nakedOption_(false) {}
    //! Constructor
    CMSSpreadLegData(const string& swapIndex1, const string& swapIndex2, Size fixingDays, bool isInArrears,
                     const vector<double>& spreads, const vector<string>& spreadDates = vector<string>(),
                     const vector<double>& caps = vector<double>(), const vector<string>& capDates = vector<string>(),
                     const vector<double>& floors = vector<double>(),
                     const vector<string>& floorDates = vector<string>(),
                     const vector<double>& gearings = vector<double>(),
                     const vector<string>& gearingDates = vector<string>(), bool nakedOption = false)
        : LegAdditionalData("CMSSpread"), swapIndex1_(swapIndex1), swapIndex2_(swapIndex2), fixingDays_(fixingDays),
          isInArrears_(isInArrears), spreads_(spreads), spreadDates_(spreadDates), caps_(caps), capDates_(capDates),
          floors_(floors), floorDates_(floorDates), gearings_(gearings), gearingDates_(gearingDates),
          nakedOption_(nakedOption) {
        indices_.insert(swapIndex1_);
        indices_.insert(swapIndex2_);
    }

    //! \name Inspectors
    //@{
    const string& swapIndex1() const { return swapIndex1_; }
    const string& swapIndex2() const { return swapIndex2_; }
    Size fixingDays() const { return fixingDays_; }
    bool isInArrears() const { return isInArrears_; }
    const vector<double>& spreads() const { return spreads_; }
    const vector<string>& spreadDates() const { return spreadDates_; }
    const vector<double>& caps() const { return caps_; }
    const vector<string>& capDates() const { return capDates_; }
    const vector<double>& floors() const { return floors_; }
    const vector<string>& floorDates() const { return floorDates_; }
    const vector<double>& gearings() const { return gearings_; }
    const vector<string>& gearingDates() const { return gearingDates_; }
    bool nakedOption() const { return nakedOption_; }
    //@}

    //! \name Serialisation
    //@{
    virtual void fromXML(XMLNode* node) override;
    virtual XMLNode* toXML(XMLDocument& doc) override;
    //@}
private:
    string swapIndex1_;
    string swapIndex2_;
    Size fixingDays_;
    bool isInArrears_;
    vector<double> spreads_;
    vector<string> spreadDates_;
    vector<double> caps_;
    vector<string> capDates_;
    vector<double> floors_;
    vector<string> floorDates_;
    vector<double> gearings_;
    vector<string> gearingDates_;
    bool nakedOption_;

    static LegDataRegister<CMSSpreadLegData> reg_;
};

//! Serializable CMS Spread Leg Data
/*!
\ingroup tradedata
*/
class DigitalCMSSpreadLegData : public LegAdditionalData {
public:
    //! Default constructor
    DigitalCMSSpreadLegData() : LegAdditionalData("DigitalCMSSpread") {}
    //! Constructor
    DigitalCMSSpreadLegData(
        const boost::shared_ptr<CMSSpreadLegData>& underlying, Position::Type callPosition = Position::Long,
        bool isCallATMIncluded = false, const vector<double> callStrikes = vector<double>(),
        const vector<string> callStrikeDates = vector<string>(), const vector<double> callPayoffs = vector<double>(),
        const vector<string> callPayoffDates = vector<string>(), Position::Type putPosition = Position::Long,
        bool isPutATMIncluded = false, const vector<double> putStrikes = vector<double>(),
        const vector<string> putStrikeDates = vector<string>(), const vector<double> putPayoffs = vector<double>(),
        const vector<string> putPayoffDates = vector<string>())
        : LegAdditionalData("DigitalCMSSpread"), underlying_(underlying), callPosition_(callPosition),
          isCallATMIncluded_(isCallATMIncluded), callStrikes_(callStrikes), callStrikeDates_(callStrikeDates),
          callPayoffs_(callPayoffs), callPayoffDates_(callPayoffDates), putPosition_(putPosition),
          isPutATMIncluded_(isPutATMIncluded), putStrikes_(putStrikes), putStrikeDates_(putStrikeDates),
          putPayoffs_(putPayoffs), putPayoffDates_(putPayoffDates) {
        indices_ = underlying_->indices();
    }

    //! \name Inspectors
    //@{
    const boost::shared_ptr<CMSSpreadLegData>& underlying() const { return underlying_; }

    const Position::Type callPosition() const { return callPosition_; }
    const bool isCallATMIncluded() const { return isCallATMIncluded_; }
    const vector<double> callStrikes() const { return callStrikes_; }
    const vector<double> callPayoffs() const { return callPayoffs_; }
    const vector<string> callStrikeDates() const { return callStrikeDates_; }
    const vector<string> callPayoffDates() const { return callPayoffDates_; }

    const Position::Type putPosition() const { return putPosition_; }
    const bool isPutATMIncluded() const { return isPutATMIncluded_; }
    const vector<double> putStrikes() const { return putStrikes_; }
    const vector<double> putPayoffs() const { return putPayoffs_; }
    const vector<string> putStrikeDates() const { return putStrikeDates_; }
    const vector<string> putPayoffDates() const { return putPayoffDates_; }
    //@}

    //! \name Serialisation
    //@{
    virtual void fromXML(XMLNode* node) override;
    virtual XMLNode* toXML(XMLDocument& doc) override;
    //@}
private:
    boost::shared_ptr<CMSSpreadLegData> underlying_;

    Position::Type callPosition_;
    bool isCallATMIncluded_;
    vector<double> callStrikes_;
    vector<string> callStrikeDates_;
    vector<double> callPayoffs_;
    vector<string> callPayoffDates_;

    Position::Type putPosition_;
    bool isPutATMIncluded_;
    vector<double> putStrikes_;
    vector<string> putStrikeDates_;
    vector<double> putPayoffs_;
    vector<string> putPayoffDates_;

    static LegDataRegister<DigitalCMSSpreadLegData> reg_;
};

//! Serializable Fixed Leg Data
/*!
\ingroup tradedata
*/
class EquityLegData : public LegAdditionalData {
public:
    //! Default constructor
    EquityLegData() : LegAdditionalData("Equity"), quantity_(Null<Real>()) {}
    //! Constructor
<<<<<<< HEAD
    EquityLegData(string returnType, Real dividendFactor, string eqName, Real initialPrice, bool notionalReset,
                  Natural fixingDays = 0, const ScheduleData& valuationSchedule = ScheduleData(),
                  string eqCurrency = "", string fxIndex = "", Natural fxIndexFixingDays = 2,
                  string fxIndexCalendar = "", Real quantity = Null<Real>())
        : LegAdditionalData("Equity"), returnType_(returnType), dividendFactor_(dividendFactor), eqName_(eqName),
          initialPrice_(initialPrice), notionalReset_(notionalReset), fixingDays_(fixingDays),
          valuationSchedule_(valuationSchedule), eqCurrency_(eqCurrency), fxIndex_(fxIndex),
          fxIndexFixingDays_(fxIndexFixingDays), fxIndexCalendar_(fxIndexCalendar), quantity_(quantity) {
        indices_.insert("EQ-" + eqName_);
=======
    EquityLegData(string returnType, Real dividendFactor, EquityUnderlying equityUnderlying, Real initialPrice,
        bool notionalReset, Natural fixingDays = 0, const ScheduleData& valuationSchedule = ScheduleData(), 
        string eqCurrency = "", string fxIndex = "", Natural fxIndexFixingDays = 2, string fxIndexCalendar = "" )
        : LegAdditionalData("Equity"), returnType_(returnType), dividendFactor_(dividendFactor),
          equityUnderlying_(equityUnderlying), initialPrice_(initialPrice), notionalReset_(notionalReset),
          fixingDays_(fixingDays), valuationSchedule_(valuationSchedule), eqCurrency_(eqCurrency), fxIndex_(fxIndex), 
          fxIndexFixingDays_(fxIndexFixingDays), fxIndexCalendar_(fxIndexCalendar) {
        indices_.insert("EQ-" + eqName());
>>>>>>> 40dded7f
    }

    //! \name Inspectors
    //@{
    const string& returnType() const { return returnType_; }
    string eqName() { return equityUnderlying_.name(); }
    Real dividendFactor() const { return dividendFactor_; }
    EquityUnderlying equityIdentifier() const { return equityUnderlying_; }
    Real initialPrice() const { return initialPrice_; }
    Natural fixingDays() const { return fixingDays_; }
    ScheduleData valuationSchedule() const { return valuationSchedule_; }
    const string& eqCurrency() const { return eqCurrency_; }
    const string& fxIndex() const { return fxIndex_; }
    Natural fxIndexFixingDays() const { return fxIndexFixingDays_; }
    const string& fxIndexCalendar() const { return fxIndexCalendar_; }
    bool notionalReset() const { return notionalReset_; }
    Real quantity() const { return quantity_; } // might be null
    //@}

    //! \name Serialisation
    //@{
    virtual void fromXML(XMLNode* node) override;
    virtual XMLNode* toXML(XMLDocument& doc) override;
    //@}
private:
    string returnType_;
    Real dividendFactor_ = 1.0;
    EquityUnderlying equityUnderlying_;
    Real initialPrice_;
    bool notionalReset_ = false;
    Natural fixingDays_ = 0;
    ScheduleData valuationSchedule_;
    string eqCurrency_ = "";
    string fxIndex_ = "";
    Natural fxIndexFixingDays_ = 2;
    string fxIndexCalendar_ = "";
    Real quantity_;

    static LegDataRegister<EquityLegData> reg_;
};

//! Serializable object holding amortization rules
class AmortizationData : public XMLSerializable {
public:
    AmortizationData() : initialized_(false) {}

    AmortizationData(string type, double value, string startDate, string endDate, string frequency, bool underflow)
        : type_(type), value_(value), startDate_(startDate), endDate_(endDate), frequency_(frequency),
          underflow_(underflow), initialized_(true) {}

    virtual void fromXML(XMLNode* node) override;
    virtual XMLNode* toXML(XMLDocument& doc) override;

    //! FixedAmount, RelativeToInitialNotional, RelativeToPreviousNotional, Annuity
    const string& type() const { return type_; }
    //! Interpretation depending on type()
    double value() const { return value_; }
    //! Amortization start date
    const string& startDate() const { return startDate_; }
    //! Amortization end date
    const string& endDate() const { return endDate_; }
    //! Amortization frequency
    const string& frequency() const { return frequency_; }
    //! Allow amortization below zero notional if true
    bool underflow() const { return underflow_; }
    bool initialized() const { return initialized_; }

private:
    string type_;
    double value_;
    string startDate_;
    string endDate_;
    string frequency_;
    bool underflow_;
    bool initialized_;
};

//! Serializable object holding leg data
class LegData : public XMLSerializable {
public:
    //! Default constructor
    LegData()
        : isPayer_(true), notionalInitialExchange_(false), notionalFinalExchange_(false),
          notionalAmortizingExchange_(false), isNotResetXCCY_(true), foreignAmount_(0.0), fixingDays_(0) {}

    //! Constructor with concrete leg data
    LegData(const boost::shared_ptr<LegAdditionalData>& innerLegData, bool isPayer, const string& currency,
            const ScheduleData& scheduleData = ScheduleData(), const string& dayCounter = "",
            const std::vector<double>& notionals = std::vector<double>(),
            const std::vector<string>& notionalDates = std::vector<string>(), const string& paymentConvention = "F",
            const bool notionalInitialExchange = false, const bool notionalFinalExchange = false,
            const bool notionalAmortizingExchange = false, const bool isNotResetXCCY = true,
            const string& foreignCurrency = "", const double foreignAmount = 0, const string& fxIndex = "",
            int fixingDays = 0, const string& fixingCalendar = "",
            const std::vector<AmortizationData>& amortizationData = std::vector<AmortizationData>(),
            const int paymentLag = 0, const std::string& paymentCalendar = "",
            const std::vector<std::string>& paymentDates = std::vector<std::string>(),
            const std::vector<Indexing>& indexing = {});

    //! \name Serialisation
    //@{
    virtual void fromXML(XMLNode* node) override;
    virtual XMLNode* toXML(XMLDocument& doc) override;
    //@}

    //! \name Inspectors
    //@{
    bool isPayer() const { return isPayer_; }
    const string& currency() const { return currency_; }
    const ScheduleData& schedule() const { return schedule_; }
    const vector<double>& notionals() const { return notionals_; }
    const vector<string>& notionalDates() const { return notionalDates_; }
    const string& dayCounter() const { return dayCounter_; }
    const string& paymentConvention() const { return paymentConvention_; }
    bool notionalInitialExchange() const { return notionalInitialExchange_; }
    bool notionalFinalExchange() const { return notionalFinalExchange_; }
    bool notionalAmortizingExchange() const { return notionalAmortizingExchange_; }
    bool isNotResetXCCY() const { return isNotResetXCCY_; }
    const string& foreignCurrency() const { return foreignCurrency_; }
    double foreignAmount() const { return foreignAmount_; }
    const string& fxIndex() const { return fxIndex_; }
    int fixingDays() const { return fixingDays_; }
    const string& fixingCalendar() const { return fixingCalendar_; }
    const int paymentLag() const { return paymentLag_; }
    const std::vector<AmortizationData>& amortizationData() const { return amortizationData_; }
    const std::string& paymentCalendar() const { return paymentCalendar_; }
    const string& legType() const { return concreteLegData_->legType(); }
    boost::shared_ptr<LegAdditionalData> concreteLegData() const { return concreteLegData_; }
    const std::set<std::string>& indices() const { return indices_; }
    const std::vector<std::string>& paymentDates() const { return paymentDates_; }
    const std::vector<Indexing>& indexing() const { return indexing_; }
    //@}

    //! \name modifiers
    //@{
    bool& isPayer() { return isPayer_; }
    //@}

protected:
    virtual boost::shared_ptr<LegAdditionalData> initialiseConcreteLegData(const string&);

    /*! Store the set of ORE index names that appear on this leg.

        Take the set appearing in LegAdditionalData::indices() and add on any appearing here. Currently, the only
        possible extra index appearing at LegData level is \c fxIndex.
    */
    std::set<std::string> indices_;

private:
    boost::shared_ptr<LegAdditionalData> concreteLegData_;
    bool isPayer_;
    string currency_;
    string legType_;
    ScheduleData schedule_;
    string dayCounter_;
    vector<double> notionals_;
    vector<string> notionalDates_;
    string paymentConvention_;
    bool notionalInitialExchange_;
    bool notionalFinalExchange_;
    bool notionalAmortizingExchange_;
    bool isNotResetXCCY_;
    string foreignCurrency_;
    double foreignAmount_;
    string fxIndex_;
    int fixingDays_;
    string fixingCalendar_;
    std::vector<AmortizationData> amortizationData_;
    int paymentLag_;
    std::string paymentCalendar_;
    std::vector<std::string> paymentDates_;
    std::vector<Indexing> indexing_;
};

//! \name Utilities for building QuantLib Legs
//@{
Leg makeFixedLeg(const LegData& data, const boost::shared_ptr<EngineFactory>& engineFactory = nullptr);
Leg makeZCFixedLeg(const LegData& data);
Leg makeIborLeg(const LegData& data, const boost::shared_ptr<IborIndex>& index,
                const boost::shared_ptr<EngineFactory>& engineFactory, const bool attachPricer = true);
Leg makeOISLeg(const LegData& data, const boost::shared_ptr<OvernightIndex>& index,
               const boost::shared_ptr<EngineFactory>& engineFactory = nullptr);
Leg makeBMALeg(const LegData& data, const boost::shared_ptr<QuantExt::BMAIndexWrapper>& indexWrapper,
               const boost::shared_ptr<EngineFactory>& engineFactory = nullptr);
Leg makeSimpleLeg(const LegData& data);
Leg makeNotionalLeg(const Leg& refLeg, const bool initNomFlow, const bool finalNomFlow, const bool amortNomFlow,
                    const BusinessDayConvention paymentConvention, const Calendar paymentCalendar);
Leg makeCPILeg(const LegData& data, const boost::shared_ptr<ZeroInflationIndex>& index,
               const boost::shared_ptr<EngineFactory>& engineFactory);
Leg makeYoYLeg(const LegData& data, const boost::shared_ptr<YoYInflationIndex>& index,
               const boost::shared_ptr<EngineFactory>& engineFactory);
Leg makeCMSLeg(const LegData& data, const boost::shared_ptr<QuantLib::SwapIndex>& swapindex,
               const boost::shared_ptr<EngineFactory>& engineFactory, const vector<double>& caps = vector<double>(),
               const vector<double>& floors = vector<double>(), const bool attachPricer = true);
Leg makeCMSSpreadLeg(const LegData& data, const boost::shared_ptr<QuantLib::SwapSpreadIndex>& swapSpreadIndex,
                     const boost::shared_ptr<EngineFactory>& engineFactory, const bool attachPricer = true);
Leg makeDigitalCMSSpreadLeg(const LegData& data, const boost::shared_ptr<QuantLib::SwapSpreadIndex>& swapSpreadIndex,
                            const boost::shared_ptr<EngineFactory>& engineFactory);
Leg makeEquityLeg(const LegData& data, const boost::shared_ptr<QuantExt::EquityIndex>& equityCurve, 
                  const boost::shared_ptr<QuantExt::FxIndex>& fxIndex = nullptr);
Real currentNotional(const Leg& leg);

//@}

//! Build a full vector of values from the given node.
//  For use with Notionals, Rates, Spreads, Gearing, Caps and Floor rates.
//  In all cases we can expand the vector to take the given schedule into account
template <typename T>
vector<T> buildScheduledVector(const vector<T>& values, const vector<string>& dates, const Schedule& schedule);

// extend values to schedule size (if values is empty, the default value is used)
template <typename T>
vector<T> normaliseToSchedule(const vector<T>& values, const Schedule& schedule, const T& defaultValue);

// normaliseToSchedule concat buildScheduledVector
template <typename T>
vector<T> buildScheduledVectorNormalised(const vector<T>& values, const vector<string>& dates, const Schedule& schedule,
                                         const T& defaultValue);

// notional vector derived from a fixed amortisation amount
vector<double> buildAmortizationScheduleFixedAmount(const vector<double>& notionals, const Schedule& schedule,
                                                    const AmortizationData& data);

// notional vector with amortizations expressed as a percentage of initial notional
vector<double> buildAmortizationScheduleRelativeToInitialNotional(const vector<double>& notionals,
                                                                  const Schedule& schedule,
                                                                  const AmortizationData& data);

// notional vector with amortizations expressed as a percentage of the respective previous notional
vector<double> buildAmortizationScheduleRelativeToPreviousNotional(const vector<double>& notionals,
                                                                   const Schedule& schedule,
                                                                   const AmortizationData& data);

// notional vector derived from a fixed annuity amount
vector<double> buildAmortizationScheduleFixedAnnuity(const vector<double>& notionals, const vector<double>& rates,
                                                     const Schedule& schedule, const AmortizationData& data,
                                                     const DayCounter& dc);

// apply amortisation to given notionals
void applyAmortization(std::vector<Real>& notionals, const LegData& data, const Schedule& schedule,
                       const bool annuityAllowed = false, const std::vector<Real>& rates = std::vector<Real>());

// apply indexing (if given in LegData) to existing leg
void applyIndexing(Leg& leg, const LegData& data, const boost::shared_ptr<EngineFactory>& engineFactory);

// template implementations

template <typename T>
vector<T> buildScheduledVector(const vector<T>& values, const vector<string>& dates, const Schedule& schedule) {
    if (values.size() < 2 || dates.size() == 0)
        return values;

    QL_REQUIRE(values.size() == dates.size(), "Value / Date size mismatch in buildScheduledVector."
                                                  << "Value:" << values.size() << ", Dates:" << dates.size());

    // Need to use schedule logic
    // Length of data will be 1 less than schedule
    //
    // Notional 100
    // Notional {startDate 2015-01-01} 200
    // Notional {startDate 2016-01-01} 300
    //
    // Given schedule June, Dec from 2014 to 2016 (6 dates, 5 coupons)
    // we return 100, 100, 200, 200, 300

    // The first node must not have a date.
    // If the second one has a date, all the rest must have, and we process
    // If the second one does not have a date, none of them must have one
    // and we return the vector uneffected.
    QL_REQUIRE(dates[0] == "", "Invalid date " << dates[0] << " for first node");
    if (dates[1] == "") {
        // They must all be empty and then we return values
        for (Size i = 2; i < dates.size(); i++) {
            QL_REQUIRE(dates[i] == "", "Invalid date " << dates[i] << " for node " << i
                                                       << ". Cannot mix dates and non-dates attributes");
        }
        return values;
    }

    // We have nodes with date attributes now
    Size len = schedule.size() - 1;
    vector<T> data(len);
    Size j = 0, max_j = dates.size() - 1; // j is the index of date/value vector. 0 to max_j
    Date d = parseDate(dates[j + 1]);     // The first start date
    for (Size i = 0; i < len; i++) {      // loop over data vector and populate it.
        // If j == max_j we just fall through and take the final value
        while (schedule[i] >= d && j < max_j) {
            j++;
            if (j < max_j) {
                QL_REQUIRE(dates[j + 1] != "", "Cannot have empty date attribute for node " << j + 1);
                d = parseDate(dates[j + 1]);
            }
        }
        data[i] = values[j];
    }

    return data;
}

template <typename T>
vector<T> normaliseToSchedule(const vector<T>& values, const Schedule& schedule, const T& defaultValue) {
    vector<T> res = values;
    if (res.size() < schedule.size() - 1)
        res.resize(schedule.size() - 1, res.size() == 0 ? defaultValue : res.back());
    return res;
}

template <typename T>
vector<T> buildScheduledVectorNormalised(const vector<T>& values, const vector<string>& dates, const Schedule& schedule,
                                         const T& defaultValue) {
    return normaliseToSchedule(buildScheduledVector(values, dates, schedule), schedule, defaultValue);
}

} // namespace data
} // namespace ore<|MERGE_RESOLUTION|>--- conflicted
+++ resolved
@@ -568,26 +568,15 @@
     //! Default constructor
     EquityLegData() : LegAdditionalData("Equity"), quantity_(Null<Real>()) {}
     //! Constructor
-<<<<<<< HEAD
-    EquityLegData(string returnType, Real dividendFactor, string eqName, Real initialPrice, bool notionalReset,
-                  Natural fixingDays = 0, const ScheduleData& valuationSchedule = ScheduleData(),
+    EquityLegData(string returnType, Real dividendFactor, EquityUnderlying equityUnderlying, Real initialPrice,
+                  bool notionalReset, Natural fixingDays = 0, const ScheduleData& valuationSchedule = ScheduleData(),
                   string eqCurrency = "", string fxIndex = "", Natural fxIndexFixingDays = 2,
                   string fxIndexCalendar = "", Real quantity = Null<Real>())
-        : LegAdditionalData("Equity"), returnType_(returnType), dividendFactor_(dividendFactor), eqName_(eqName),
-          initialPrice_(initialPrice), notionalReset_(notionalReset), fixingDays_(fixingDays),
-          valuationSchedule_(valuationSchedule), eqCurrency_(eqCurrency), fxIndex_(fxIndex),
-          fxIndexFixingDays_(fxIndexFixingDays), fxIndexCalendar_(fxIndexCalendar), quantity_(quantity) {
-        indices_.insert("EQ-" + eqName_);
-=======
-    EquityLegData(string returnType, Real dividendFactor, EquityUnderlying equityUnderlying, Real initialPrice,
-        bool notionalReset, Natural fixingDays = 0, const ScheduleData& valuationSchedule = ScheduleData(), 
-        string eqCurrency = "", string fxIndex = "", Natural fxIndexFixingDays = 2, string fxIndexCalendar = "" )
         : LegAdditionalData("Equity"), returnType_(returnType), dividendFactor_(dividendFactor),
           equityUnderlying_(equityUnderlying), initialPrice_(initialPrice), notionalReset_(notionalReset),
-          fixingDays_(fixingDays), valuationSchedule_(valuationSchedule), eqCurrency_(eqCurrency), fxIndex_(fxIndex), 
-          fxIndexFixingDays_(fxIndexFixingDays), fxIndexCalendar_(fxIndexCalendar) {
+          fixingDays_(fixingDays), valuationSchedule_(valuationSchedule), eqCurrency_(eqCurrency), fxIndex_(fxIndex),
+          fxIndexFixingDays_(fxIndexFixingDays), fxIndexCalendar_(fxIndexCalendar), quantity_(quantity) {
         indices_.insert("EQ-" + eqName());
->>>>>>> 40dded7f
     }
 
     //! \name Inspectors
