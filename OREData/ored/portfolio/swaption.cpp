--- conflicted
+++ resolved
@@ -72,11 +72,6 @@
 
     // 4 fill currencies and set notional to null (will be retrieved via notional())
 
-<<<<<<< HEAD
-    DLOG("Swaption::build() for " << id());
-
-    // 1 build underlying swap and copy its required fixings
-=======
     npvCurrency_ = notionalCurrency_ = "USD"; // only if no legs are given, not relevant in this case
 
     if (!legData_.empty()) {
@@ -84,7 +79,6 @@
     }
 
     // 2 build underlying swap and copy its required fixings
->>>>>>> 29782b33
 
     underlying_ = QuantLib::ext::make_shared<ore::data::Swap>(Envelope(), legData_);
     underlying_->build(engineFactory);
@@ -102,26 +96,11 @@
                                                              : parseSettlementMethod(optionData_.settlementMethod());
     positionType_ = parsePositionType(optionData_.longShort());
 
-<<<<<<< HEAD
-    // 3 fill currencies and set notional to null (will be retrieved via notional())
-
-    npvCurrency_ = notionalCurrency_ = "USD"; // only if no legs are given, not relevant in this case
-
-    if (!legData_.empty()) {
-        npvCurrency_ = notionalCurrency_ = legData_[0].currency();
-    }
-
-=======
->>>>>>> 29782b33
     notional_ = Null<Real>();
 
     Date today = Settings::instance().evaluationDate();
 
-<<<<<<< HEAD
-    // 4 if the swaption is exercised (as per option data / exercise data), build the cashflows that remain to be paid
-=======
     // 5 if the swaption is exercised (as per option data / exercise data), build the cashflows that remain to be paid
->>>>>>> 29782b33
 
     if (exerciseBuilder_->isExercised()) {
         Date exerciseDate = exerciseBuilder_->exerciseDate();
@@ -129,11 +108,7 @@
 
         if (optionData_.settlement() == "Physical") {
 
-<<<<<<< HEAD
-            // 4.1 if physical exercise, inlcude the "exercise-into" cashflows of the underlying
-=======
             // 5.1 if physical exercise, inlcude the "exercise-into" cashflows of the underlying
->>>>>>> 29782b33
 
             for (Size i = 0; i < underlying_->legs().size(); ++i) {
                 legs_.push_back(Leg());
@@ -156,11 +131,7 @@
 
         } else {
 
-<<<<<<< HEAD
-            // 4.2 if cash exercise, include the cashSettlement payment
-=======
             // 5.2 if cash exercise, include the cashSettlement payment
->>>>>>> 29782b33
 
             if (exerciseBuilder_->cashSettlement()) {
                 legs_.push_back(Leg());
@@ -171,11 +142,7 @@
             }
         }
 
-<<<<<<< HEAD
-        // 4.3 include the exercise fee payment
-=======
         // 5.3 include the exercise fee payment
->>>>>>> 29782b33
 
         if (exerciseBuilder_->feeSettlement()) {
             legs_.push_back(Leg());
@@ -185,11 +152,7 @@
             maturity_ = std::max(maturity_, exerciseBuilder_->feeSettlement()->date());
         }
 
-<<<<<<< HEAD
-        // 4.4 add unconditional premiums, build instrument (as swap) and exit
-=======
         // 5.4 add unconditional premiums, build instrument (as swap) and exit
->>>>>>> 29782b33
 
         std::vector<QuantLib::ext::shared_ptr<Instrument>> additionalInstruments;
         std::vector<Real> additionalMultipliers;
@@ -199,11 +162,7 @@
                                            engineFactory->configuration(MarketContext::pricing));
         auto builder = QuantLib::ext::dynamic_pointer_cast<SwapEngineBuilderBase>(engineFactory->builder("Swap"));
         QL_REQUIRE(builder, "could not get swap builder to build exercised swaption instrument.");
-<<<<<<< HEAD
-        auto swap = boost::make_shared<QuantLib::Swap>(legs_, legPayers_);
-=======
         auto swap = QuantLib::ext::make_shared<QuantLib::Swap>(legs_, legPayers_);
->>>>>>> 29782b33
         swap->setPricingEngine(builder->engine(parseCurrency(npvCurrency_),
                                                envelope().additionalField("discount_curve", false),
                                                envelope().additionalField("security_spread", false)));
@@ -215,11 +174,7 @@
         return;
     }
 
-<<<<<<< HEAD
-    // 5 if we do not have an active exercise as of today, or no underlying legs we only build unconditional premiums
-=======
     // 6 if we do not have an active exercise as of today, or no underlying legs we only build unconditional premiums
->>>>>>> 29782b33
 
     if (exerciseBuilder_->exercise() == nullptr || exerciseBuilder_->exercise()->dates().empty() ||
         exerciseBuilder_->exercise()->dates().back() <= today || legData_.empty()) {
@@ -235,19 +190,11 @@
                                            engineFactory->configuration(MarketContext::pricing));
         auto builder = QuantLib::ext::dynamic_pointer_cast<SwapEngineBuilderBase>(engineFactory->builder("Swap"));
         QL_REQUIRE(builder, "could not get swap builder to build expired swaption instrument.");
-<<<<<<< HEAD
-        auto swap = boost::make_shared<QuantLib::Swap>(legs_, legPayers_);
-        swap->setPricingEngine(builder->engine(parseCurrency(npvCurrency_),
-                                               envelope().additionalField("discount_curve", false),
-                                               envelope().additionalField("security_spread", false)));
-        instrument_ = boost::make_shared<VanillaInstrument>(swap, positionType_ == Position::Long ? 1.0 : -1.0,
-=======
         auto swap = QuantLib::ext::make_shared<QuantLib::Swap>(legs_, legPayers_);
         swap->setPricingEngine(builder->engine(parseCurrency(npvCurrency_),
                                                envelope().additionalField("discount_curve", false),
                                                envelope().additionalField("security_spread", false)));
         instrument_ = QuantLib::ext::make_shared<VanillaInstrument>(swap, positionType_ == Position::Long ? 1.0 : -1.0,
->>>>>>> 29782b33
                                                             additionalInstruments, additionalMultipliers);
         setSensitivityTemplate(*builder);
         maturity_ = std::max(maturity_, lastPremiumDate);
@@ -255,11 +202,7 @@
         return;
     }
 
-<<<<<<< HEAD
-    // 6 fill legs, only include coupons after first exercise
-=======
     // 7 fill legs, only include coupons after first exercise
->>>>>>> 29782b33
 
     legCurrencies_ = underlying_->legCurrencies();
     legPayers_ = underlying_->legPayers();
@@ -278,16 +221,6 @@
         }
     }
 
-<<<<<<< HEAD
-    // 7 ISDA taxonomy
-
-    additionalData_["isdaAssetClass"] = string("Interest Rate");
-    additionalData_["isdaBaseProduct"] = string("Option");
-    additionalData_["isdaSubProduct"] = string("Swaption");
-    additionalData_["isdaTransaction"] = string("");
-
-=======
->>>>>>> 29782b33
     // 8 build swaption
 
     if (settlementType_ == Settlement::Physical)
@@ -319,22 +252,12 @@
             QuantExt::NumericLgmMultiLegOptionEngineBase::instrumentIsHandled(*swaption, builderPrecheckMessages),
             "Swaption::build(): instrument is not handled by the available engines: " +
                 boost::join(builderPrecheckMessages, ", "));
-<<<<<<< HEAD
-        if (exerciseType_ == Exercise::Bermudan)
-=======
         if (exerciseType_ == Exercise::European || exerciseType_ == Exercise::Bermudan)
->>>>>>> 29782b33
             builderType = "BermudanSwaption";
         else if (exerciseType_ == Exercise::American)
             builderType = "AmericanSwaption";
     }
 
-<<<<<<< HEAD
-    auto swaptionBuilder = boost::dynamic_pointer_cast<SwaptionEngineBuilder>(engineFactory->builder(builderType));
-    QL_REQUIRE(swaptionBuilder, "Swaption::build(): internal error: could not cast to SwaptionEngineBuilder");
-
-    auto swapBuilder = boost::dynamic_pointer_cast<SwapEngineBuilderBase>(engineFactory->builder("Swap"));
-=======
     DLOG("Getting builder for '" << builderType << "', got " << builderPrecheckMessages.size()
                                  << " builder precheck messages:");
     for (auto const& m : builderPrecheckMessages) {
@@ -345,27 +268,10 @@
     QL_REQUIRE(swaptionBuilder, "Swaption::build(): internal error: could not cast to SwaptionEngineBuilder");
 
     auto swapBuilder = QuantLib::ext::dynamic_pointer_cast<SwapEngineBuilderBase>(engineFactory->builder("Swap"));
->>>>>>> 29782b33
     QL_REQUIRE(swapBuilder, "Swaption::build(): internal error: could not cast to SwapEngineBuilder");
 
     // 9.1  determine index (if several, pick first) got get the engine
 
-<<<<<<< HEAD
-    boost::shared_ptr<InterestRateIndex> index;
-
-    for (auto const& l : underlying_->legs()) {
-        for (auto const& c : l) {
-            if (auto cpn = boost::dynamic_pointer_cast<FloatingRateCoupon>(c)) {
-                if (index == nullptr) {
-                    if (auto tmp = boost::dynamic_pointer_cast<IborIndex>(cpn->index())) {
-                        DLOG("found ibor / ois index '" << tmp->name() << "'");
-                        index = tmp;
-                    } else if (auto tmp = boost::dynamic_pointer_cast<SwapIndex>(cpn->index())) {
-                        DLOG("found cms index " << tmp->name() << ", use key '" << tmp->iborIndex()->name()
-                                                << "' to look up vol");
-                        index = tmp->iborIndex();
-                    } else if (auto tmp = boost::dynamic_pointer_cast<BMAIndex>(cpn->index())) {
-=======
     QuantLib::ext::shared_ptr<InterestRateIndex> index;
 
     for (auto const& l : underlying_->legs()) {
@@ -380,7 +286,6 @@
                                                 << "' to look up vol");
                         index = tmp->iborIndex();
                     } else if (auto tmp = QuantLib::ext::dynamic_pointer_cast<BMAIndex>(cpn->index())) {
->>>>>>> 29782b33
                         DLOG("found bma/sifma index '" << tmp->name() << "'");
                         index = tmp;
                     }
@@ -459,13 +364,6 @@
     setSensitivityTemplate(*swaptionBuilder);
 
     // 9.4 build underlying swaps, add premiums, build option wrapper
-<<<<<<< HEAD
-
-    auto swapEngine =
-        swapBuilder->engine(parseCurrency(npvCurrency_), envelope().additionalField("discount_curve", false),
-                            envelope().additionalField("security_spread", false));
-=======
->>>>>>> 29782b33
 
     auto swapEngine =
         swapBuilder->engine(parseCurrency(npvCurrency_), envelope().additionalField("discount_curve", false),
@@ -481,11 +379,7 @@
                                        optionData_.premiumData(), -multiplier, parseCurrency(npvCurrency_),
                                        engineFactory, swaptionBuilder->configuration(MarketContext::pricing));
 
-<<<<<<< HEAD
-    instrument_ = boost::make_shared<BermudanOptionWrapper>(
-=======
     instrument_ = QuantLib::ext::make_shared<BermudanOptionWrapper>(
->>>>>>> 29782b33
         swaption, positionType_ == Position::Long ? true : false, exerciseBuilder_->noticeDates(),
         settlementType_ == Settlement::Physical ? true : false, underlyingSwaps, 1.0, 1.0, additionalInstruments,
         additionalMultipliers);
@@ -612,11 +506,7 @@
 }
 
 map<AssetClass, set<string>>
-<<<<<<< HEAD
-Swaption::underlyingIndices(const boost::shared_ptr<ReferenceDataManager>& referenceDataManager) const {
-=======
 Swaption::underlyingIndices(const QuantLib::ext::shared_ptr<ReferenceDataManager>& referenceDataManager) const {
->>>>>>> 29782b33
     map<AssetClass, set<string>> result;
     if (auto s = envelope().additionalField("security_spread", false); !s.empty())
         result[AssetClass::BOND] = {s};
