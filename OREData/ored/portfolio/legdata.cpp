/*
 Copyright (C) 2016 Quaternion Risk Management Ltd
 All rights reserved.

 This file is part of ORE, a free-software/open-source library
 for transparent pricing and risk analysis - http://opensourcerisk.org

 ORE is free software: you can redistribute it and/or modify it
 under the terms of the Modified BSD License.  You should have received a
 copy of the license along with this program.
 The license is also available online at <http://opensourcerisk.org>

 This program is distributed on the basis that it will form a useful
 contribution to risk analytics and model standardisation, but WITHOUT
 ANY WARRANTY; without even the implied warranty of MERCHANTABILITY or
 FITNESS FOR A PARTICULAR PURPOSE. See the license for more details.
*/

#include <ored/portfolio/builders/capflooredcpileg.hpp>
#include <ored/portfolio/builders/capfloorediborleg.hpp>
#include <ored/portfolio/builders/capflooredyoyleg.hpp>
#include <ored/portfolio/builders/cms.hpp>
#include <ored/portfolio/builders/cmsspread.hpp>
#include <ored/portfolio/legdata.hpp>
#include <ored/utilities/log.hpp>
#include <ored/utilities/to_string.hpp>

#include <boost/make_shared.hpp>
#include <ql/cashflow.hpp>
#include <ql/cashflows/averagebmacoupon.hpp>
#include <ql/cashflows/capflooredcoupon.hpp>
#include <ql/cashflows/capflooredinflationcoupon.hpp>
#include <ql/cashflows/cpicoupon.hpp>
#include <ql/cashflows/cpicouponpricer.hpp>
#include <ql/cashflows/digitalcoupon.hpp>
#include <ql/cashflows/fixedratecoupon.hpp>
#include <ql/cashflows/iborcoupon.hpp>
#include <ql/cashflows/simplecashflow.hpp>
#include <ql/errors.hpp>
#include <ql/experimental/coupons/cmsspreadcoupon.hpp>
#include <ql/experimental/coupons/digitalcmsspreadcoupon.hpp>
#include <ql/experimental/coupons/strippedcapflooredcoupon.hpp>
#include <ql/version.hpp>
#include <qle/cashflows/averageonindexedcoupon.hpp>
#include <qle/cashflows/averageonindexedcouponpricer.hpp>
#include <qle/cashflows/brlcdicouponpricer.hpp>
#include <qle/cashflows/couponpricer.hpp>
#include <qle/cashflows/cpicoupon.hpp>
#include <qle/cashflows/cpicouponpricer.hpp>
#include <qle/cashflows/equitycoupon.hpp>
#include <qle/cashflows/floatingannuitycoupon.hpp>
<<<<<<< HEAD
#include <qle/cashflows/overnightindexedcoupon.hpp>
=======
#include <qle/cashflows/strippedcapflooredcpicoupon.hpp>
>>>>>>> 303bdd35
#include <qle/cashflows/strippedcapflooredyoyinflationcoupon.hpp>
#include <qle/cashflows/subperiodscoupon.hpp>
#include <qle/cashflows/subperiodscouponpricer.hpp>
#include <qle/indexes/bmaindexwrapper.hpp>

using namespace QuantLib;
using namespace QuantExt;

namespace ore {
namespace data {

LegDataRegister<CashflowData> CashflowData::reg_("Cashflow");

void CashflowData::fromXML(XMLNode* node) {
    XMLUtils::checkNode(node, legNodeName());
    amounts_ =
        XMLUtils::getChildrenValuesWithAttributes<Real>(node, "Cashflow", "Amount", "date", dates_, &parseReal, false);
}

XMLNode* CashflowData::toXML(XMLDocument& doc) {
    XMLNode* node = doc.allocNode(legNodeName());
    XMLUtils::addChildrenWithOptionalAttributes(doc, node, "Cashflow", "Amount", amounts_, "date", dates_);
    return node;
}

LegDataRegister<FixedLegData> FixedLegData::reg_("Fixed");

void FixedLegData::fromXML(XMLNode* node) {
    XMLUtils::checkNode(node, legNodeName());
    rates_ = XMLUtils::getChildrenValuesWithAttributes<Real>(node, "Rates", "Rate", "startDate", rateDates_, parseReal,
                                                             true);
}

XMLNode* FixedLegData::toXML(XMLDocument& doc) {
    XMLNode* node = doc.allocNode(legNodeName());
    XMLUtils::addChildrenWithOptionalAttributes(doc, node, "Rates", "Rate", rates_, "startDate", rateDates_);
    return node;
}

LegDataRegister<ZeroCouponFixedLegData> ZeroCouponFixedLegData::reg_("ZeroCouponFixed");

void ZeroCouponFixedLegData::fromXML(XMLNode* node) {
    XMLUtils::checkNode(node, legNodeName());
    rates_ = XMLUtils::getChildrenValuesWithAttributes<Real>(node, "Rates", "Rate", "startDate", rateDates_, &parseReal, true);
    XMLNode* compNode = XMLUtils::getChildNode(node, "Compounding");
    if (compNode)
        compounding_ = XMLUtils::getChildValue(node, "Compounding", true);
    else
        compounding_ = "Compounded";
    QL_REQUIRE(compounding_ == "Compounded" || compounding_ == "Simple",
               "Compounding method " << compounding_ << " not supported");
    XMLNode* subtractNotionalNode = XMLUtils::getChildNode(node, "SubtractNotional");
    if (subtractNotionalNode)
        subtractNotional_ = XMLUtils::getChildValueAsBool(node, "SubtractNotional", true);
    else
        subtractNotional_ = true;
}

XMLNode* ZeroCouponFixedLegData::toXML(XMLDocument& doc) {
    XMLNode* node = doc.allocNode(legNodeName());
    XMLUtils::addChildrenWithOptionalAttributes(doc, node, "Rates", "Rate", rates_, "startDate", rateDates_);
    XMLUtils::addChild(doc, node, "Compounding", compounding_);
    XMLUtils::addChild(doc, node, "SubtractNotional", subtractNotional_);
    return node;
}

LegDataRegister<FloatingLegData> FloatingLegData::reg_("Floating");

void FloatingLegData::fromXML(XMLNode* node) {
    XMLUtils::checkNode(node, legNodeName());
    index_ = internalIndexName(XMLUtils::getChildValue(node, "Index", true));
    indices_.insert(index_);
    // These are all optional
    spreads_ = XMLUtils::getChildrenValuesWithAttributes<Real>(node, "Spreads", "Spread", "startDate", spreadDates_,
                                                               &parseReal);
    isInArrears_ = isAveraged_ = hasSubPeriods_ = includeSpread_ = false;
    if (XMLNode* arrNode = XMLUtils::getChildNode(node, "IsInArrears"))
        isInArrears_ = parseBool(XMLUtils::getNodeValue(arrNode));
    if (XMLNode* avgNode = XMLUtils::getChildNode(node, "IsAveraged"))
        isAveraged_ = parseBool(XMLUtils::getNodeValue(avgNode));
    if (XMLNode* spNode = XMLUtils::getChildNode(node, "HasSubPeriods"))
        hasSubPeriods_ = parseBool(XMLUtils::getNodeValue(spNode));
    if (XMLNode* incSpNode = XMLUtils::getChildNode(node, "IncludeSpread"))
        includeSpread_ = parseBool(XMLUtils::getNodeValue(incSpNode));
    if (auto n = XMLUtils::getChildNode(node, "FixingDays"))
        fixingDays_ = parseInteger(XMLUtils::getNodeValue(n));
    else
        fixingDays_ = Null<Size>();
<<<<<<< HEAD
    if(auto n = XMLUtils::getChildNode(node, "Lookback"))
        lookback_ = parsePeriod(XMLUtils::getNodeValue(n));
    else
        lookback_ = 0 * Days;
    caps_ = XMLUtils::getChildrenValuesAsDoublesWithAttributes(node, "Caps", "Cap", "startDate", capDates_);
    floors_ = XMLUtils::getChildrenValuesAsDoublesWithAttributes(node, "Floors", "Floor", "startDate", floorDates_);
    gearings_ =
        XMLUtils::getChildrenValuesAsDoublesWithAttributes(node, "Gearings", "Gearing", "startDate", gearingDates_);
=======
    caps_ = XMLUtils::getChildrenValuesWithAttributes<Real>(node, "Caps", "Cap", "startDate", capDates_, &parseReal);
    floors_ =
        XMLUtils::getChildrenValuesWithAttributes<Real>(node, "Floors", "Floor", "startDate", floorDates_, &parseReal);
    gearings_ = XMLUtils::getChildrenValuesWithAttributes<Real>(node, "Gearings", "Gearing", "startDate", gearingDates_,
                                                                &parseReal, false);
>>>>>>> 303bdd35
    if (XMLUtils::getChildNode(node, "NakedOption"))
        nakedOption_ = XMLUtils::getChildValueAsBool(node, "NakedOption", false);
    else
        nakedOption_ = false;
}

XMLNode* FloatingLegData::toXML(XMLDocument& doc) {
    XMLNode* node = doc.allocNode(legNodeName());
    XMLUtils::addChild(doc, node, "Index", index_);
    XMLUtils::addChild(doc, node, "IsInArrears", isInArrears_);
    XMLUtils::addChild(doc, node, "IsAveraged", isAveraged_);
    XMLUtils::addChild(doc, node, "HasSubPeriods", hasSubPeriods_);
    XMLUtils::addChild(doc, node, "IncludeSpread", includeSpread_);
    if (fixingDays_ != Null<Size>())
        XMLUtils::addChild(doc, node, "FixingDays", static_cast<int>(fixingDays_));
    if (lookback_ != 0 * Days)
        XMLUtils::addChild(doc, node, "Lookback", ore::data::to_string(lookback_));
    XMLUtils::addChildrenWithOptionalAttributes(doc, node, "Caps", "Cap", caps_, "startDate", capDates_);
    XMLUtils::addChildrenWithOptionalAttributes(doc, node, "Floors", "Floor", floors_, "startDate", floorDates_);
    XMLUtils::addChildrenWithOptionalAttributes(doc, node, "Gearings", "Gearing", gearings_, "startDate",
                                                gearingDates_);
    XMLUtils::addChildrenWithOptionalAttributes(doc, node, "Spreads", "Spread", spreads_, "startDate", spreadDates_);
    XMLUtils::addChild(doc, node, "NakedOption", nakedOption_);
    return node;
}

LegDataRegister<CPILegData> CPILegData::reg_("CPI");

void CPILegData::fromXML(XMLNode* node) {
    XMLUtils::checkNode(node, legNodeName());
    index_ = XMLUtils::getChildValue(node, "Index", true);
    startDate_ = XMLUtils::getChildValue(node, "StartDate", true);
    indices_.insert(index_);
    baseCPI_ = XMLUtils::getChildValueAsDouble(node, "BaseCPI", true);
    observationLag_ = XMLUtils::getChildValue(node, "ObservationLag", true);
    interpolation_ = XMLUtils::getChildValue(node, "Interpolation", true);
    XMLNode* subNomNode = XMLUtils::getChildNode(node, "SubtractInflationNotional");
    if (subNomNode)
        subtractInflationNominal_ = XMLUtils::getChildValueAsBool(node, "SubtractInflationNotional", true);
    else
        subtractInflationNominal_ = false;
    rates_ = XMLUtils::getChildrenValuesWithAttributes<Real>(node, "Rates", "Rate", "startDate", rateDates_, &parseReal,
                                                             true);
    caps_ = XMLUtils::getChildrenValuesWithAttributes<Real>(node, "Caps", "Cap", "startDate", capDates_, &parseReal);
    floors_ = XMLUtils::getChildrenValuesWithAttributes<Real>(node, "Floors", "Floor", "startDate", floorDates_, &parseReal);
    if (XMLUtils::getChildNode(node, "NakedOption"))
        nakedOption_ = XMLUtils::getChildValueAsBool(node, "NakedOption", false);
    else
        nakedOption_ = false;
}

XMLNode* CPILegData::toXML(XMLDocument& doc) {
    XMLNode* node = doc.allocNode(legNodeName());
    XMLUtils::addChild(doc, node, "Index", index_);
    XMLUtils::addChildrenWithOptionalAttributes(doc, node, "Rates", "Rate", rates_, "startDate", rateDates_);
    XMLUtils::addChild(doc, node, "BaseCPI", baseCPI_);
    XMLUtils::addChild(doc, node, "StartDate", startDate_);
    XMLUtils::addChild(doc, node, "ObservationLag", observationLag_);
    XMLUtils::addChild(doc, node, "Interpolation", interpolation_);
    XMLUtils::addChild(doc, node, "SubtractInflationNotional", subtractInflationNominal_);
    XMLUtils::addChildrenWithOptionalAttributes(doc, node, "Caps", "Cap", caps_, "startDate", capDates_);
    XMLUtils::addChildrenWithOptionalAttributes(doc, node, "Floors", "Floor", floors_, "startDate", floorDates_);
    XMLUtils::addChild(doc, node, "NakedOption", nakedOption_);
    return node;
}

LegDataRegister<YoYLegData> YoYLegData::reg_("YY");

void YoYLegData::fromXML(XMLNode* node) {
    XMLUtils::checkNode(node, legNodeName());
    index_ = XMLUtils::getChildValue(node, "Index", true);
    indices_.insert(index_);
    fixingDays_ = XMLUtils::getChildValueAsInt(node, "FixingDays", true);
    observationLag_ = XMLUtils::getChildValue(node, "ObservationLag", true);
    gearings_ = XMLUtils::getChildrenValuesWithAttributes<Real>(node, "Gearings", "Gearing", "startDate", gearingDates_,
                                                                &parseReal);
    spreads_ = XMLUtils::getChildrenValuesWithAttributes<Real>(node, "Spreads", "Spread", "startDate", spreadDates_,
                                                               &parseReal);
    caps_ = XMLUtils::getChildrenValuesWithAttributes<Real>(node, "Caps", "Cap", "startDate", capDates_, &parseReal);
    floors_ =
        XMLUtils::getChildrenValuesWithAttributes<Real>(node, "Floors", "Floor", "startDate", floorDates_, &parseReal);
    if (XMLUtils::getChildNode(node, "NakedOption"))
        nakedOption_ = XMLUtils::getChildValueAsBool(node, "NakedOption", false);
    else
        nakedOption_ = false;
}

XMLNode* YoYLegData::toXML(XMLDocument& doc) {
    XMLNode* node = doc.allocNode(legNodeName());
    XMLUtils::addChild(doc, node, "Index", index_);
    XMLUtils::addChild(doc, node, "ObservationLag", observationLag_);
    XMLUtils::addChild(doc, node, "FixingDays", static_cast<int>(fixingDays_));
    XMLUtils::addChildrenWithOptionalAttributes(doc, node, "Gearings", "Gearing", gearings_, "startDate",
                                                gearingDates_);
    XMLUtils::addChildrenWithOptionalAttributes(doc, node, "Spreads", "Spread", spreads_, "startDate", spreadDates_);
    XMLUtils::addChildrenWithOptionalAttributes(doc, node, "Caps", "Cap", caps_, "startDate", capDates_);
    XMLUtils::addChildrenWithOptionalAttributes(doc, node, "Floors", "Floor", floors_, "startDate", floorDates_);
    XMLUtils::addChild(doc, node, "NakedOption", nakedOption_);
    return node;
}

XMLNode* CMSLegData::toXML(XMLDocument& doc) {
    XMLNode* node = doc.allocNode(legNodeName());
    XMLUtils::addChild(doc, node, "Index", swapIndex_);
    XMLUtils::addChild(doc, node, "IsInArrears", isInArrears_);
    if (fixingDays_ != Null<Size>())
        XMLUtils::addChild(doc, node, "FixingDays", static_cast<int>(fixingDays_));
    XMLUtils::addChildrenWithOptionalAttributes(doc, node, "Caps", "Cap", caps_, "startDate", capDates_);
    XMLUtils::addChildrenWithOptionalAttributes(doc, node, "Floors", "Floor", floors_, "startDate", floorDates_);
    XMLUtils::addChildrenWithOptionalAttributes(doc, node, "Gearings", "Gearing", gearings_, "startDate",
                                                gearingDates_);
    XMLUtils::addChildrenWithOptionalAttributes(doc, node, "Spreads", "Spread", spreads_, "startDate", spreadDates_);
    XMLUtils::addChild(doc, node, "NakedOption", nakedOption_);
    return node;
}

LegDataRegister<CMSLegData> CMSLegData::reg_("CMS");

void CMSLegData::fromXML(XMLNode* node) {
    XMLUtils::checkNode(node, legNodeName());
    swapIndex_ = XMLUtils::getChildValue(node, "Index", true);
    indices_.insert(swapIndex_);
    // These are all optional
    spreads_ = XMLUtils::getChildrenValuesWithAttributes<Real>(node, "Spreads", "Spread", "startDate", spreadDates_,
                                                               &parseReal);
    XMLNode* arrNode = XMLUtils::getChildNode(node, "IsInArrears");
    if (arrNode)
        isInArrears_ = XMLUtils::getChildValueAsBool(node, "IsInArrears", true);
    else
        isInArrears_ = false; // default to fixing-in-advance
    if (auto n = XMLUtils::getChildNode(node, "FixingDays"))
        fixingDays_ = parseInteger(XMLUtils::getNodeValue(n));
    else
        fixingDays_ = Null<Size>();
    caps_ = XMLUtils::getChildrenValuesWithAttributes<Real>(node, "Caps", "Cap", "startDate", capDates_, &parseReal);
    floors_ =
        XMLUtils::getChildrenValuesWithAttributes<Real>(node, "Floors", "Floor", "startDate", floorDates_, &parseReal);
    gearings_ = XMLUtils::getChildrenValuesWithAttributes<Real>(node, "Gearings", "Gearing", "startDate", gearingDates_,
                                                                &parseReal);
    if (XMLUtils::getChildNode(node, "NakedOption"))
        nakedOption_ = XMLUtils::getChildValueAsBool(node, "NakedOption", false);
    else
        nakedOption_ = false;
}

XMLNode* CMSSpreadLegData::toXML(XMLDocument& doc) {
    XMLNode* node = doc.allocNode(legNodeName());
    XMLUtils::addChild(doc, node, "Index1", swapIndex1_);
    XMLUtils::addChild(doc, node, "Index2", swapIndex2_);
    XMLUtils::addChild(doc, node, "IsInArrears", isInArrears_);
    if (fixingDays_ != Null<Size>())
        XMLUtils::addChild(doc, node, "FixingDays", static_cast<int>(fixingDays_));
    XMLUtils::addChildrenWithOptionalAttributes(doc, node, "Spreads", "Spread", spreads_, "startDate", spreadDates_);
    XMLUtils::addChildrenWithOptionalAttributes(doc, node, "Caps", "Cap", caps_, "startDate", capDates_);
    XMLUtils::addChildrenWithOptionalAttributes(doc, node, "Floors", "Floor", floors_, "startDate", floorDates_);
    XMLUtils::addChildrenWithOptionalAttributes(doc, node, "Gearings", "Gearing", gearings_, "startDate",
                                                gearingDates_);
    XMLUtils::addChild(doc, node, "NakedOption", nakedOption_);
    return node;
}

LegDataRegister<CMSSpreadLegData> CMSSpreadLegData::reg_("CMSSpread");

void CMSSpreadLegData::fromXML(XMLNode* node) {
    XMLUtils::checkNode(node, legNodeName());
    swapIndex1_ = XMLUtils::getChildValue(node, "Index1", true);
    swapIndex2_ = XMLUtils::getChildValue(node, "Index2", true);
    indices_.insert(swapIndex1_);
    indices_.insert(swapIndex2_);
    // These are all optional
    spreads_ = XMLUtils::getChildrenValuesWithAttributes<Real>(node, "Spreads", "Spread", "startDate", spreadDates_,
                                                               &parseReal);
    XMLNode* arrNode = XMLUtils::getChildNode(node, "IsInArrears");
    if (arrNode)
        isInArrears_ = XMLUtils::getChildValueAsBool(node, "IsInArrears", true);
    else
        isInArrears_ = false; // default to fixing-in-advance
    if (auto n = XMLUtils::getChildNode(node, "FixingDays"))
        fixingDays_ = parseInteger(XMLUtils::getNodeValue(n));
    else
        fixingDays_ = Null<Size>();
    caps_ = XMLUtils::getChildrenValuesWithAttributes<Real>(node, "Caps", "Cap", "startDate", capDates_, &parseReal);
    floors_ =
        XMLUtils::getChildrenValuesWithAttributes<Real>(node, "Floors", "Floor", "startDate", floorDates_, &parseReal);
    gearings_ = XMLUtils::getChildrenValuesWithAttributes<Real>(node, "Gearings", "Gearing", "startDate", gearingDates_,
                                                                &parseReal);
    if (XMLUtils::getChildNode(node, "NakedOption"))
        nakedOption_ = XMLUtils::getChildValueAsBool(node, "NakedOption", false);
    else
        nakedOption_ = false;
}

XMLNode* DigitalCMSSpreadLegData::toXML(XMLDocument& doc) {
    XMLNode* node = doc.allocNode(legNodeName());
    XMLUtils::appendNode(node, underlying_->toXML(doc));

    if (callStrikes_.size() > 0) {
        XMLUtils::addChild(doc, node, "CallPosition", to_string(callPosition_));
        XMLUtils::addChild(doc, node, "IsCallATMIncluded", isCallATMIncluded_);
        XMLUtils::addChildren(doc, node, "CallStrikes", "Strike", callStrikes_);
        XMLUtils::addChildren(doc, node, "CallPayoffs", "Payoff", callPayoffs_);
    }

    if (putStrikes_.size() > 0) {
        XMLUtils::addChild(doc, node, "PutPosition", to_string(putPosition_));
        XMLUtils::addChild(doc, node, "IsPutATMIncluded", isPutATMIncluded_);
        XMLUtils::addChildren(doc, node, "PutStrikes", "Strike", putStrikes_);
        XMLUtils::addChildren(doc, node, "PutPayoffs", "Payoff", putPayoffs_);
    }

    return node;
}

LegDataRegister<DigitalCMSSpreadLegData> DigitalCMSSpreadLegData::reg_("DigitalCMSSpread");

void DigitalCMSSpreadLegData::fromXML(XMLNode* node) {
    XMLUtils::checkNode(node, legNodeName());

    XMLNode* underlyingNode = XMLUtils::getChildNode(node, "CMSSpreadLegData");
    underlying_ = boost::make_shared<CMSSpreadLegData>();
    underlying_->fromXML(underlyingNode);
    indices_ = underlying_->indices();

    callStrikes_ = XMLUtils::getChildrenValuesWithAttributes<Real>(node, "CallStrikes", "Strike", "startDate",
                                                                   callStrikeDates_, &parseReal);
    if (callStrikes_.size() > 0) {
        string cp = XMLUtils::getChildValue(node, "CallPosition", true);
        callPosition_ = parsePositionType(cp);
        isCallATMIncluded_ = XMLUtils::getChildValueAsBool(node, "IsCallATMIncluded", true);
        callPayoffs_ = XMLUtils::getChildrenValuesWithAttributes<Real>(node, "CallPayoffs", "Payoff", "startDate",
                                                                       callPayoffDates_, &parseReal);
    }

    putStrikes_ = XMLUtils::getChildrenValuesWithAttributes<Real>(node, "PutStrikes", "Strike", "startDate",
                                                                  putStrikeDates_, &parseReal);
    if (putStrikes_.size() > 0) {
        string pp = XMLUtils::getChildValue(node, "PutPosition", true);
        putPosition_ = parsePositionType(pp);
        isPutATMIncluded_ = XMLUtils::getChildValueAsBool(node, "IsPutATMIncluded", true);
        putPayoffs_ = XMLUtils::getChildrenValuesWithAttributes<Real>(node, "PutPayoffs", "Payoff", "startDate",
                                                                      putPayoffDates_, &parseReal);
    }
}

LegDataRegister<EquityLegData> EquityLegData::reg_("Equity");

void EquityLegData::fromXML(XMLNode* node) {
    XMLUtils::checkNode(node, legNodeName());
    returnType_ = XMLUtils::getChildValue(node, "ReturnType");
    if (returnType_ == "Total" && XMLUtils::getChildNode(node, "DividendFactor"))
        dividendFactor_ = XMLUtils::getChildValueAsDouble(node, "DividendFactor", true);
    else
        dividendFactor_ = 1.0;
    eqName_ = XMLUtils::getChildValue(node, "Name");
    indices_.insert("EQ-" + eqName_);
    if (XMLUtils::getChildNode(node, "InitialPrice"))
        initialPrice_ = XMLUtils::getChildValueAsDouble(node, "InitialPrice");
    else
        initialPrice_ = Real();
    fixingDays_ = XMLUtils::getChildValueAsInt(node, "FixingDays");
    XMLNode* tmp = XMLUtils::getChildNode(node, "ValuationSchedule");
    if (tmp)
        valuationSchedule_.fromXML(tmp);
    if (XMLUtils::getChildNode(node, "NotionalReset"))
        notionalReset_ = XMLUtils::getChildValueAsBool(node, "NotionalReset");
    else
        notionalReset_ = false;

    XMLNode* fxt = XMLUtils::getChildNode(node, "FXTerms");
    if (fxt) {
        eqCurrency_ = XMLUtils::getChildValue(fxt, "EquityCurrency", true);
        fxIndex_ = XMLUtils::getChildValue(fxt, "FXIndex", true);
        fxIndexFixingDays_ = XMLUtils::getChildValueAsInt(fxt, "FXIndexFixingDays");
        fxIndexCalendar_ = XMLUtils::getChildValue(fxt, "FXIndexCalendar");
    }
}

XMLNode* EquityLegData::toXML(XMLDocument& doc) {
    XMLNode* node = doc.allocNode(legNodeName());
    XMLUtils::addChild(doc, node, "ReturnType", returnType_);
    if (returnType_ == "Total") {
        XMLUtils::addChild(doc, node, "DividendFactor", dividendFactor_);
    }
    XMLUtils::addChild(doc, node, "Name", eqName_);
    if (initialPrice_)
        XMLUtils::addChild(doc, node, "InitialPrice", initialPrice_);
    XMLUtils::addChild(doc, node, "NotionalReset", notionalReset_);

    if (valuationSchedule_.hasData()) {
        XMLNode* schedNode = valuationSchedule_.toXML(doc);
        XMLUtils::setNodeName(doc, schedNode, "ValuationSchedule"); 
        XMLUtils::appendNode(node, schedNode);
    } else {
        XMLUtils::addChild(doc, node, "FixingDays", static_cast<Integer>(fixingDays_));
    }

    if (fxIndex_ != "") {
        XMLNode* fxNode = doc.allocNode("FXTerms");
        XMLUtils::addChild(doc, fxNode, "EquityCurrency", eqCurrency_);
        XMLUtils::addChild(doc, fxNode, "FXIndex", fxIndex_);
        if (fxIndexFixingDays_)
            XMLUtils::addChild(doc, fxNode, "FXIndexFixingDays", static_cast<Integer>(fxIndexFixingDays_));
        if (fxIndexCalendar_ != "")
            XMLUtils::addChild(doc, fxNode, "FXIndexCalendar", fxIndexCalendar_);
        XMLUtils::appendNode(node, fxNode);
    }
    return node;
}

void AmortizationData::fromXML(XMLNode* node) {
    XMLUtils::checkNode(node, "AmortizationData");
    type_ = XMLUtils::getChildValue(node, "Type");
    value_ = XMLUtils::getChildValueAsDouble(node, "Value");
    startDate_ = XMLUtils::getChildValue(node, "StartDate");
    endDate_ = XMLUtils::getChildValue(node, "EndDate", false);     // optional
    frequency_ = XMLUtils::getChildValue(node, "Frequency", false); // optional
    underflow_ = XMLUtils::getChildValueAsBool(node, "Underflow");
    initialized_ = true;
}

XMLNode* AmortizationData::toXML(XMLDocument& doc) {
    XMLNode* node = doc.allocNode("AmortizationData");
    XMLUtils::addChild(doc, node, "Type", type_);
    XMLUtils::addChild(doc, node, "Value", value_);
    XMLUtils::addChild(doc, node, "StartDate", startDate_);
    if (endDate_ != "")
        XMLUtils::addChild(doc, node, "EndDate", endDate_);
    if (frequency_ != "")
        XMLUtils::addChild(doc, node, "Frequency", frequency_);
    XMLUtils::addChild(doc, node, "Underflow", underflow_);
    return node;
}

LegData::LegData(const boost::shared_ptr<LegAdditionalData>& concreteLegData, bool isPayer, const string& currency,
                 const ScheduleData& scheduleData, const string& dayCounter, const std::vector<double>& notionals,
                 const std::vector<string>& notionalDates, const string& paymentConvention,
                 const bool notionalInitialExchange, const bool notionalFinalExchange,
                 const bool notionalAmortizingExchange, const bool isNotResetXCCY, const string& foreignCurrency,
                 const double foreignAmount, const string& fxIndex, int fixingDays, const string& fixingCalendar,
                 const std::vector<AmortizationData>& amortizationData, const int paymentLag,
                 const string& paymentCalendar, const vector<string>& paymentDates)
    : concreteLegData_(concreteLegData), isPayer_(isPayer), currency_(currency), schedule_(scheduleData),
      dayCounter_(dayCounter), notionals_(notionals), notionalDates_(notionalDates),
      paymentConvention_(paymentConvention), notionalInitialExchange_(notionalInitialExchange),
      notionalFinalExchange_(notionalFinalExchange), notionalAmortizingExchange_(notionalAmortizingExchange),
      isNotResetXCCY_(isNotResetXCCY), foreignCurrency_(foreignCurrency), foreignAmount_(foreignAmount),
      fxIndex_(fxIndex), fixingDays_(fixingDays), fixingCalendar_(fixingCalendar), amortizationData_(amortizationData),
      paymentLag_(paymentLag), paymentCalendar_(paymentCalendar), paymentDates_(paymentDates) {
    
    indices_ = concreteLegData_->indices();
    if (!fxIndex_.empty())
        indices_.insert(fxIndex_);
}

void LegData::fromXML(XMLNode* node) {
    XMLUtils::checkNode(node, "LegData");
    string legType = XMLUtils::getChildValue(node, "LegType", true);
    isPayer_ = XMLUtils::getChildValueAsBool(node, "Payer");
    currency_ = XMLUtils::getChildValue(node, "Currency", true);
    dayCounter_ = XMLUtils::getChildValue(node, "DayCounter"); // optional
    paymentConvention_ = XMLUtils::getChildValue(node, "PaymentConvention");
    paymentLag_ = XMLUtils::getChildValueAsInt(node, "PaymentLag");
    paymentCalendar_ = XMLUtils::getChildValue(node, "PaymentCalendar", false);
    // if not given, default of getChildValueAsBool is true, which fits our needs here
    notionals_ = XMLUtils::getChildrenValuesWithAttributes<Real>(node, "Notionals", "Notional", "startDate",
                                                                 notionalDates_, &parseReal);
    XMLNode* tmp = XMLUtils::getChildNode(node, "Notionals");
    isNotResetXCCY_ = true;
    notionalInitialExchange_ = false;
    notionalFinalExchange_ = false;
    notionalAmortizingExchange_ = false;
    if (tmp) {
        XMLNode* fxResetNode = XMLUtils::getChildNode(tmp, "FXReset");
        if (fxResetNode) {
            isNotResetXCCY_ = false;
            foreignCurrency_ = XMLUtils::getChildValue(fxResetNode, "ForeignCurrency", true);
            foreignAmount_ = XMLUtils::getChildValueAsDouble(fxResetNode, "ForeignAmount", true);
            fxIndex_ = XMLUtils::getChildValue(fxResetNode, "FXIndex", true);
            indices_.insert(fxIndex_);
            fixingDays_ = XMLUtils::getChildValueAsInt(fxResetNode, "FixingDays");
            fixingCalendar_ = XMLUtils::getChildValue(fxResetNode, "FixingCalendar"); // may be empty string
            // TODO add schedule
        }
        XMLNode* exchangeNode = XMLUtils::getChildNode(tmp, "Exchanges");
        if (exchangeNode) {
            
            notionalInitialExchange_ = XMLUtils::getChildValueAsBool(exchangeNode, "NotionalInitialExchange");
            notionalFinalExchange_ = XMLUtils::getChildValueAsBool(exchangeNode, "NotionalFinalExchange");
            if (XMLUtils::getChildNode(exchangeNode, "NotionalAmortizingExchange"))
                notionalAmortizingExchange_ = XMLUtils::getChildValueAsBool(exchangeNode, "NotionalAmortizingExchange");
        }
    }

    XMLNode* amortizationParentNode = XMLUtils::getChildNode(node, "Amortizations");
    if (amortizationParentNode) {
        auto adNodes = XMLUtils::getChildrenNodes(amortizationParentNode, "AmortizationData");
        for (auto const& a : adNodes) {
            amortizationData_.push_back(AmortizationData());
            amortizationData_.back().fromXML(a);
        }
    }

    tmp = XMLUtils::getChildNode(node, "ScheduleData");
    if (tmp)
        schedule_.fromXML(tmp);

    paymentDates_ = XMLUtils::getChildrenValues(node, "PaymentDates", "PaymentDate", false);

    concreteLegData_ = initialiseConcreteLegData(legType);
    concreteLegData_->fromXML(XMLUtils::getChildNode(node, concreteLegData_->legNodeName()));

    indices_.insert(concreteLegData_->indices().begin(), concreteLegData_->indices().end());
}

boost::shared_ptr<LegAdditionalData> LegData::initialiseConcreteLegData(const string& legType) {
    auto legData = LegDataFactory::instance().build(legType);
    QL_REQUIRE(legData, "Leg type " << legType << " has not been registered with the leg data factory.");
    return legData;
}

XMLNode* LegData::toXML(XMLDocument& doc) {
    XMLNode* node = doc.allocNode("LegData");
    QL_REQUIRE(node, "Failed to create LegData node");
    XMLUtils::addChild(doc, node, "LegType", legType());
    XMLUtils::addChild(doc, node, "Payer", isPayer_);
    XMLUtils::addChild(doc, node, "Currency", currency_);
    if (paymentConvention_ != "")
        XMLUtils::addChild(doc, node, "PaymentConvention", paymentConvention_);
    if (paymentLag_ != 0)
        XMLUtils::addChild(doc, node, "PaymentLag", paymentLag_);
    if (!paymentCalendar_.empty())
        XMLUtils::addChild(doc, node, "PaymentCalendar", paymentCalendar_);
    if (dayCounter_ != "")
        XMLUtils::addChild(doc, node, "DayCounter", dayCounter_);
    XMLUtils::addChildrenWithOptionalAttributes(doc, node, "Notionals", "Notional", notionals_, "startDate",
                                                notionalDates_);
    XMLNode* notionalsNodePtr = XMLUtils::getChildNode(node, "Notionals");

    if (!isNotResetXCCY_) {
        XMLNode* resetNode = doc.allocNode("FXReset");
        XMLUtils::addChild(doc, resetNode, "ForeignCurrency", foreignCurrency_);
        XMLUtils::addChild(doc, resetNode, "ForeignAmount", foreignAmount_);
        XMLUtils::addChild(doc, resetNode, "FXIndex", fxIndex_);
        XMLUtils::addChild(doc, resetNode, "FixingDays", fixingDays_);
        XMLUtils::addChild(doc, resetNode, "FixingCalendar", fixingCalendar_);
        XMLUtils::appendNode(notionalsNodePtr, resetNode);
    }

    XMLNode* exchangeNode = doc.allocNode("Exchanges");
    XMLUtils::addChild(doc, exchangeNode, "NotionalInitialExchange", notionalInitialExchange_);
    XMLUtils::addChild(doc, exchangeNode, "NotionalFinalExchange", notionalFinalExchange_);
    XMLUtils::addChild(doc, exchangeNode, "NotionalAmortizingExchange", notionalAmortizingExchange_);
    XMLUtils::appendNode(notionalsNodePtr, exchangeNode);

    XMLUtils::appendNode(node, schedule_.toXML(doc));

    if (!paymentDates_.empty())
        XMLUtils::addChildren(doc, node, "PaymentDates", "PaymentDate", paymentDates_);

    if (!amortizationData_.empty()) {
        XMLNode* amortisationsParentNode = doc.allocNode("Amortizations");
        for (auto& amort : amortizationData_) {
            if (amort.initialized()) {
                XMLUtils::appendNode(amortisationsParentNode, amort.toXML(doc));
            }
        }
        XMLUtils::appendNode(node, amortisationsParentNode);
    }

    XMLUtils::appendNode(node, concreteLegData_->toXML(doc));
    return node;
}

// Functions
Leg makeSimpleLeg(const LegData& data) {
    boost::shared_ptr<CashflowData> cashflowData = boost::dynamic_pointer_cast<CashflowData>(data.concreteLegData());
    QL_REQUIRE(cashflowData, "Wrong LegType, expected CashFlow, got " << data.legType());

    const vector<double>& amounts = cashflowData->amounts();
    const vector<string>& dates = cashflowData->dates();
    QL_REQUIRE(amounts.size() == dates.size(), "Amounts / Date size mismatch in makeSimpleLeg."
                                                   << "Amounts:" << amounts.size() << ", Dates:" << dates.size());
    Leg leg;
    for (Size i = 0; i < dates.size(); i++) {
        Date d = parseDate(dates[i]);
        leg.push_back(boost::shared_ptr<CashFlow>(new SimpleCashFlow(amounts[i], d)));
    }
    return leg;
}

Leg makeFixedLeg(const LegData& data) {
    boost::shared_ptr<FixedLegData> fixedLegData = boost::dynamic_pointer_cast<FixedLegData>(data.concreteLegData());
    QL_REQUIRE(fixedLegData, "Wrong LegType, expected Fixed, got " << data.legType());

    Schedule schedule = makeSchedule(data.schedule());
    DayCounter dc = parseDayCounter(data.dayCounter());
    BusinessDayConvention bdc = parseBusinessDayConvention(data.paymentConvention());
    Calendar paymentCalendar = schedule.calendar();
    vector<double> rates = buildScheduledVector(fixedLegData->rates(), fixedLegData->rateDates(), schedule);
    vector<double> notionals = buildScheduledVector(data.notionals(), data.notionalDates(), schedule);
    Natural paymentLag = data.paymentLag();
    applyAmortization(notionals, data, schedule, true, rates);
    Leg leg = FixedRateLeg(schedule)
                  .withNotionals(notionals)
                  .withCouponRates(rates, dc)
                  .withPaymentAdjustment(bdc)
                  .withPaymentLag(paymentLag)
                  .withPaymentCalendar(paymentCalendar);
    return leg;
}

Leg makeZCFixedLeg(const LegData& data) {
    boost::shared_ptr<ZeroCouponFixedLegData> zcFixedLegData =
        boost::dynamic_pointer_cast<ZeroCouponFixedLegData>(data.concreteLegData());
    QL_REQUIRE(zcFixedLegData, "Wrong LegType, expected Zero Coupon Fixed, got " << data.legType());

    Schedule schedule = makeSchedule(data.schedule());
    DayCounter dc = parseDayCounter(data.dayCounter());
    BusinessDayConvention bdc = parseBusinessDayConvention(data.paymentConvention());
    // check we have a single notional and two dates in the schedule
    vector<double> notionals = data.notionals();
    int numNotionals = notionals.size();
    int numRates = zcFixedLegData->rates().size();
    int numDates = schedule.size();
    QL_REQUIRE(numDates >= 2, "Incorrect number of schedule dates entered, expected at least 2, got " << numDates);
    QL_REQUIRE(numNotionals == 1, "Incorrect number of notional values entered, expected 1, got " << numNotionals);
    QL_REQUIRE(numRates == 1, "Incorrect number of rate values entered, expected 1, got " << numRates);

    // coupon
    Rate fixedRate = zcFixedLegData->rates()[0];
    Real fixedAmount = notionals[0];
    vector<Date> dates = schedule.dates();

    Compounding comp = parseCompounding(zcFixedLegData->compounding());
    QL_REQUIRE(comp == QuantLib::Compounded || comp == QuantLib::Simple,
               "Compounding method " << zcFixedLegData->compounding() << " not supported");

    // we loop over the dates in the schedule, computing the compound factor.
    // For the Compounded rule:
    // (1+r)^dcf_0 *  (1+r)^dcf_1 * ... = (1+r)^(dcf_0 + dcf_1 + ...)
    // So we compute the sum of all DayCountFractions in the loop.
    // For the Simple rule:
    // (1 + r * dcf_0) * (1 + r * dcf_1)...
    double totalDCF = 0;
    double compoundFactor = 1;
    for (Size i = 0; i < dates.size() - 1; i++) {
        double dcf = dc.yearFraction(dates[i], dates[i + 1]);
        if (comp == QuantLib::Simple)
            compoundFactor *= (1 + fixedRate * dcf);
        else
            totalDCF += dcf;
    }
    if (comp == QuantLib::Compounded)
        compoundFactor = pow(1.0 + fixedRate, totalDCF);
    if (zcFixedLegData->subtractNotional())
        fixedAmount *= (compoundFactor - 1);
    else
        fixedAmount *= compoundFactor;
    Date maturity = schedule.endDate();
    Date fixedPayDate = schedule.calendar().adjust(maturity, bdc);

    Leg leg;
    leg.push_back(boost::shared_ptr<CashFlow>(new SimpleCashFlow(fixedAmount, fixedPayDate)));

    return leg;
}

Leg makeIborLeg(const LegData& data, const boost::shared_ptr<IborIndex>& index,
                const boost::shared_ptr<EngineFactory>& engineFactory, const bool attachPricer) {
    boost::shared_ptr<FloatingLegData> floatData = boost::dynamic_pointer_cast<FloatingLegData>(data.concreteLegData());
    QL_REQUIRE(floatData, "Wrong LegType, expected Floating, got " << data.legType());

    Schedule schedule = makeSchedule(data.schedule());
    DayCounter dc = parseDayCounter(data.dayCounter());
    BusinessDayConvention bdc = parseBusinessDayConvention(data.paymentConvention());

    bool hasCapsFloors = floatData->caps().size() > 0 || floatData->floors().size() > 0;
    vector<double> notionals = buildScheduledVectorNormalised(data.notionals(), data.notionalDates(), schedule, 0.0);
    vector<double> spreads =
        buildScheduledVectorNormalised(floatData->spreads(), floatData->spreadDates(), schedule, 0.0);
    vector<double> gearings =
        buildScheduledVectorNormalised(floatData->gearings(), floatData->gearingDates(), schedule, 1.0);
    Size fixingDays = floatData->fixingDays() == Null<Size>() ? index->fixingDays() : floatData->fixingDays();

    applyAmortization(notionals, data, schedule, true);
    // handle float annuity, which is not done in applyAmortization, for this we can only have one block
    if (!data.amortizationData().empty()) {
        AmortizationType amortizationType = parseAmortizationType(data.amortizationData().front().type());
        if (amortizationType == AmortizationType::Annuity) {
            LOG("Build floating annuity notional schedule");
            QL_REQUIRE(!hasCapsFloors, "Caps/Floors not supported in floating annuity coupons");
            QL_REQUIRE(floatData->gearings().size() == 0, "Gearings not supported in floating annuity coupons");
            DayCounter dc = index->dayCounter();
            Date startDate = parseDate(data.amortizationData().front().startDate());
            double annuity = data.amortizationData().front().value();
            bool underflow = data.amortizationData().front().underflow();
            vector<boost::shared_ptr<Coupon>> coupons;
            for (Size i = 0; i < schedule.size() - 1; i++) {
                Date paymentDate = schedule.calendar().adjust(schedule[i + 1], bdc);
                if (schedule[i] < startDate || i == 0) {
                    boost::shared_ptr<FloatingRateCoupon> coupon;
                    if (!floatData->hasSubPeriods()) {
                        coupon = boost::make_shared<IborCoupon>(paymentDate, notionals[i], schedule[i], schedule[i + 1],
                                                                fixingDays, index, gearings[i], spreads[i], Date(),
                                                                Date(), dc, floatData->isInArrears());
                        coupon->setPricer(boost::make_shared<BlackIborCouponPricer>());
                    } else {
                        coupon = boost::make_shared<SubPeriodsCoupon>(
                            paymentDate, notionals[i], schedule[i], schedule[i + 1], index,
                            floatData->isAveraged() ? SubPeriodsCoupon::Averaging : SubPeriodsCoupon::Compounding,
                            index->businessDayConvention(), spreads[i], dc, floatData->includeSpread(), gearings[i]);
                        coupon->setPricer(boost::make_shared<SubPeriodsCouponPricer>());
                    }
                    coupons.push_back(coupon);
                    LOG("FloatingAnnuityCoupon: " << i << " " << coupon->nominal() << " " << coupon->amount());
                } else {
                    QL_REQUIRE(coupons.size() > 0,
                               "FloatingAnnuityCoupon needs at least one predecessor, e.g. a plain IborCoupon");
                    LOG("FloatingAnnuityCoupon, previous nominal/coupon: " << i << " " << coupons.back()->nominal()
                                                                           << " " << coupons.back()->amount());
                    boost::shared_ptr<QuantExt::FloatingAnnuityCoupon> coupon =
                        boost::make_shared<QuantExt::FloatingAnnuityCoupon>(
                            annuity, underflow, coupons.back(), paymentDate, schedule[i], schedule[i + 1], fixingDays,
                            index, gearings[i], spreads[i], Date(), Date(), dc, floatData->isInArrears());
                    coupons.push_back(coupon);
                    LOG("FloatingAnnuityCoupon: " << i << " " << coupon->nominal() << " " << coupon->amount());
                }
            }
            Leg leg;
            for (Size i = 0; i < coupons.size(); i++)
                leg.push_back(coupons[i]);
            LOG("Floating annuity notional schedule done");
            return leg;
        }
    }

    if (floatData->hasSubPeriods()) {
        QL_REQUIRE(floatData->caps().empty() && floatData->floors().empty(),
                   "SubPeriodsLegs does not support caps or floors");
        QL_REQUIRE(!floatData->isInArrears(), "SubPeriodLegs do not support in aarears fixings");
        Leg leg = SubPeriodsLeg(schedule, index)
                      .withNotionals(notionals)
                      .withPaymentDayCounter(dc)
                      .withPaymentAdjustment(bdc)
                      .withGearings(gearings)
                      .withSpreads(spreads)
                      .withType(floatData->isAveraged() ? SubPeriodsCoupon::Averaging : SubPeriodsCoupon::Compounding)
                      .includeSpread(floatData->includeSpread());
        QuantExt::setCouponPricer(leg, boost::make_shared<SubPeriodsCouponPricer>());
        return leg;
    }

    IborLeg iborLeg = IborLeg(schedule, index)
                          .withNotionals(notionals)
                          .withSpreads(spreads)
                          .withPaymentDayCounter(dc)
                          .withPaymentAdjustment(bdc)
                          .withFixingDays(fixingDays)
                          .inArrears(floatData->isInArrears())
                          .withGearings(gearings)
                          .withPaymentLag(data.paymentLag());

    // If no caps or floors or in arrears fixing, return the leg
    if (!hasCapsFloors && !floatData->isInArrears())
        return iborLeg;

    // If there are caps or floors or in arrears fixing, add them and set pricer
    if (floatData->caps().size() > 0)
        iborLeg.withCaps(buildScheduledVector(floatData->caps(), floatData->capDates(), schedule));

    if (floatData->floors().size() > 0)
        iborLeg.withFloors(buildScheduledVector(floatData->floors(), floatData->floorDates(), schedule));

    if (!attachPricer)
        return iborLeg;

    // Get a coupon pricer for the leg
    boost::shared_ptr<EngineBuilder> builder = engineFactory->builder("CapFlooredIborLeg");
    QL_REQUIRE(builder, "No builder found for CapFlooredIborLeg");
    boost::shared_ptr<CapFlooredIborLegEngineBuilder> cappedFlooredIborBuilder =
        boost::dynamic_pointer_cast<CapFlooredIborLegEngineBuilder>(builder);
    boost::shared_ptr<FloatingRateCouponPricer> couponPricer = cappedFlooredIborBuilder->engine(index->currency());

    // Loop over the coupons in the leg and set pricer
    Leg tmpLeg = iborLeg;
    QuantLib::setCouponPricer(tmpLeg, couponPricer);

    // build naked option leg if required
    if (floatData->nakedOption()) {
        tmpLeg = StrippedCappedFlooredCouponLeg(tmpLeg);
        // fix for missing registration in ql 1.13
        for (auto const& t : tmpLeg) {
            auto s = boost::dynamic_pointer_cast<StrippedCappedFlooredCoupon>(t);
            if (s != nullptr)
                s->registerWith(s->underlying());
        }
    }
    return tmpLeg;
}

Leg makeOISLeg(const LegData& data, const boost::shared_ptr<OvernightIndex>& index) {
    boost::shared_ptr<FloatingLegData> floatData = boost::dynamic_pointer_cast<FloatingLegData>(data.concreteLegData());
    QL_REQUIRE(floatData, "Wrong LegType, expected Floating, got " << data.legType());

    if (floatData->caps().size() > 0 || floatData->floors().size() > 0)
        QL_FAIL("Caps and floors are not supported for OIS legs");

    Schedule schedule = makeSchedule(data.schedule());
    DayCounter dc = parseDayCounter(data.dayCounter());
    BusinessDayConvention bdc = parseBusinessDayConvention(data.paymentConvention());
    Natural paymentLag = data.paymentLag();
    Calendar paymentCalendar = index->fixingCalendar();
    vector<double> notionals = buildScheduledVector(data.notionals(), data.notionalDates(), schedule);
    vector<double> spreads =
        buildScheduledVectorNormalised(floatData->spreads(), floatData->spreadDates(), schedule, 0.0);
    vector<double> gearings =
        buildScheduledVectorNormalised(floatData->gearings(), floatData->gearingDates(), schedule, 1.0);

    applyAmortization(notionals, data, schedule, false);

    if (floatData->isAveraged()) {

        boost::shared_ptr<QuantExt::AverageONIndexedCouponPricer> couponPricer =
            boost::make_shared<QuantExt::AverageONIndexedCouponPricer>();
        QuantExt::AverageONLeg leg = QuantExt::AverageONLeg(schedule, index)
                                         .withNotionals(notionals)
                                         .withSpreads(spreads)
                                         .withGearings(gearings)
                                         .withPaymentDayCounter(dc)
                                         .withPaymentAdjustment(bdc)
                                         .withRateCutoff(2)
                                         .withPaymentLag(paymentLag)
                                         .withLookback(floatData->lookback())
                                         .withAverageONIndexedCouponPricer(couponPricer);

        return leg;

    } else {

<<<<<<< HEAD
        Leg leg = QuantExt::OvernightLeg(schedule, index)
                               .withNotionals(notionals)
                               .withSpreads(spreads)
                               .withPaymentDayCounter(dc)
                               .withPaymentAdjustment(bdc)
                               .withPaymentCalendar(paymentCalendar)
                               .withPaymentLag(paymentLag)
                               .withGearings(gearings)
                               .includeSpread(floatData->includeSpread())
                               .withLookback(floatData->lookback());
=======
        Leg leg = OvernightLeg(schedule, index)
                      .withNotionals(notionals)
                      .withSpreads(spreads)
                      .withPaymentDayCounter(dc)
                      .withPaymentAdjustment(bdc)
                      .withPaymentCalendar(paymentCalendar)
                      .withPaymentLag(paymentLag)
                      .withGearings(gearings);
>>>>>>> 303bdd35

        // If the overnight index is BRL CDI, we need a special coupon pricer
        boost::shared_ptr<BRLCdi> brlCdiIndex = boost::dynamic_pointer_cast<BRLCdi>(index);
        if (brlCdiIndex)
            QuantExt::setCouponPricer(leg, boost::make_shared<BRLCdiCouponPricer>());

        return leg;
    }
}

Leg makeBMALeg(const LegData& data, const boost::shared_ptr<QuantExt::BMAIndexWrapper>& indexWrapper) {
    boost::shared_ptr<FloatingLegData> floatData = boost::dynamic_pointer_cast<FloatingLegData>(data.concreteLegData());
    QL_REQUIRE(floatData, "Wrong LegType, expected Floating, got " << data.legType());
    boost::shared_ptr<BMAIndex> index = indexWrapper->bma();

    if (floatData->caps().size() > 0 || floatData->floors().size() > 0)
        QL_FAIL("Caps and floors are not supported for BMA legs");

    Schedule schedule = makeSchedule(data.schedule());
    DayCounter dc = parseDayCounter(data.dayCounter());
    BusinessDayConvention bdc = parseBusinessDayConvention(data.paymentConvention());

    vector<Real> notionals = buildScheduledVector(data.notionals(), data.notionalDates(), schedule);
    vector<Real> spreads = buildScheduledVector(floatData->spreads(), floatData->spreadDates(), schedule);
    vector<Real> gearings = buildScheduledVector(floatData->gearings(), floatData->gearingDates(), schedule);

    applyAmortization(notionals, data, schedule, false);

    AverageBMALeg leg = AverageBMALeg(schedule, index)
                            .withNotionals(notionals)
                            .withSpreads(spreads)
                            .withPaymentDayCounter(dc)
                            .withPaymentAdjustment(bdc)
                            .withGearings(gearings);

    return leg;
}

Leg makeNotionalLeg(const Leg& refLeg, const bool initNomFlow, const bool finalNomFlow, const bool amortNomFlow,
                    const BusinessDayConvention paymentConvention, const Calendar paymentCalendar) {

    // Assumption - Cashflows on Input Leg are all coupons
    // This is the Leg to be populated
    Leg leg;

    // Initial Flow Amount
    if (initNomFlow) {
<<<<<<< HEAD
        double initFlowAmt = boost::dynamic_pointer_cast<QuantLib::Coupon>(refLeg[0])->nominal();
        Date initDate = boost::dynamic_pointer_cast<QuantLib::Coupon>(refLeg[0])->accrualStartDate();
        initDate = paymentCalendar.adjust(initDate, paymentConvention);
=======
        auto coupon = boost::dynamic_pointer_cast<QuantLib::Coupon>(refLeg[0]);
        QL_REQUIRE(coupon, "makeNotionalLeg does not support non-coupon legs");
        double initFlowAmt = coupon->nominal();
        Date initDate = coupon->accrualStartDate();
>>>>>>> 303bdd35
        if (initFlowAmt != 0)
            leg.push_back(boost::shared_ptr<CashFlow>(new SimpleCashFlow(-initFlowAmt, initDate)));
    }

    // Amortization Flows
    if (amortNomFlow) {
        for (Size i = 1; i < refLeg.size(); i++) {
<<<<<<< HEAD
            Date flowDate = boost::dynamic_pointer_cast<QuantLib::Coupon>(refLeg[i])->accrualStartDate();
            flowDate = paymentCalendar.adjust(flowDate, paymentConvention);
            Real initNom = boost::dynamic_pointer_cast<QuantLib::Coupon>(refLeg[i - 1])->nominal();
            Real newNom = boost::dynamic_pointer_cast<QuantLib::Coupon>(refLeg[i])->nominal();
=======
            auto coupon = boost::dynamic_pointer_cast<QuantLib::Coupon>(refLeg[i]);
            QL_REQUIRE(coupon, "makeNotionalLeg does not support non-coupon legs");
            auto coupon2 = boost::dynamic_pointer_cast<QuantLib::Coupon>(refLeg[i-1]);
            QL_REQUIRE(coupon, "makeNotionalLeg does not support non-coupon legs");
            Date flowDate = coupon->accrualStartDate();
            Real initNom = coupon2->nominal();
            Real newNom = coupon->nominal();
>>>>>>> 303bdd35
            Real flow = initNom - newNom;
            if (flow != 0)
                leg.push_back(boost::shared_ptr<CashFlow>(new SimpleCashFlow(flow, flowDate)));
        }
    }

    // Final Nominal Return at Maturity
    if (finalNomFlow) {
<<<<<<< HEAD
        double finalNomFlow = boost::dynamic_pointer_cast<QuantLib::Coupon>(refLeg.back())->nominal();
        Date finalDate = boost::dynamic_pointer_cast<QuantLib::Coupon>(refLeg.back())->accrualEndDate();
        finalDate = paymentCalendar.adjust(finalDate, paymentConvention);
=======
        // boost::shared_ptr<QuantLib::Coupon> coupon = boost::dynamic_pointer_cast<QuantLib::Coupon>(refLeg.back());
        // if (coupon) {
        //     double finalNomFlow = coupon->nominal();
        //     Date finalDate = boost::dynamic_pointer_cast<QuantLib::Coupon>(refLeg.back())->date();
        //     if (finalNomFlow != 0)
        //         leg.push_back(boost::shared_ptr<CashFlow>(new SimpleCashFlow(finalNomFlow, finalDate)));
        // } else {
        //     ALOG("The reference leg's last cash flow is not a coupon, we cannot create a final exchange flow");
        // }
        auto coupon = boost::dynamic_pointer_cast<QuantLib::Coupon>(refLeg.back());
        QL_REQUIRE(coupon, "makeNotionalLeg does not support non-coupon legs");
        double finalNomFlow = coupon->nominal();
        Date finalDate = coupon->date();
>>>>>>> 303bdd35
        if (finalNomFlow != 0)
            leg.push_back(boost::shared_ptr<CashFlow>(new SimpleCashFlow(finalNomFlow, finalDate)));
    }

    return leg;
}

Leg makeCPILeg(const LegData& data, const boost::shared_ptr<ZeroInflationIndex>& index,
               const boost::shared_ptr<EngineFactory>& engineFactory) {
    boost::shared_ptr<CPILegData> cpiLegData = boost::dynamic_pointer_cast<CPILegData>(data.concreteLegData());
    QL_REQUIRE(cpiLegData, "Wrong LegType, expected CPI, got " << data.legType());

    Schedule schedule = makeSchedule(data.schedule());
    DayCounter dc = parseDayCounter(data.dayCounter());
    BusinessDayConvention bdc = parseBusinessDayConvention(data.paymentConvention());
    Period observationLag = parsePeriod(cpiLegData->observationLag());
    CPI::InterpolationType interpolationMethod = parseObservationInterpolation(cpiLegData->interpolation());
    vector<double> rates = buildScheduledVector(cpiLegData->rates(), cpiLegData->rateDates(), schedule);
    vector<double> notionals = buildScheduledVector(data.notionals(), data.notionalDates(), schedule);
    Date startDate = parseDate(cpiLegData->startDate());

    applyAmortization(notionals, data, schedule, false);

    QuantExt::CPILeg cpiLeg = QuantExt::CPILeg(schedule, index, cpiLegData->baseCPI(), observationLag)
                                  .withNotionals(notionals)
                                  .withPaymentDayCounter(dc)
                                  .withPaymentAdjustment(bdc)
                                  .withPaymentCalendar(schedule.calendar())
                                  .withFixedRates(rates)
                                  .withObservationInterpolation(interpolationMethod)
                                  .withSubtractInflationNominal(cpiLegData->subtractInflationNominal());

    bool couponCap = cpiLegData->caps().size() > 0;
    bool couponFloor = cpiLegData->floors().size() > 0;
    bool couponCapFloor = cpiLegData->caps().size() > 0 || cpiLegData->floors().size() > 0;

    DLOG("Add CPI leg start date");
    if (couponCapFloor)
        cpiLeg.withStartDate(startDate);

    DLOG("Add caps to CPI coupons");
    if (couponCap)
        cpiLeg.withCaps(buildScheduledVector(cpiLegData->caps(), cpiLegData->capDates(), schedule));

    DLOG("Add floors to CPI coupons");
    if (couponFloor)
        cpiLeg.withFloors(buildScheduledVector(cpiLegData->floors(), cpiLegData->floorDates(), schedule));

    Leg leg = cpiLeg.operator Leg();
    Size n = leg.size();
    QL_REQUIRE(n > 0, "Empty CPI Leg");
    DLOG("CPI leg size " << n);

    if (couponCapFloor) {
        DLOG("Add coupon pricers");

        string indexName = index->name();
        // remove blanks (FIXME)
	indexName.replace(indexName.find(" ", 0), 1, "");
 
        // get a coupon pricer for the leg
        boost::shared_ptr<EngineBuilder> cpBuilder = engineFactory->builder("CappedFlooredCpiLegCoupons");
        QL_REQUIRE(cpBuilder, "No builder found for CappedFlooredCpiLegCoupons");
        boost::shared_ptr<CapFlooredCpiLegCouponEngineBuilder> cappedFlooredCpiCouponBuilder =
            boost::dynamic_pointer_cast<CapFlooredCpiLegCouponEngineBuilder>(cpBuilder);
        boost::shared_ptr<InflationCouponPricer> couponPricer = cappedFlooredCpiCouponBuilder->engine(indexName);

        // get a cash flow pricer for the leg
        boost::shared_ptr<EngineBuilder> cfBuilder = engineFactory->builder("CappedFlooredCpiLegCashFlows");
        QL_REQUIRE(cfBuilder, "No builder found for CappedFlooredCpiLegCashFLows");
        boost::shared_ptr<CapFlooredCpiLegCashFlowEngineBuilder> cappedFlooredCpiCashFlowBuilder =
            boost::dynamic_pointer_cast<CapFlooredCpiLegCashFlowEngineBuilder>(cfBuilder);
        boost::shared_ptr<InflationCashFlowPricer> cashFlowPricer = cappedFlooredCpiCashFlowBuilder->engine(indexName);
	DLOG("Stop 6");

        // set coupon pricer for the leg
        for (Size i = 0; i < leg.size(); i++) {
            // nothing to do for the plain CPI Coupon, because the pricer is already set when the leg bilder is called
            // nothing to do for the plain CPI CashFlow either, because it does not require a pricer

            boost::shared_ptr<CappedFlooredCPICoupon> cfCpiCoupon =
                boost::dynamic_pointer_cast<CappedFlooredCPICoupon>(leg[i]);
            if (cfCpiCoupon) {
                cfCpiCoupon->setPricer(couponPricer);
            } else {
                boost::shared_ptr<CappedFlooredCPICashFlow> cfCpiCashFlow =
                    boost::dynamic_pointer_cast<CappedFlooredCPICashFlow>(leg[i]);
                if (cfCpiCashFlow) {
                    cfCpiCashFlow->setPricer(cashFlowPricer);
                }
            }
        }
    }

    // QuantLib CPILeg automatically adds a Notional Cashflow at maturity date on a CPI swap
    // If Notional Exchange set to false, remove the final cashflow.
    if (!data.notionalFinalExchange()) {
        // QL_REQUIRE(n > 1, "Cannot have Notional Final Exchange with just a single cashflow");
        boost::shared_ptr<CPICashFlow> cpicf = boost::dynamic_pointer_cast<CPICashFlow>(leg[n - 1]);
        // We do not need this check that the last coupon payment date matches the final CPI cash flow date, this is
        // identical by construction, see QuantLib::CPILeg or QuantExt::CPILeg.
        // Moreover, we may have no coupons and just a single fow at the end so that leg[n - 2] causes a problem.
        // boost::shared_ptr<Coupon> coupon = boost::dynamic_pointer_cast<Coupon>(leg[n - 2]);
        // if (cpicf && (cpicf->date() == coupon->date()))
        //   leg.pop_back();
        leg.pop_back();
    }

    // build naked option leg if required
    if (couponCapFloor && cpiLegData->nakedOption()) {
        DLOG("Build StrippedCappedFlooredCouponLeg");
        leg = StrippedCappedFlooredCPICouponLeg(leg);
        // fix for missing registration in ql 1.13
        for (auto const& t : leg) {
            auto s = boost::dynamic_pointer_cast<StrippedCappedFlooredCPICoupon>(t);
            if (s != nullptr)
                s->registerWith(s->underlying());
        }
    }

    return leg;
}

Leg makeYoYLeg(const LegData& data, const boost::shared_ptr<YoYInflationIndex>& index,
               const boost::shared_ptr<EngineFactory>& engineFactory) {
    boost::shared_ptr<YoYLegData> yoyLegData = boost::dynamic_pointer_cast<YoYLegData>(data.concreteLegData());
    QL_REQUIRE(yoyLegData, "Wrong LegType, expected YoY, got " << data.legType());

    Schedule schedule = makeSchedule(data.schedule());
    DayCounter dc = parseDayCounter(data.dayCounter());
    BusinessDayConvention bdc = parseBusinessDayConvention(data.paymentConvention());
    Period observationLag = parsePeriod(yoyLegData->observationLag());
    vector<double> gearings =
        buildScheduledVectorNormalised(yoyLegData->gearings(), yoyLegData->gearingDates(), schedule, 1.0);
    vector<double> spreads =
        buildScheduledVectorNormalised(yoyLegData->spreads(), yoyLegData->spreadDates(), schedule, 0.0);
    vector<double> notionals = buildScheduledVector(data.notionals(), data.notionalDates(), schedule);

    bool couponCap = yoyLegData->caps().size() > 0;
    bool couponFloor = yoyLegData->floors().size() > 0;
    bool couponCapFloor = yoyLegData->caps().size() > 0 || yoyLegData->floors().size() > 0;

    applyAmortization(notionals, data, schedule, false);

    yoyInflationLeg yoyLeg = yoyInflationLeg(schedule, schedule.calendar(), index, observationLag)
                                 .withNotionals(notionals)
                                 .withPaymentDayCounter(dc)
                                 .withPaymentAdjustment(bdc)
                                 .withFixingDays(yoyLegData->fixingDays())
                                 .withGearings(gearings)
                                 .withSpreads(spreads);

    if (couponCap)
        yoyLeg.withCaps(buildScheduledVector(yoyLegData->caps(), yoyLegData->capDates(), schedule));

    if (couponFloor)
        yoyLeg.withFloors(buildScheduledVector(yoyLegData->floors(), yoyLegData->floorDates(), schedule));

    if (couponCapFloor) {
        // get a coupon pricer for the leg
        boost::shared_ptr<EngineBuilder> builder = engineFactory->builder("CapFlooredYYLeg");
        QL_REQUIRE(builder, "No builder found for CapFlooredYYLeg");
        boost::shared_ptr<CapFlooredYoYLegEngineBuilder> cappedFlooredYoYBuilder =
            boost::dynamic_pointer_cast<CapFlooredYoYLegEngineBuilder>(builder);
        string indexname = index->name();
        boost::shared_ptr<InflationCouponPricer> couponPricer =
            cappedFlooredYoYBuilder->engine(indexname.replace(indexname.find(" ", 0), 1, ""));

        // set coupon pricer for the leg
        Leg leg = yoyLeg.operator Leg();
        for (Size i = 0; i < leg.size(); i++) {
            boost::dynamic_pointer_cast<CappedFlooredYoYInflationCoupon>(leg[i])->setPricer(
                boost::dynamic_pointer_cast<QuantLib::YoYInflationCouponPricer>(couponPricer));
        }

        // build naked option leg if required
        if (yoyLegData->nakedOption()) {
            leg = StrippedCappedFlooredYoYInflationCouponLeg(leg);
            for (auto const& t : leg) {
                auto s = boost::dynamic_pointer_cast<StrippedCappedFlooredYoYInflationCoupon>(t);
            }
        }

        return leg;
    } else {
        return yoyLeg;
    }
}

Leg makeCMSLeg(const LegData& data, const boost::shared_ptr<QuantLib::SwapIndex>& swapIndex,
               const boost::shared_ptr<EngineFactory>& engineFactory, const vector<double>& caps,
               const vector<double>& floors, const bool attachPricer) {
    boost::shared_ptr<CMSLegData> cmsData = boost::dynamic_pointer_cast<CMSLegData>(data.concreteLegData());
    QL_REQUIRE(cmsData, "Wrong LegType, expected CMS, got " << data.legType());

    Schedule schedule = makeSchedule(data.schedule());
    DayCounter dc = parseDayCounter(data.dayCounter());
    BusinessDayConvention bdc = parseBusinessDayConvention(data.paymentConvention());
    bool couponCapFloor = cmsData->caps().size() > 0 || cmsData->floors().size() > 0;
    bool nakedCapFloor = caps.size() > 0 || floors.size() > 0;

    vector<double> spreads =
        ore::data::buildScheduledVectorNormalised(cmsData->spreads(), cmsData->spreadDates(), schedule, 0.0);
    vector<double> gearings =
        ore::data::buildScheduledVectorNormalised(cmsData->gearings(), cmsData->gearingDates(), schedule, 1.0);
    vector<double> notionals = buildScheduledVector(data.notionals(), data.notionalDates(), schedule);
    Size fixingDays = cmsData->fixingDays() == Null<Size>() ? swapIndex->fixingDays() : cmsData->fixingDays();

    applyAmortization(notionals, data, schedule, false);

    CmsLeg cmsLeg = CmsLeg(schedule, swapIndex)
                        .withNotionals(notionals)
                        .withSpreads(spreads)
                        .withGearings(gearings)
                        .withPaymentDayCounter(dc)
                        .withPaymentAdjustment(bdc)
                        .withFixingDays(fixingDays)
                        .inArrears(cmsData->isInArrears());

    if (nakedCapFloor) {
        vector<string> capFloorDates;

        if (caps.size() > 0)
            cmsLeg.withCaps(buildScheduledVector(caps, capFloorDates, schedule));

        if (floors.size() > 0)
            cmsLeg.withFloors(buildScheduledVector(floors, capFloorDates, schedule));
    } else if (couponCapFloor) {
        if (cmsData->caps().size() > 0)
            cmsLeg.withCaps(buildScheduledVector(cmsData->caps(), cmsData->capDates(), schedule));

        if (cmsData->floors().size() > 0)
            cmsLeg.withFloors(buildScheduledVector(cmsData->floors(), cmsData->floorDates(), schedule));
    }

    if (!attachPricer)
        return cmsLeg;

    // Get a coupon pricer for the leg
    boost::shared_ptr<EngineBuilder> builder = engineFactory->builder("CMS");
    QL_REQUIRE(builder, "No builder found for CmsLeg");
    boost::shared_ptr<CmsCouponPricerBuilder> cmsSwapBuilder =
        boost::dynamic_pointer_cast<CmsCouponPricerBuilder>(builder);
    boost::shared_ptr<FloatingRateCouponPricer> couponPricer = cmsSwapBuilder->engine(swapIndex->currency());

    // Loop over the coupons in the leg and set pricer
    Leg tmpLeg = cmsLeg;
    QuantLib::setCouponPricer(tmpLeg, couponPricer);

    // build naked option leg if required
    if (cmsData->nakedOption()) {
        tmpLeg = StrippedCappedFlooredCouponLeg(tmpLeg);
        // fix for missing registration in ql 1.13
        for (auto const& t : tmpLeg) {
            auto s = boost::dynamic_pointer_cast<StrippedCappedFlooredCoupon>(t);
            if (s != nullptr)
                s->registerWith(s->underlying());
        }
    }
    return tmpLeg;
}

Leg makeCMSSpreadLeg(const LegData& data, const boost::shared_ptr<QuantLib::SwapSpreadIndex>& swapSpreadIndex,
                     const boost::shared_ptr<EngineFactory>& engineFactory, const bool attachPricer) {
#if QL_HEX_VERSION < 0x011300f0
    WLOG("The CMS Spread implementation in older QL versions has issues (found "
         << QL_VERSION << "), consider upgrading to at least 1.13")
#endif
    boost::shared_ptr<CMSSpreadLegData> cmsSpreadData =
        boost::dynamic_pointer_cast<CMSSpreadLegData>(data.concreteLegData());
    QL_REQUIRE(cmsSpreadData, "Wrong LegType, expected CMSSpread, got " << data.legType());

    Schedule schedule = makeSchedule(data.schedule());
    DayCounter dc = parseDayCounter(data.dayCounter());
    BusinessDayConvention bdc = parseBusinessDayConvention(data.paymentConvention());
    vector<double> spreads = ore::data::buildScheduledVectorNormalised(cmsSpreadData->spreads(),
                                                                       cmsSpreadData->spreadDates(), schedule, 0.0);
    vector<double> gearings = ore::data::buildScheduledVectorNormalised(cmsSpreadData->gearings(),
                                                                        cmsSpreadData->gearingDates(), schedule, 1.0);
    vector<double> notionals = buildScheduledVector(data.notionals(), data.notionalDates(), schedule);
    Size fixingDays =
        cmsSpreadData->fixingDays() == Null<Size>() ? swapSpreadIndex->fixingDays() : cmsSpreadData->fixingDays();

    applyAmortization(notionals, data, schedule, false);

    CmsSpreadLeg cmsSpreadLeg = CmsSpreadLeg(schedule, swapSpreadIndex)
                                    .withNotionals(notionals)
                                    .withSpreads(spreads)
                                    .withGearings(gearings)
                                    .withPaymentDayCounter(dc)
                                    .withPaymentAdjustment(bdc)
                                    .withFixingDays(fixingDays)
                                    .inArrears(cmsSpreadData->isInArrears());

    if (cmsSpreadData->caps().size() > 0)
        cmsSpreadLeg.withCaps(buildScheduledVector(cmsSpreadData->caps(), cmsSpreadData->capDates(), schedule));

    if (cmsSpreadData->floors().size() > 0)
        cmsSpreadLeg.withFloors(buildScheduledVector(cmsSpreadData->floors(), cmsSpreadData->floorDates(), schedule));

    if (!attachPricer)
        return cmsSpreadLeg;

    // Get a coupon pricer for the leg
    auto builder1 = engineFactory->builder("CMS");
    QL_REQUIRE(builder1, "No CMS builder found for CmsSpreadLeg");
    auto cmsBuilder = boost::dynamic_pointer_cast<CmsCouponPricerBuilder>(builder1);
    auto cmsPricer = boost::dynamic_pointer_cast<CmsCouponPricer>(cmsBuilder->engine(swapSpreadIndex->currency()));
    QL_REQUIRE(cmsPricer, "Expected CMS Pricer");
    auto builder2 = engineFactory->builder("CMSSpread");
    QL_REQUIRE(builder2, "No CMS Spread builder found for CmsSpreadLeg");
    auto cmsSpreadBuilder = boost::dynamic_pointer_cast<CmsSpreadCouponPricerBuilder>(builder2);
    auto cmsSpreadPricer = cmsSpreadBuilder->engine(swapSpreadIndex->currency(), cmsSpreadData->swapIndex1(),
                                                    cmsSpreadData->swapIndex2(), cmsPricer);
    QL_REQUIRE(cmsSpreadPricer, "Expected CMS Spread Pricer");

    // Loop over the coupons in the leg and set pricer
    Leg tmpLeg = cmsSpreadLeg;
    QuantLib::setCouponPricer(tmpLeg, cmsSpreadPricer);

    // build naked option leg if required
    if (cmsSpreadData->nakedOption()) {
        tmpLeg = StrippedCappedFlooredCouponLeg(tmpLeg);
        // fix for missing registration in ql 1.13
        for (auto const& t : tmpLeg) {
            auto s = boost::dynamic_pointer_cast<StrippedCappedFlooredCoupon>(t);
            if (s != nullptr)
                s->registerWith(s->underlying());
        }
    }
    return tmpLeg;
}

Leg makeDigitalCMSSpreadLeg(const LegData& data, const boost::shared_ptr<QuantLib::SwapSpreadIndex>& swapSpreadIndex,
                            const boost::shared_ptr<EngineFactory>& engineFactory) {
#if QL_HEX_VERSION < 0x011300f0
    WLOG("The CMS Spread implementation in older QL versions has issues (found "
         << QL_VERSION << "), consider upgrading to at least 1.13")
#endif
    auto digitalCmsSpreadData = boost::dynamic_pointer_cast<DigitalCMSSpreadLegData>(data.concreteLegData());
    QL_REQUIRE(digitalCmsSpreadData, "Wrong LegType, expected DigitalCMSSpread");

    auto cmsSpreadData = boost::dynamic_pointer_cast<CMSSpreadLegData>(digitalCmsSpreadData->underlying());
    QL_REQUIRE(cmsSpreadData, "Incomplete DigitalCmsSpread Leg, expected CMSSpread data");

    Schedule schedule = makeSchedule(data.schedule());
    DayCounter dc = parseDayCounter(data.dayCounter());
    BusinessDayConvention bdc = parseBusinessDayConvention(data.paymentConvention());
    vector<double> spreads = ore::data::buildScheduledVectorNormalised(cmsSpreadData->spreads(),
                                                                       cmsSpreadData->spreadDates(), schedule, 0.0);
    vector<double> gearings = ore::data::buildScheduledVectorNormalised(cmsSpreadData->gearings(),
                                                                        cmsSpreadData->gearingDates(), schedule, 1.0);
    vector<double> notionals = buildScheduledVector(data.notionals(), data.notionalDates(), schedule);

    double eps = 1e-4;
    vector<double> callStrikes = ore::data::buildScheduledVector(digitalCmsSpreadData->callStrikes(),
                                                                 digitalCmsSpreadData->callStrikeDates(), schedule);

    for (Size i = 0; i < callStrikes.size(); i++) {
        if (std::fabs(callStrikes[i]) < eps / 2) {
            callStrikes[i] = eps / 2;
        }
    }

    vector<double> callPayoffs = ore::data::buildScheduledVector(digitalCmsSpreadData->callPayoffs(),
                                                                 digitalCmsSpreadData->callPayoffDates(), schedule);

    vector<double> putStrikes = ore::data::buildScheduledVector(digitalCmsSpreadData->putStrikes(),
                                                                digitalCmsSpreadData->putStrikeDates(), schedule);
    vector<double> putPayoffs = ore::data::buildScheduledVector(digitalCmsSpreadData->putPayoffs(),
                                                                digitalCmsSpreadData->putPayoffDates(), schedule);

    Size fixingDays =
        cmsSpreadData->fixingDays() == Null<Size>() ? swapSpreadIndex->fixingDays() : cmsSpreadData->fixingDays();

    applyAmortization(notionals, data, schedule, false);

    DigitalCmsSpreadLeg digitalCmsSpreadLeg = DigitalCmsSpreadLeg(schedule, swapSpreadIndex)
                                                  .withNotionals(notionals)
                                                  .withSpreads(spreads)
                                                  .withGearings(gearings)
                                                  .withPaymentDayCounter(dc)
                                                  .withPaymentAdjustment(bdc)
                                                  .withFixingDays(fixingDays)
                                                  .inArrears(cmsSpreadData->isInArrears())
                                                  .withCallStrikes(callStrikes)
                                                  .withLongCallOption(digitalCmsSpreadData->callPosition())
                                                  .withCallATM(digitalCmsSpreadData->isCallATMIncluded())
                                                  .withCallPayoffs(callPayoffs)
                                                  .withPutStrikes(putStrikes)
                                                  .withLongPutOption(digitalCmsSpreadData->putPosition())
                                                  .withPutATM(digitalCmsSpreadData->isPutATMIncluded())
                                                  .withPutPayoffs(putPayoffs)
                                                  .withReplication(boost::make_shared<DigitalReplication>());

    if (cmsSpreadData->caps().size() > 0 || cmsSpreadData->floors().size() > 0)
        QL_FAIL("caps/floors not supported in DigitalCMSSpreadOptions");

    // Get a coupon pricer for the leg
    auto builder1 = engineFactory->builder("CMS");
    QL_REQUIRE(builder1, "No CMS builder found for CmsSpreadLeg");
    auto cmsBuilder = boost::dynamic_pointer_cast<CmsCouponPricerBuilder>(builder1);
    auto cmsPricer = boost::dynamic_pointer_cast<CmsCouponPricer>(cmsBuilder->engine(swapSpreadIndex->currency()));
    QL_REQUIRE(cmsPricer, "Expected CMS Pricer");
    auto builder2 = engineFactory->builder("CMSSpread");
    QL_REQUIRE(builder2, "No CMS Spread builder found for CmsSpreadLeg");
    auto cmsSpreadBuilder = boost::dynamic_pointer_cast<CmsSpreadCouponPricerBuilder>(builder2);
    auto cmsSpreadPricer = cmsSpreadBuilder->engine(swapSpreadIndex->currency(), cmsSpreadData->swapIndex1(),
                                                    cmsSpreadData->swapIndex2(), cmsPricer);
    QL_REQUIRE(cmsSpreadPricer, "Expected CMS Spread Pricer");

    // Loop over the coupons in the leg and set pricer
    Leg tmpLeg = digitalCmsSpreadLeg;
    QuantLib::setCouponPricer(tmpLeg, cmsSpreadPricer);

    return tmpLeg;
}

Leg makeEquityLeg(const LegData& data, const boost::shared_ptr<EquityIndex>& equityCurve, 
                  const boost::shared_ptr<QuantExt::FxIndex>& fxIndex) {
    boost::shared_ptr<EquityLegData> eqLegData = boost::dynamic_pointer_cast<EquityLegData>(data.concreteLegData());
    QL_REQUIRE(eqLegData, "Wrong LegType, expected Equity, got " << data.legType());

    Schedule schedule = makeSchedule(data.schedule());
    DayCounter dc = parseDayCounter(data.dayCounter());
    BusinessDayConvention bdc = parseBusinessDayConvention(data.paymentConvention());
    bool isTotalReturn = eqLegData->returnType() == "Total";
    Real dividendFactor = eqLegData->dividendFactor();
    Real initialPrice = eqLegData->initialPrice();
    bool notionalReset = eqLegData->notionalReset();
    Natural fixingDays = eqLegData->fixingDays();
    ScheduleData valuationData = eqLegData->valuationSchedule();
    Schedule valuationSchedule;
    if (valuationData.hasData())
        valuationSchedule = makeSchedule(valuationData);
    vector<double> notionals = buildScheduledVector(data.notionals(), data.notionalDates(), schedule);

    applyAmortization(notionals, data, schedule, false);

    Leg leg = EquityLeg(schedule, equityCurve, fxIndex)
                  .withNotionals(notionals)
                  .withPaymentDayCounter(dc)
                  .withPaymentAdjustment(bdc)
                  .withTotalReturn(isTotalReturn)
                  .withDividendFactor(dividendFactor)
                  .withInitialPrice(initialPrice)
                  .withNotionalReset(notionalReset)
                  .withFixingDays(fixingDays)
                  .withValuationSchedule(valuationSchedule);

    QL_REQUIRE(leg.size() > 0, "Empty Equity Leg");

    return leg;
}

Real currentNotional(const Leg& leg) {
    Date today = Settings::instance().evaluationDate();
    // assume the leg is sorted
    // We just take the first coupon::nominal we find, otherwise return 0
    for (auto cf : leg) {
        if (cf->date() >= today) {
            boost::shared_ptr<Coupon> coupon = boost::dynamic_pointer_cast<QuantLib::Coupon>(cf);
            if (coupon)
                return coupon->nominal();
        }
    }
    return 0;
}

vector<double> buildAmortizationScheduleFixedAmount(const vector<double>& notionals, const Schedule& schedule,
                                                    const AmortizationData& data) {
    LOG("Build fixed amortization notional schedule");
    vector<double> nominals = normaliseToSchedule(notionals, schedule, (Real)Null<Real>());
    Date startDate = parseDate(data.startDate());
    Date endDate = data.endDate() == "" ? Date::maxDate() : parseDate(data.endDate());
    bool underflow = data.underflow();
    Period amortPeriod = parsePeriod(data.frequency());
    double amort = data.value();
    Date lastAmortDate = Date::minDate();
    for (Size i = 0; i < schedule.size() - 1; i++) {
        if (i > 0 && schedule[i] > lastAmortDate + amortPeriod - 4 * Days && schedule[i] >= startDate &&
            schedule[i] < endDate) { // FIXME: tolerance
            nominals[i] = nominals[i - 1] - amort;
            lastAmortDate = schedule[i];
        } else if (i > 0 && schedule[i] >= endDate) {
            nominals[i] = nominals[i - 1];
        }
        if (amort > nominals[i] && underflow == false)
            amort = std::max(nominals[i], 0.0);
    }
    LOG("Fixed amortization notional schedule done");
    return nominals;
}

vector<double> buildAmortizationScheduleRelativeToInitialNotional(const vector<double>& notionals,
                                                                  const Schedule& schedule,
                                                                  const AmortizationData& data) {
    LOG("Build notional schedule with amortizations expressed as percentages of initial notional");
    vector<double> nominals = normaliseToSchedule(notionals, schedule, (Real)Null<Real>());
    Date startDate = parseDate(data.startDate());
    Date endDate = data.endDate() == "" ? Date::maxDate() : parseDate(data.endDate());
    bool underflow = data.underflow();
    Period amortPeriod = parsePeriod(data.frequency());
    double fraction = data.value(); // first difference to "FixedAmount"
    QL_REQUIRE(fraction >= 0.0 && fraction <= 1.0,
               "amortization fraction " << fraction << " out of range"); // second difference to "FixedAmount"
    double amort = fraction * nominals.front();                          // third difference to "FixedAmount"
    Date lastAmortDate = Date::minDate();
    for (Size i = 0; i < schedule.size() - 1; i++) {
        if (i > 0 && schedule[i] > lastAmortDate + amortPeriod - 4 * Days && schedule[i] >= startDate &&
            schedule[i] < endDate) { // FIXME: tolerance
            nominals[i] = nominals[i - 1] - amort;
            lastAmortDate = schedule[i];
        } else if (i > 0 && schedule[i] >= endDate)
            nominals[i] = nominals[i - 1];
        if (amort > nominals[i] && underflow == false) {
            amort = std::max(nominals[i], 0.0);
        }
    }
    LOG("Fixed amortization notional schedule done");
    return nominals;
}

vector<double> buildAmortizationScheduleRelativeToPreviousNotional(const vector<double>& notionals,
                                                                   const Schedule& schedule,
                                                                   const AmortizationData& data) {
    LOG("Build notional schedule with amortizations expressed as percentages of previous notionals");
    vector<double> nominals = normaliseToSchedule(notionals, schedule, (Real)Null<Real>());
    Date startDate = parseDate(data.startDate());
    Date endDate = data.endDate() == "" ? Date::maxDate() : parseDate(data.endDate());
    Period amortPeriod = parsePeriod(data.frequency());
    double fraction = data.value();
    QL_REQUIRE(fraction >= 0.0 && fraction <= 1.0, "amortization fraction " << fraction << " out of range");
    Date lastAmortDate = Date::minDate();
    for (Size i = 0; i < schedule.size() - 1; i++) {
        if (i > 0 && schedule[i] > lastAmortDate + amortPeriod - 4 * Days && schedule[i] >= startDate &&
            schedule[i] < endDate) { // FIXME: tolerance
            nominals[i] = nominals[i - 1] * (1.0 - fraction);
            lastAmortDate = schedule[i];
        } else if (i > 0 && schedule[i] >= endDate)
            nominals[i] = nominals[i - 1];
    }
    LOG("Fixed amortization notional schedule done");
    return nominals;
}

vector<double> buildAmortizationScheduleFixedAnnuity(const vector<double>& notionals, const vector<double>& rates,
                                                     const Schedule& schedule, const AmortizationData& data,
                                                     const DayCounter& dc) {
    LOG("Build fixed annuity notional schedule");
    vector<double> nominals = normaliseToSchedule(notionals, schedule, (Real)Null<Real>());
    Date startDate = parseDate(data.startDate());
    Date endDate = data.endDate() == "" ? Date::maxDate() : parseDate(data.endDate());
    bool underflow = data.underflow();
    double annuity = data.value();
    Real amort = 0.0;
    for (Size i = 0; i < schedule.size() - 1; i++) {
        if (i > 0 && schedule[i] >= startDate && schedule[i] < endDate)
            nominals[i] = nominals[i - 1] - amort;
        else if (i > 0 && schedule[i] >= endDate)
            nominals[i] = nominals[i - 1];
        Real dcf = dc.yearFraction(schedule[i], schedule[i + 1]);
        Real rate = i < rates.size() ? rates[i] : rates.back();
        amort = annuity - rate * nominals[i] * dcf;
        if (amort > nominals[i] && underflow == false) {
            amort = std::max(nominals[i], 0.0);
        }
    }
    LOG("Fixed Annuity notional schedule done");
    return nominals;
}

void applyAmortization(std::vector<Real>& notionals, const LegData& data, const Schedule& schedule,
                       const bool annuityAllowed, const std::vector<Real>& rates) {
    Date lastEndDate = Date::minDate();
    for (auto const& amort : data.amortizationData()) {
        if (!amort.initialized())
            continue;
        Date startDate = parseDate(amort.startDate());
        QL_REQUIRE(startDate >= lastEndDate, "Amortization start date ("
                                                 << startDate << ") is earlier than last end date (" << lastEndDate
                                                 << ")");
        lastEndDate = parseDate(amort.endDate());
        AmortizationType amortizationType = parseAmortizationType(amort.type());
        if (amortizationType == AmortizationType::FixedAmount)
            notionals = buildAmortizationScheduleFixedAmount(notionals, schedule, amort);
        else if (amortizationType == AmortizationType::RelativeToInitialNotional)
            notionals = buildAmortizationScheduleRelativeToInitialNotional(notionals, schedule, amort);
        else if (amortizationType == AmortizationType::RelativeToPreviousNotional)
            notionals = buildAmortizationScheduleRelativeToPreviousNotional(notionals, schedule, amort);
        else if (amortizationType == AmortizationType::Annuity) {
            QL_REQUIRE(annuityAllowed, "Amortization type Annuity not allowed for leg type " << data.legType());
            if (!rates.empty())
                notionals = buildAmortizationScheduleFixedAnnuity(notionals, rates, schedule, amort,
                                                                  parseDayCounter(data.dayCounter()));
        } else
            QL_FAIL("AmortizationType " << amort.type() << " not supported");
        // check that for a floating leg we only have one amortization block, if the type is annuity
        // we recognise a floating leg by an empty (fixed) rates vector
        if (rates.empty() && amortizationType == AmortizationType::Annuity) {
            QL_REQUIRE(data.amortizationData().size() == 1,
                       "Floating Leg supports only one amortisation block of type Annuity");
        }
    }
}

} // namespace data
} // namespace ore<|MERGE_RESOLUTION|>--- conflicted
+++ resolved
@@ -49,11 +49,8 @@
 #include <qle/cashflows/cpicouponpricer.hpp>
 #include <qle/cashflows/equitycoupon.hpp>
 #include <qle/cashflows/floatingannuitycoupon.hpp>
-<<<<<<< HEAD
 #include <qle/cashflows/overnightindexedcoupon.hpp>
-=======
 #include <qle/cashflows/strippedcapflooredcpicoupon.hpp>
->>>>>>> 303bdd35
 #include <qle/cashflows/strippedcapflooredyoyinflationcoupon.hpp>
 #include <qle/cashflows/subperiodscoupon.hpp>
 #include <qle/cashflows/subperiodscouponpricer.hpp>
@@ -142,22 +139,15 @@
         fixingDays_ = parseInteger(XMLUtils::getNodeValue(n));
     else
         fixingDays_ = Null<Size>();
-<<<<<<< HEAD
     if(auto n = XMLUtils::getChildNode(node, "Lookback"))
         lookback_ = parsePeriod(XMLUtils::getNodeValue(n));
     else
         lookback_ = 0 * Days;
-    caps_ = XMLUtils::getChildrenValuesAsDoublesWithAttributes(node, "Caps", "Cap", "startDate", capDates_);
-    floors_ = XMLUtils::getChildrenValuesAsDoublesWithAttributes(node, "Floors", "Floor", "startDate", floorDates_);
-    gearings_ =
-        XMLUtils::getChildrenValuesAsDoublesWithAttributes(node, "Gearings", "Gearing", "startDate", gearingDates_);
-=======
     caps_ = XMLUtils::getChildrenValuesWithAttributes<Real>(node, "Caps", "Cap", "startDate", capDates_, &parseReal);
     floors_ =
         XMLUtils::getChildrenValuesWithAttributes<Real>(node, "Floors", "Floor", "startDate", floorDates_, &parseReal);
     gearings_ = XMLUtils::getChildrenValuesWithAttributes<Real>(node, "Gearings", "Gearing", "startDate", gearingDates_,
                                                                 &parseReal, false);
->>>>>>> 303bdd35
     if (XMLUtils::getChildNode(node, "NakedOption"))
         nakedOption_ = XMLUtils::getChildValueAsBool(node, "NakedOption", false);
     else
@@ -897,7 +887,6 @@
 
     } else {
 
-<<<<<<< HEAD
         Leg leg = QuantExt::OvernightLeg(schedule, index)
                                .withNotionals(notionals)
                                .withSpreads(spreads)
@@ -908,16 +897,6 @@
                                .withGearings(gearings)
                                .includeSpread(floatData->includeSpread())
                                .withLookback(floatData->lookback());
-=======
-        Leg leg = OvernightLeg(schedule, index)
-                      .withNotionals(notionals)
-                      .withSpreads(spreads)
-                      .withPaymentDayCounter(dc)
-                      .withPaymentAdjustment(bdc)
-                      .withPaymentCalendar(paymentCalendar)
-                      .withPaymentLag(paymentLag)
-                      .withGearings(gearings);
->>>>>>> 303bdd35
 
         // If the overnight index is BRL CDI, we need a special coupon pricer
         boost::shared_ptr<BRLCdi> brlCdiIndex = boost::dynamic_pointer_cast<BRLCdi>(index);
@@ -965,16 +944,11 @@
 
     // Initial Flow Amount
     if (initNomFlow) {
-<<<<<<< HEAD
-        double initFlowAmt = boost::dynamic_pointer_cast<QuantLib::Coupon>(refLeg[0])->nominal();
-        Date initDate = boost::dynamic_pointer_cast<QuantLib::Coupon>(refLeg[0])->accrualStartDate();
-        initDate = paymentCalendar.adjust(initDate, paymentConvention);
-=======
         auto coupon = boost::dynamic_pointer_cast<QuantLib::Coupon>(refLeg[0]);
         QL_REQUIRE(coupon, "makeNotionalLeg does not support non-coupon legs");
         double initFlowAmt = coupon->nominal();
         Date initDate = coupon->accrualStartDate();
->>>>>>> 303bdd35
+        initDate = paymentCalendar.adjust(initDate, paymentConvention);
         if (initFlowAmt != 0)
             leg.push_back(boost::shared_ptr<CashFlow>(new SimpleCashFlow(-initFlowAmt, initDate)));
     }
@@ -982,20 +956,14 @@
     // Amortization Flows
     if (amortNomFlow) {
         for (Size i = 1; i < refLeg.size(); i++) {
-<<<<<<< HEAD
-            Date flowDate = boost::dynamic_pointer_cast<QuantLib::Coupon>(refLeg[i])->accrualStartDate();
-            flowDate = paymentCalendar.adjust(flowDate, paymentConvention);
-            Real initNom = boost::dynamic_pointer_cast<QuantLib::Coupon>(refLeg[i - 1])->nominal();
-            Real newNom = boost::dynamic_pointer_cast<QuantLib::Coupon>(refLeg[i])->nominal();
-=======
             auto coupon = boost::dynamic_pointer_cast<QuantLib::Coupon>(refLeg[i]);
             QL_REQUIRE(coupon, "makeNotionalLeg does not support non-coupon legs");
             auto coupon2 = boost::dynamic_pointer_cast<QuantLib::Coupon>(refLeg[i-1]);
             QL_REQUIRE(coupon, "makeNotionalLeg does not support non-coupon legs");
             Date flowDate = coupon->accrualStartDate();
+            flowDate = paymentCalendar.adjust(flowDate, paymentConvention);
             Real initNom = coupon2->nominal();
             Real newNom = coupon->nominal();
->>>>>>> 303bdd35
             Real flow = initNom - newNom;
             if (flow != 0)
                 leg.push_back(boost::shared_ptr<CashFlow>(new SimpleCashFlow(flow, flowDate)));
@@ -1004,11 +972,6 @@
 
     // Final Nominal Return at Maturity
     if (finalNomFlow) {
-<<<<<<< HEAD
-        double finalNomFlow = boost::dynamic_pointer_cast<QuantLib::Coupon>(refLeg.back())->nominal();
-        Date finalDate = boost::dynamic_pointer_cast<QuantLib::Coupon>(refLeg.back())->accrualEndDate();
-        finalDate = paymentCalendar.adjust(finalDate, paymentConvention);
-=======
         // boost::shared_ptr<QuantLib::Coupon> coupon = boost::dynamic_pointer_cast<QuantLib::Coupon>(refLeg.back());
         // if (coupon) {
         //     double finalNomFlow = coupon->nominal();
@@ -1021,8 +984,8 @@
         auto coupon = boost::dynamic_pointer_cast<QuantLib::Coupon>(refLeg.back());
         QL_REQUIRE(coupon, "makeNotionalLeg does not support non-coupon legs");
         double finalNomFlow = coupon->nominal();
-        Date finalDate = coupon->date();
->>>>>>> 303bdd35
+        Date finalDate = coupon->accrualEndDate();
+        finalDate = paymentCalendar.adjust(finalDate, paymentConvention);
         if (finalNomFlow != 0)
             leg.push_back(boost::shared_ptr<CashFlow>(new SimpleCashFlow(finalNomFlow, finalDate)));
     }
