﻿<?xml version="1.0" encoding="utf-8"?>
<Project ToolsVersion="4.0" xmlns="http://schemas.microsoft.com/developer/msbuild/2003">
  <ItemGroup>
    <Filter Include="configuration">
      <UniqueIdentifier>{ecab533c-e26e-4872-970e-b22949f84306}</UniqueIdentifier>
    </Filter>
    <Filter Include="marketdata">
      <UniqueIdentifier>{d447af73-724f-4cbe-b0ec-d02637d38a33}</UniqueIdentifier>
    </Filter>
    <Filter Include="model">
      <UniqueIdentifier>{6b362543-416a-4e63-9523-94909a20cfb1}</UniqueIdentifier>
    </Filter>
    <Filter Include="portfolio">
      <UniqueIdentifier>{dc15951b-6ddd-41a2-9085-9bc3ffbeaca3}</UniqueIdentifier>
    </Filter>
    <Filter Include="utilities">
      <UniqueIdentifier>{81cb95be-3ece-4f69-8759-2a3b4d022e6a}</UniqueIdentifier>
    </Filter>
    <Filter Include="portfolio\builders">
      <UniqueIdentifier>{366dc296-9975-4787-a9f4-6e3e3d30a55c}</UniqueIdentifier>
    </Filter>
    <Filter Include="report">
      <UniqueIdentifier>{f56268ea-d150-4fb7-b75b-9618e16d7c3d}</UniqueIdentifier>
    </Filter>
  </ItemGroup>
  <ItemGroup>
    <ClInclude Include="ored\configuration\capfloorvolcurveconfig.hpp">
      <Filter>configuration</Filter>
    </ClInclude>
    <ClInclude Include="ored\configuration\conventions.hpp">
      <Filter>configuration</Filter>
    </ClInclude>
    <ClInclude Include="ored\configuration\curveconfigurations.hpp">
      <Filter>configuration</Filter>
    </ClInclude>
    <ClInclude Include="ored\configuration\defaultcurveconfig.hpp">
      <Filter>configuration</Filter>
    </ClInclude>
    <ClInclude Include="ored\configuration\fxvolcurveconfig.hpp">
      <Filter>configuration</Filter>
    </ClInclude>
    <ClInclude Include="ored\configuration\swaptionvolcurveconfig.hpp">
      <Filter>configuration</Filter>
    </ClInclude>
    <ClInclude Include="ored\configuration\yieldcurveconfig.hpp">
      <Filter>configuration</Filter>
    </ClInclude>
    <ClInclude Include="ored\marketdata\capfloorvolcurve.hpp">
      <Filter>marketdata</Filter>
    </ClInclude>
    <ClInclude Include="ored\marketdata\csvloader.hpp">
      <Filter>marketdata</Filter>
    </ClInclude>
    <ClInclude Include="ored\marketdata\curveloader.hpp">
      <Filter>marketdata</Filter>
    </ClInclude>
    <ClInclude Include="ored\marketdata\curvespec.hpp">
      <Filter>marketdata</Filter>
    </ClInclude>
    <ClInclude Include="ored\marketdata\curvespecparser.hpp">
      <Filter>marketdata</Filter>
    </ClInclude>
    <ClInclude Include="ored\marketdata\defaultcurve.hpp">
      <Filter>marketdata</Filter>
    </ClInclude>
    <ClInclude Include="ored\marketdata\fixings.hpp">
      <Filter>marketdata</Filter>
    </ClInclude>
    <ClInclude Include="ored\marketdata\fxspot.hpp">
      <Filter>marketdata</Filter>
    </ClInclude>
    <ClInclude Include="ored\marketdata\fxtriangulation.hpp">
      <Filter>marketdata</Filter>
    </ClInclude>
    <ClInclude Include="ored\marketdata\fxvolcurve.hpp">
      <Filter>marketdata</Filter>
    </ClInclude>
    <ClInclude Include="ored\marketdata\loader.hpp">
      <Filter>marketdata</Filter>
    </ClInclude>
    <ClInclude Include="ored\marketdata\market.hpp">
      <Filter>marketdata</Filter>
    </ClInclude>
    <ClInclude Include="ored\marketdata\marketdatum.hpp">
      <Filter>marketdata</Filter>
    </ClInclude>
    <ClInclude Include="ored\marketdata\marketdatumparser.hpp">
      <Filter>marketdata</Filter>
    </ClInclude>
    <ClInclude Include="ored\marketdata\marketimpl.hpp">
      <Filter>marketdata</Filter>
    </ClInclude>
    <ClInclude Include="ored\marketdata\swaptionvolcurve.hpp">
      <Filter>marketdata</Filter>
    </ClInclude>
    <ClInclude Include="ored\marketdata\todaysmarket.hpp">
      <Filter>marketdata</Filter>
    </ClInclude>
    <ClInclude Include="ored\marketdata\todaysmarketparameters.hpp">
      <Filter>marketdata</Filter>
    </ClInclude>
    <ClInclude Include="ored\marketdata\yieldcurve.hpp">
      <Filter>marketdata</Filter>
    </ClInclude>
    <ClInclude Include="ored\model\crossassetmodelbuilder.hpp">
      <Filter>model</Filter>
    </ClInclude>
    <ClInclude Include="ored\model\crossassetmodeldata.hpp">
      <Filter>model</Filter>
    </ClInclude>
    <ClInclude Include="ored\model\fxbsbuilder.hpp">
      <Filter>model</Filter>
    </ClInclude>
    <ClInclude Include="ored\model\fxbsdata.hpp">
      <Filter>model</Filter>
    </ClInclude>
    <ClInclude Include="ored\model\lgmbuilder.hpp">
      <Filter>model</Filter>
    </ClInclude>
    <ClInclude Include="ored\model\lgmdata.hpp">
      <Filter>model</Filter>
    </ClInclude>
    <ClInclude Include="ored\model\utilities.hpp">
      <Filter>model</Filter>
    </ClInclude>
    <ClInclude Include="ored\utilities\correlationmatrix.hpp">
      <Filter>utilities</Filter>
    </ClInclude>
    <ClInclude Include="ored\utilities\currencycheck.hpp">
      <Filter>utilities</Filter>
    </ClInclude>
    <ClInclude Include="ored\utilities\flowanalysis.hpp">
      <Filter>utilities</Filter>
    </ClInclude>
    <ClInclude Include="ored\utilities\indexparser.hpp">
      <Filter>utilities</Filter>
    </ClInclude>
    <ClInclude Include="ored\utilities\log.hpp">
      <Filter>utilities</Filter>
    </ClInclude>
    <ClInclude Include="ored\utilities\osutils.hpp">
      <Filter>utilities</Filter>
    </ClInclude>
    <ClInclude Include="ored\utilities\parsers.hpp">
      <Filter>utilities</Filter>
    </ClInclude>
    <ClInclude Include="ored\utilities\progressbar.hpp">
      <Filter>utilities</Filter>
    </ClInclude>
    <ClInclude Include="ored\utilities\strike.hpp">
      <Filter>utilities</Filter>
    </ClInclude>
    <ClInclude Include="ored\utilities\xmlutils.hpp">
      <Filter>utilities</Filter>
    </ClInclude>
    <ClInclude Include="ored\portfolio\capfloor.hpp">
      <Filter>portfolio</Filter>
    </ClInclude>
    <ClInclude Include="ored\portfolio\enginedata.hpp">
      <Filter>portfolio</Filter>
    </ClInclude>
    <ClInclude Include="ored\portfolio\enginefactory.hpp">
      <Filter>portfolio</Filter>
    </ClInclude>
    <ClInclude Include="ored\portfolio\envelope.hpp">
      <Filter>portfolio</Filter>
    </ClInclude>
    <ClInclude Include="ored\portfolio\fxforward.hpp">
      <Filter>portfolio</Filter>
    </ClInclude>
    <ClInclude Include="ored\portfolio\fxoption.hpp">
      <Filter>portfolio</Filter>
    </ClInclude>
    <ClInclude Include="ored\portfolio\fxswap.hpp">
      <Filter>portfolio</Filter>
    </ClInclude>
    <ClInclude Include="ored\portfolio\instrumentwrapper.hpp">
      <Filter>portfolio</Filter>
    </ClInclude>
    <ClInclude Include="ored\portfolio\legdata.hpp">
      <Filter>portfolio</Filter>
    </ClInclude>
    <ClInclude Include="ored\portfolio\nettingsetdefinition.hpp">
      <Filter>portfolio</Filter>
    </ClInclude>
    <ClInclude Include="ored\portfolio\nettingsetmanager.hpp">
      <Filter>portfolio</Filter>
    </ClInclude>
    <ClInclude Include="ored\portfolio\optiondata.hpp">
      <Filter>portfolio</Filter>
    </ClInclude>
    <ClInclude Include="ored\portfolio\optionwrapper.hpp">
      <Filter>portfolio</Filter>
    </ClInclude>
    <ClInclude Include="ored\portfolio\portfolio.hpp">
      <Filter>portfolio</Filter>
    </ClInclude>
    <ClInclude Include="ored\portfolio\schedule.hpp">
      <Filter>portfolio</Filter>
    </ClInclude>
    <ClInclude Include="ored\portfolio\swap.hpp">
      <Filter>portfolio</Filter>
    </ClInclude>
    <ClInclude Include="ored\portfolio\swaption.hpp">
      <Filter>portfolio</Filter>
    </ClInclude>
    <ClInclude Include="ored\portfolio\trade.hpp">
      <Filter>portfolio</Filter>
    </ClInclude>
    <ClInclude Include="ored\portfolio\tradeactions.hpp">
      <Filter>portfolio</Filter>
    </ClInclude>
    <ClInclude Include="ored\portfolio\tradefactory.hpp">
      <Filter>portfolio</Filter>
    </ClInclude>
    <ClInclude Include="ored\portfolio\builders\cachingenginebuilder.hpp">
      <Filter>portfolio\builders</Filter>
    </ClInclude>
    <ClInclude Include="ored\portfolio\builders\capfloor.hpp">
      <Filter>portfolio\builders</Filter>
    </ClInclude>
    <ClInclude Include="ored\portfolio\builders\fxforward.hpp">
      <Filter>portfolio\builders</Filter>
    </ClInclude>
    <ClInclude Include="ored\portfolio\builders\fxoption.hpp">
      <Filter>portfolio\builders</Filter>
    </ClInclude>
    <ClInclude Include="ored\portfolio\builders\swap.hpp">
      <Filter>portfolio\builders</Filter>
    </ClInclude>
    <ClInclude Include="ored\portfolio\builders\swaption.hpp">
      <Filter>portfolio\builders</Filter>
    </ClInclude>
    <ClInclude Include="ored\auto_link.hpp" />
    <ClInclude Include="ored\ored.hpp" />
    <ClInclude Include="ored\portfolio\builders\capfloorediborleg.hpp">
      <Filter>portfolio\builders</Filter>
    </ClInclude>
    <ClInclude Include="ored\version.hpp" />
    <ClInclude Include="ored\utilities\to_string.hpp">
      <Filter>utilities</Filter>
    </ClInclude>
    <ClInclude Include="ored\utilities\vectorutils.hpp">
      <Filter>utilities</Filter>
    </ClInclude>
    <ClInclude Include="ored\utilities\serializationdate.hpp">
      <Filter>utilities</Filter>
    </ClInclude>
    <ClInclude Include="ored\marketdata\equitycurve.hpp">
      <Filter>marketdata</Filter>
    </ClInclude>
    <ClInclude Include="ored\marketdata\equityvolcurve.hpp">
      <Filter>marketdata</Filter>
    </ClInclude>
    <ClInclude Include="ored\configuration\equitycurveconfig.hpp">
      <Filter>configuration</Filter>
    </ClInclude>
    <ClInclude Include="ored\configuration\equityvolcurveconfig.hpp">
      <Filter>configuration</Filter>
    </ClInclude>
    <ClInclude Include="ored\portfolio\equityforward.hpp">
      <Filter>portfolio</Filter>
    </ClInclude>
    <ClInclude Include="ored\portfolio\equityoption.hpp">
      <Filter>portfolio</Filter>
    </ClInclude>
    <ClInclude Include="ored\portfolio\builders\equityforward.hpp">
      <Filter>portfolio\builders</Filter>
    </ClInclude>
    <ClInclude Include="ored\report\report.hpp">
      <Filter>report</Filter>
    </ClInclude>
    <ClInclude Include="ored\report\inmemoryreport.hpp">
      <Filter>report</Filter>
    </ClInclude>
    <ClInclude Include="ored\report\csvreport.hpp">
      <Filter>report</Filter>
    </ClInclude>
    <ClInclude Include="ored\portfolio\bond.hpp">
      <Filter>portfolio</Filter>
    </ClInclude>
    <ClInclude Include="ored\portfolio\builders\bond.hpp">
      <Filter>portfolio\builders</Filter>
    </ClInclude>
    <ClInclude Include="ored\configuration\inflationcurveconfig.hpp">
      <Filter>configuration</Filter>
    </ClInclude>
    <ClInclude Include="ored\marketdata\inflationcurve.hpp">
      <Filter>marketdata</Filter>
    </ClInclude>
    <ClInclude Include="ored\model\eqbsbuilder.hpp">
      <Filter>model</Filter>
    </ClInclude>
    <ClInclude Include="ored\model\eqbsdata.hpp">
      <Filter>model</Filter>
    </ClInclude>
    <ClInclude Include="ored\portfolio\builders\cms.hpp">
      <Filter>portfolio\builders</Filter>
    </ClInclude>
    <ClInclude Include="ored\marketdata\basecorrelationcurve.hpp">
      <Filter>marketdata</Filter>
    </ClInclude>
    <ClInclude Include="ored\configuration\basecorrelationcurveconfig.hpp">
      <Filter>configuration</Filter>
    </ClInclude>
    <ClInclude Include="ored\marketdata\cdsvolcurve.hpp">
      <Filter>marketdata</Filter>
    </ClInclude>
    <ClInclude Include="ored\configuration\cdsvolcurveconfig.hpp">
      <Filter>configuration</Filter>
    </ClInclude>
    <ClInclude Include="ored\portfolio\creditdefaultswap.hpp">
      <Filter>portfolio</Filter>
    </ClInclude>
    <ClInclude Include="ored\portfolio\builders\creditdefaultswap.hpp">
      <Filter>portfolio\builders</Filter>
    </ClInclude>
    <ClInclude Include="ored\portfolio\creditdefaultswapdata.hpp">
      <Filter>portfolio</Filter>
    </ClInclude>
    <ClInclude Include="ored\model\modelbuilder.hpp">
      <Filter>model</Filter>
    </ClInclude>
    <ClInclude Include="ored\configuration\curveconfig.hpp">
      <Filter>configuration</Filter>
    </ClInclude>
    <ClInclude Include="ored\utilities\csvfilereader.hpp">
      <Filter>utilities</Filter>
    </ClInclude>
    <ClInclude Include="ored\utilities\timeperiod.hpp">
      <Filter>utilities</Filter>
    </ClInclude>
    <ClInclude Include="ored\portfolio\forwardrateagreement.hpp">
      <Filter>portfolio</Filter>
    </ClInclude>
    <ClInclude Include="ored\configuration\securityconfig.hpp">
      <Filter>configuration</Filter>
    </ClInclude>
    <ClInclude Include="ored\configuration\fxspotconfig.hpp">
      <Filter>configuration</Filter>
    </ClInclude>
    <ClInclude Include="ored\marketdata\security.hpp">
      <Filter>marketdata</Filter>
    </ClInclude>
    <ClInclude Include="ored\model\infdkbuilder.hpp">
      <Filter>model</Filter>
    </ClInclude>
    <ClInclude Include="ored\model\infdkdata.hpp">
      <Filter>model</Filter>
    </ClInclude>
    <ClInclude Include="ored\model\irlgmdata.hpp">
      <Filter>model</Filter>
    </ClInclude>
    <ClInclude Include="ored\marketdata\commoditycurve.hpp">
      <Filter>marketdata</Filter>
    </ClInclude>
    <ClInclude Include="ored\configuration\commoditycurveconfig.hpp">
      <Filter>configuration</Filter>
    </ClInclude>
    <ClInclude Include="ored\portfolio\commodityforward.hpp">
      <Filter>portfolio</Filter>
    </ClInclude>
    <ClInclude Include="ored\portfolio\builders\commodityforward.hpp">
      <Filter>portfolio\builders</Filter>
    </ClInclude>
    <ClInclude Include="ored\configuration\commodityvolcurveconfig.hpp">
      <Filter>configuration</Filter>
    </ClInclude>
    <ClInclude Include="ored\marketdata\commodityvolcurve.hpp">
      <Filter>marketdata</Filter>
    </ClInclude>
    <ClInclude Include="ored\portfolio\commodityoption.hpp">
      <Filter>portfolio</Filter>
    </ClInclude>
    <ClInclude Include="ored\portfolio\builders\commodityoption.hpp">
      <Filter>portfolio\builders</Filter>
    </ClInclude>
    <ClInclude Include="ored\portfolio\legbuilders.hpp">
      <Filter>portfolio</Filter>
    </ClInclude>
    <ClInclude Include="ored\portfolio\builders\yoycapfloor.hpp">
      <Filter>portfolio\builders</Filter>
    </ClInclude>
    <ClInclude Include="ored\marketdata\inflationcapfloorvolcurve.hpp">
      <Filter>marketdata</Filter>
    </ClInclude>
    <ClInclude Include="ored\configuration\inflationcapfloorvolcurveconfig.hpp">
      <Filter>configuration</Filter>
    </ClInclude>
    <ClInclude Include="ored\portfolio\builders\equityoption.hpp">
      <Filter>portfolio\builders</Filter>
    </ClInclude>
    <ClInclude Include="ored\portfolio\builders\cmsspread.hpp">
      <Filter>portfolio\builders</Filter>
    </ClInclude>
    <ClInclude Include="ored\portfolio\equityswap.hpp">
      <Filter>portfolio</Filter>
    </ClInclude>
    <ClInclude Include="ored\marketdata\inmemoryloader.hpp">
      <Filter>marketdata</Filter>
    </ClInclude>
    <ClInclude Include="ored\configuration\correlationcurveconfig.hpp">
      <Filter>configuration</Filter>
    </ClInclude>
    <ClInclude Include="ored\marketdata\correlationcurve.hpp">
      <Filter>marketdata</Filter>
    </ClInclude>
    <ClInclude Include="ored\configuration\yieldvolcurveconfig.hpp">
      <Filter>configuration</Filter>
    </ClInclude>
    <ClInclude Include="ored\marketdata\yieldvolcurve.hpp">
      <Filter>marketdata</Filter>
    </ClInclude>
    <ClInclude Include="ored\portfolio\fixingdates.hpp">
      <Filter>portfolio</Filter>
    </ClInclude>
    <ClInclude Include="ored\configuration\genericyieldvolcurveconfig.hpp">
      <Filter>configuration</Filter>
    </ClInclude>
    <ClInclude Include="ored\marketdata\genericyieldvolcurve.hpp">
      <Filter>marketdata</Filter>
    </ClInclude>
    <ClInclude Include="ored\utilities\calendaradjustmentconfig.hpp">
      <Filter>utilities</Filter>
    </ClInclude>
    <ClInclude Include="ored\portfolio\builders\capflooredyoyleg.hpp">
      <Filter>portfolio\builders</Filter>
    </ClInclude>
    <ClInclude Include="ored\portfolio\builders\forwardbond.hpp">
      <Filter>portfolio\builders</Filter>
    </ClInclude>
    <ClInclude Include="ored\portfolio\forwardbond.hpp">
      <Filter>portfolio</Filter>
    </ClInclude>
    <ClInclude Include="ored\portfolio\vanillaoption.hpp">
      <Filter>portfolio</Filter>
    </ClInclude>
    <ClInclude Include="ored\portfolio\builders\vanillaoption.hpp">
      <Filter>portfolio\builders</Filter>
    </ClInclude>
    <ClInclude Include="ored\marketdata\structuredcurveerror.hpp">
      <Filter>utilities</Filter>
    </ClInclude>
    <ClInclude Include="ored\portfolio\structuredtradeerror.hpp">
      <Filter>utilities</Filter>
    </ClInclude>
    <ClInclude Include="ored\portfolio\legdatafactory.hpp">
      <Filter>portfolio</Filter>
    </ClInclude>
    <ClInclude Include="ored\utilities\conventionsbasedfutureexpiry.hpp">
      <Filter>utilities</Filter>
    </ClInclude>
    <ClInclude Include="ored\configuration\bootstrapconfig.hpp">
      <Filter>configuration</Filter>
    </ClInclude>
    <ClInclude Include="ored\marketdata\strike.hpp">
      <Filter>marketdata</Filter>
    </ClInclude>
    <ClInclude Include="ored\marketdata\expiry.hpp">
      <Filter>marketdata</Filter>
    </ClInclude>
    <ClInclude Include="ored\configuration\volatilityconfig.hpp">
      <Filter>configuration</Filter>
    </ClInclude>
    <ClInclude Include="ored\model\structuredmodelerror.hpp">
      <Filter>model</Filter>
    </ClInclude>
    <ClInclude Include="ored\portfolio\builders\cpicapfloor.hpp">
      <Filter>portfolio\builders</Filter>
    </ClInclude>
    <ClInclude Include="ored\portfolio\builders\capflooredcpileg.hpp">
      <Filter>portfolio\builders</Filter>
    </ClInclude>
    <ClInclude Include="ored\utilities\dategrid.hpp">
      <Filter>utilities</Filter>
    </ClInclude>
    <ClInclude Include="ored\portfolio\referencedata.hpp">
      <Filter>portfolio</Filter>
    </ClInclude>
    <ClInclude Include="ored\utilities\serializationdaycounter.hpp">
      <Filter>utilities</Filter>
    </ClInclude>
    <ClInclude Include="ored\utilities\serializationperiod.hpp">
      <Filter>utilities</Filter>
    </ClInclude>
    <ClInclude Include="ored\portfolio\referencedatafactory.hpp">
      <Filter>portfolio</Filter>
    </ClInclude>
    <ClInclude Include="ored\portfolio\underlying.hpp">
      <Filter>portfolio</Filter>
    </ClInclude>
<<<<<<< HEAD
    <ClInclude Include="ored\portfolio\bondutils.hpp" />
    <ClInclude Include="ored\marketdata\fittedbondcurvehelpermarket.hpp" />
=======
    <ClInclude Include="ored\marketdata\fittedbondcurvehelpermarket.hpp">
      <Filter>marketdata</Filter>
    </ClInclude>
    <ClInclude Include="ored\portfolio\bondutils.hpp">
      <Filter>portfolio</Filter>
    </ClInclude>
>>>>>>> 17ccc451
  </ItemGroup>
  <ItemGroup>
    <ClCompile Include="ored\configuration\capfloorvolcurveconfig.cpp">
      <Filter>configuration</Filter>
    </ClCompile>
    <ClCompile Include="ored\configuration\conventions.cpp">
      <Filter>configuration</Filter>
    </ClCompile>
    <ClCompile Include="ored\configuration\curveconfigurations.cpp">
      <Filter>configuration</Filter>
    </ClCompile>
    <ClCompile Include="ored\configuration\defaultcurveconfig.cpp">
      <Filter>configuration</Filter>
    </ClCompile>
    <ClCompile Include="ored\configuration\fxvolcurveconfig.cpp">
      <Filter>configuration</Filter>
    </ClCompile>
    <ClCompile Include="ored\configuration\yieldcurveconfig.cpp">
      <Filter>configuration</Filter>
    </ClCompile>
    <ClCompile Include="ored\marketdata\capfloorvolcurve.cpp">
      <Filter>marketdata</Filter>
    </ClCompile>
    <ClCompile Include="ored\marketdata\csvloader.cpp">
      <Filter>marketdata</Filter>
    </ClCompile>
    <ClCompile Include="ored\marketdata\curveloader.cpp">
      <Filter>marketdata</Filter>
    </ClCompile>
    <ClCompile Include="ored\marketdata\curvespec.cpp">
      <Filter>marketdata</Filter>
    </ClCompile>
    <ClCompile Include="ored\marketdata\curvespecparser.cpp">
      <Filter>marketdata</Filter>
    </ClCompile>
    <ClCompile Include="ored\marketdata\defaultcurve.cpp">
      <Filter>marketdata</Filter>
    </ClCompile>
    <ClCompile Include="ored\marketdata\fixings.cpp">
      <Filter>marketdata</Filter>
    </ClCompile>
    <ClCompile Include="ored\marketdata\fxspot.cpp">
      <Filter>marketdata</Filter>
    </ClCompile>
    <ClCompile Include="ored\marketdata\fxtriangulation.cpp">
      <Filter>marketdata</Filter>
    </ClCompile>
    <ClCompile Include="ored\marketdata\fxvolcurve.cpp">
      <Filter>marketdata</Filter>
    </ClCompile>
    <ClCompile Include="ored\marketdata\market.cpp">
      <Filter>marketdata</Filter>
    </ClCompile>
    <ClCompile Include="ored\marketdata\marketdatum.cpp">
      <Filter>marketdata</Filter>
    </ClCompile>
    <ClCompile Include="ored\marketdata\marketdatumparser.cpp">
      <Filter>marketdata</Filter>
    </ClCompile>
    <ClCompile Include="ored\marketdata\marketimpl.cpp">
      <Filter>marketdata</Filter>
    </ClCompile>
    <ClCompile Include="ored\marketdata\swaptionvolcurve.cpp">
      <Filter>marketdata</Filter>
    </ClCompile>
    <ClCompile Include="ored\marketdata\todaysmarket.cpp">
      <Filter>marketdata</Filter>
    </ClCompile>
    <ClCompile Include="ored\marketdata\todaysmarketparameters.cpp">
      <Filter>marketdata</Filter>
    </ClCompile>
    <ClCompile Include="ored\marketdata\yieldcurve.cpp">
      <Filter>marketdata</Filter>
    </ClCompile>
    <ClCompile Include="ored\model\crossassetmodelbuilder.cpp">
      <Filter>model</Filter>
    </ClCompile>
    <ClCompile Include="ored\model\crossassetmodeldata.cpp">
      <Filter>model</Filter>
    </ClCompile>
    <ClCompile Include="ored\model\fxbsbuilder.cpp">
      <Filter>model</Filter>
    </ClCompile>
    <ClCompile Include="ored\model\fxbsdata.cpp">
      <Filter>model</Filter>
    </ClCompile>
    <ClCompile Include="ored\model\lgmbuilder.cpp">
      <Filter>model</Filter>
    </ClCompile>
    <ClCompile Include="ored\model\lgmdata.cpp">
      <Filter>model</Filter>
    </ClCompile>
    <ClCompile Include="ored\model\utilities.cpp">
      <Filter>model</Filter>
    </ClCompile>
    <ClCompile Include="ored\utilities\correlationmatrix.cpp">
      <Filter>utilities</Filter>
    </ClCompile>
    <ClCompile Include="ored\utilities\currencycheck.cpp">
      <Filter>utilities</Filter>
    </ClCompile>
    <ClCompile Include="ored\utilities\flowanalysis.cpp">
      <Filter>utilities</Filter>
    </ClCompile>
    <ClCompile Include="ored\utilities\indexparser.cpp">
      <Filter>utilities</Filter>
    </ClCompile>
    <ClCompile Include="ored\utilities\log.cpp">
      <Filter>utilities</Filter>
    </ClCompile>
    <ClCompile Include="ored\utilities\osutils.cpp">
      <Filter>utilities</Filter>
    </ClCompile>
    <ClCompile Include="ored\utilities\parsers.cpp">
      <Filter>utilities</Filter>
    </ClCompile>
    <ClCompile Include="ored\utilities\progressbar.cpp">
      <Filter>utilities</Filter>
    </ClCompile>
    <ClCompile Include="ored\utilities\strike.cpp">
      <Filter>utilities</Filter>
    </ClCompile>
    <ClCompile Include="ored\utilities\xmlutils.cpp">
      <Filter>utilities</Filter>
    </ClCompile>
    <ClCompile Include="ored\portfolio\capfloor.cpp">
      <Filter>portfolio</Filter>
    </ClCompile>
    <ClCompile Include="ored\portfolio\enginedata.cpp">
      <Filter>portfolio</Filter>
    </ClCompile>
    <ClCompile Include="ored\portfolio\enginefactory.cpp">
      <Filter>portfolio</Filter>
    </ClCompile>
    <ClCompile Include="ored\portfolio\envelope.cpp">
      <Filter>portfolio</Filter>
    </ClCompile>
    <ClCompile Include="ored\portfolio\fxforward.cpp">
      <Filter>portfolio</Filter>
    </ClCompile>
    <ClCompile Include="ored\portfolio\fxoption.cpp">
      <Filter>portfolio</Filter>
    </ClCompile>
    <ClCompile Include="ored\portfolio\fxswap.cpp">
      <Filter>portfolio</Filter>
    </ClCompile>
    <ClCompile Include="ored\portfolio\legdata.cpp">
      <Filter>portfolio</Filter>
    </ClCompile>
    <ClCompile Include="ored\portfolio\nettingsetdefinition.cpp">
      <Filter>portfolio</Filter>
    </ClCompile>
    <ClCompile Include="ored\portfolio\nettingsetmanager.cpp">
      <Filter>portfolio</Filter>
    </ClCompile>
    <ClCompile Include="ored\portfolio\optiondata.cpp">
      <Filter>portfolio</Filter>
    </ClCompile>
    <ClCompile Include="ored\portfolio\optionwrapper.cpp">
      <Filter>portfolio</Filter>
    </ClCompile>
    <ClCompile Include="ored\portfolio\portfolio.cpp">
      <Filter>portfolio</Filter>
    </ClCompile>
    <ClCompile Include="ored\portfolio\schedule.cpp">
      <Filter>portfolio</Filter>
    </ClCompile>
    <ClCompile Include="ored\portfolio\swap.cpp">
      <Filter>portfolio</Filter>
    </ClCompile>
    <ClCompile Include="ored\portfolio\swaption.cpp">
      <Filter>portfolio</Filter>
    </ClCompile>
    <ClCompile Include="ored\portfolio\trade.cpp">
      <Filter>portfolio</Filter>
    </ClCompile>
    <ClCompile Include="ored\portfolio\tradeactions.cpp">
      <Filter>portfolio</Filter>
    </ClCompile>
    <ClCompile Include="ored\portfolio\tradefactory.cpp">
      <Filter>portfolio</Filter>
    </ClCompile>
    <ClCompile Include="ored\portfolio\builders\capfloor.cpp">
      <Filter>portfolio\builders</Filter>
    </ClCompile>
    <ClCompile Include="ored\portfolio\builders\swaption.cpp">
      <Filter>portfolio\builders</Filter>
    </ClCompile>
    <ClCompile Include="ored\portfolio\builders\capfloorediborleg.cpp">
      <Filter>portfolio\builders</Filter>
    </ClCompile>
    <ClCompile Include="ored\utilities\to_string.cpp">
      <Filter>utilities</Filter>
    </ClCompile>
    <ClCompile Include="ored\marketdata\equitycurve.cpp">
      <Filter>marketdata</Filter>
    </ClCompile>
    <ClCompile Include="ored\marketdata\equityvolcurve.cpp">
      <Filter>marketdata</Filter>
    </ClCompile>
    <ClCompile Include="ored\configuration\equitycurveconfig.cpp">
      <Filter>configuration</Filter>
    </ClCompile>
    <ClCompile Include="ored\configuration\equityvolcurveconfig.cpp">
      <Filter>configuration</Filter>
    </ClCompile>
    <ClCompile Include="ored\portfolio\equityforward.cpp">
      <Filter>portfolio</Filter>
    </ClCompile>
    <ClCompile Include="ored\portfolio\equityoption.cpp">
      <Filter>portfolio</Filter>
    </ClCompile>
    <ClCompile Include="ored\report\csvreport.cpp">
      <Filter>report</Filter>
    </ClCompile>
    <ClCompile Include="ored\portfolio\bond.cpp">
      <Filter>portfolio</Filter>
    </ClCompile>
    <ClCompile Include="ored\configuration\inflationcurveconfig.cpp">
      <Filter>configuration</Filter>
    </ClCompile>
    <ClCompile Include="ored\marketdata\inflationcurve.cpp">
      <Filter>marketdata</Filter>
    </ClCompile>
    <ClCompile Include="ored\model\eqbsbuilder.cpp">
      <Filter>model</Filter>
    </ClCompile>
    <ClCompile Include="ored\model\eqbsdata.cpp">
      <Filter>model</Filter>
    </ClCompile>
    <ClCompile Include="ored\portfolio\builders\cms.cpp">
      <Filter>portfolio\builders</Filter>
    </ClCompile>
    <ClCompile Include="ored\marketdata\basecorrelationcurve.cpp">
      <Filter>marketdata</Filter>
    </ClCompile>
    <ClCompile Include="ored\configuration\basecorrelationcurveconfig.cpp">
      <Filter>configuration</Filter>
    </ClCompile>
    <ClCompile Include="ored\marketdata\cdsvolcurve.cpp">
      <Filter>marketdata</Filter>
    </ClCompile>
    <ClCompile Include="ored\configuration\cdsvolcurveconfig.cpp">
      <Filter>configuration</Filter>
    </ClCompile>
    <ClCompile Include="ored\portfolio\creditdefaultswap.cpp">
      <Filter>portfolio</Filter>
    </ClCompile>
    <ClCompile Include="ored\portfolio\creditdefaultswapdata.cpp">
      <Filter>portfolio</Filter>
    </ClCompile>
    <ClCompile Include="ored\utilities\csvfilereader.cpp">
      <Filter>utilities</Filter>
    </ClCompile>
    <ClCompile Include="ored\portfolio\forwardrateagreement.cpp">
      <Filter>portfolio</Filter>
    </ClCompile>
    <ClCompile Include="ored\marketdata\security.cpp">
      <Filter>marketdata</Filter>
    </ClCompile>
    <ClCompile Include="ored\model\infdkbuilder.cpp">
      <Filter>model</Filter>
    </ClCompile>
    <ClCompile Include="ored\model\infdkdata.cpp">
      <Filter>model</Filter>
    </ClCompile>
    <ClCompile Include="ored\model\irlgmdata.cpp">
      <Filter>model</Filter>
    </ClCompile>
    <ClCompile Include="ored\marketdata\commoditycurve.cpp">
      <Filter>marketdata</Filter>
    </ClCompile>
    <ClCompile Include="ored\configuration\commoditycurveconfig.cpp">
      <Filter>configuration</Filter>
    </ClCompile>
    <ClCompile Include="ored\portfolio\commodityforward.cpp">
      <Filter>portfolio</Filter>
    </ClCompile>
    <ClCompile Include="ored\configuration\commodityvolcurveconfig.cpp">
      <Filter>configuration</Filter>
    </ClCompile>
    <ClCompile Include="ored\marketdata\commodityvolcurve.cpp">
      <Filter>marketdata</Filter>
    </ClCompile>
    <ClCompile Include="ored\portfolio\commodityoption.cpp">
      <Filter>portfolio</Filter>
    </ClCompile>
    <ClCompile Include="ored\portfolio\builders\commodityoption.cpp">
      <Filter>portfolio\builders</Filter>
    </ClCompile>
    <ClCompile Include="ored\portfolio\legbuilders.cpp">
      <Filter>portfolio</Filter>
    </ClCompile>
    <ClCompile Include="ored\portfolio\builders\yoycapfloor.cpp">
      <Filter>portfolio\builders</Filter>
    </ClCompile>
    <ClCompile Include="ored\marketdata\inflationcapfloorvolcurve.cpp">
      <Filter>marketdata</Filter>
    </ClCompile>
    <ClCompile Include="ored\configuration\inflationcapfloorvolcurveconfig.cpp">
      <Filter>configuration</Filter>
    </ClCompile>
    <ClCompile Include="ored\portfolio\builders\cmsspread.cpp">
      <Filter>portfolio\builders</Filter>
    </ClCompile>
    <ClCompile Include="ored\portfolio\equityswap.cpp">
      <Filter>portfolio</Filter>
    </ClCompile>
    <ClCompile Include="ored\marketdata\inmemoryloader.cpp">
      <Filter>marketdata</Filter>
    </ClCompile>
    <ClCompile Include="ored\configuration\correlationcurveconfig.cpp">
      <Filter>configuration</Filter>
    </ClCompile>
    <ClCompile Include="ored\marketdata\correlationcurve.cpp">
      <Filter>marketdata</Filter>
    </ClCompile>
    <ClCompile Include="ored\marketdata\yieldvolcurve.cpp">
      <Filter>marketdata</Filter>
    </ClCompile>
    <ClCompile Include="ored\portfolio\fixingdates.cpp">
      <Filter>portfolio</Filter>
    </ClCompile>
    <ClCompile Include="ored\configuration\genericyieldvolcurveconfig.cpp">
      <Filter>configuration</Filter>
    </ClCompile>
    <ClCompile Include="ored\marketdata\genericyieldvolcurve.cpp">
      <Filter>marketdata</Filter>
    </ClCompile>
    <ClCompile Include="ored\utilities\calendaradjustmentconfig.cpp">
      <Filter>utilities</Filter>
    </ClCompile>
    <ClCompile Include="ored\portfolio\forwardbond.cpp">
      <Filter>portfolio</Filter>
    </ClCompile>
    <ClCompile Include="ored\portfolio\vanillaoption.cpp">
      <Filter>portfolio</Filter>
    </ClCompile>
    <ClCompile Include="ored\portfolio\legdatafactory.cpp">
      <Filter>portfolio</Filter>
    </ClCompile>
    <ClCompile Include="ored\utilities\conventionsbasedfutureexpiry.cpp">
      <Filter>utilities</Filter>
    </ClCompile>
    <ClCompile Include="ored\configuration\bootstrapconfig.cpp">
      <Filter>configuration</Filter>
    </ClCompile>
    <ClCompile Include="ored\marketdata\strike.cpp">
      <Filter>marketdata</Filter>
    </ClCompile>
    <ClCompile Include="ored\marketdata\expiry.cpp">
      <Filter>marketdata</Filter>
    </ClCompile>
    <ClCompile Include="ored\configuration\volatilityconfig.cpp">
      <Filter>configuration</Filter>
    </ClCompile>
    <ClCompile Include="ored\portfolio\builders\cpicapfloor.cpp">
      <Filter>portfolio\builders</Filter>
    </ClCompile>
    <ClCompile Include="ored\utilities\dategrid.cpp">
      <Filter>utilities</Filter>
    </ClCompile>
    <ClCompile Include="ored\portfolio\referencedata.cpp">
      <Filter>portfolio</Filter>
    </ClCompile>
    <ClCompile Include="ored\portfolio\referencedatafactory.cpp">
      <Filter>portfolio</Filter>
    </ClCompile>
    <ClCompile Include="ored\portfolio\underlying.cpp">
      <Filter>portfolio</Filter>
    </ClCompile>
<<<<<<< HEAD
    <ClCompile Include="ored\portfolio\bondutils.cpp" />
    <ClCompile Include="ored\marketdata\fittedbondcurvehelpermarket.cpp" />
=======
    <ClCompile Include="ored\marketdata\fittedbondcurvehelpermarket.cpp">
      <Filter>marketdata</Filter>
    </ClCompile>
    <ClCompile Include="ored\portfolio\bondutils.cpp">
      <Filter>portfolio</Filter>
    </ClCompile>
>>>>>>> 17ccc451
  </ItemGroup>
</Project><|MERGE_RESOLUTION|>--- conflicted
+++ resolved
@@ -489,17 +489,12 @@
     <ClInclude Include="ored\portfolio\underlying.hpp">
       <Filter>portfolio</Filter>
     </ClInclude>
-<<<<<<< HEAD
-    <ClInclude Include="ored\portfolio\bondutils.hpp" />
-    <ClInclude Include="ored\marketdata\fittedbondcurvehelpermarket.hpp" />
-=======
     <ClInclude Include="ored\marketdata\fittedbondcurvehelpermarket.hpp">
       <Filter>marketdata</Filter>
     </ClInclude>
     <ClInclude Include="ored\portfolio\bondutils.hpp">
       <Filter>portfolio</Filter>
     </ClInclude>
->>>>>>> 17ccc451
   </ItemGroup>
   <ItemGroup>
     <ClCompile Include="ored\configuration\capfloorvolcurveconfig.cpp">
@@ -871,16 +866,11 @@
     <ClCompile Include="ored\portfolio\underlying.cpp">
       <Filter>portfolio</Filter>
     </ClCompile>
-<<<<<<< HEAD
-    <ClCompile Include="ored\portfolio\bondutils.cpp" />
-    <ClCompile Include="ored\marketdata\fittedbondcurvehelpermarket.cpp" />
-=======
     <ClCompile Include="ored\marketdata\fittedbondcurvehelpermarket.cpp">
       <Filter>marketdata</Filter>
     </ClCompile>
     <ClCompile Include="ored\portfolio\bondutils.cpp">
       <Filter>portfolio</Filter>
     </ClCompile>
->>>>>>> 17ccc451
   </ItemGroup>
 </Project>