﻿<?xml version="1.0" encoding="utf-8"?>
<Project ToolsVersion="4.0" xmlns="http://schemas.microsoft.com/developer/msbuild/2003">
  <ItemGroup>
    <Filter Include="configuration">
      <UniqueIdentifier>{ecab533c-e26e-4872-970e-b22949f84306}</UniqueIdentifier>
    </Filter>
    <Filter Include="marketdata">
      <UniqueIdentifier>{d447af73-724f-4cbe-b0ec-d02637d38a33}</UniqueIdentifier>
    </Filter>
    <Filter Include="model">
      <UniqueIdentifier>{6b362543-416a-4e63-9523-94909a20cfb1}</UniqueIdentifier>
    </Filter>
    <Filter Include="portfolio">
      <UniqueIdentifier>{dc15951b-6ddd-41a2-9085-9bc3ffbeaca3}</UniqueIdentifier>
    </Filter>
    <Filter Include="utilities">
      <UniqueIdentifier>{81cb95be-3ece-4f69-8759-2a3b4d022e6a}</UniqueIdentifier>
    </Filter>
    <Filter Include="portfolio\builders">
      <UniqueIdentifier>{366dc296-9975-4787-a9f4-6e3e3d30a55c}</UniqueIdentifier>
    </Filter>
    <Filter Include="report">
      <UniqueIdentifier>{f56268ea-d150-4fb7-b75b-9618e16d7c3d}</UniqueIdentifier>
    </Filter>
  </ItemGroup>
  <ItemGroup>
    <ClInclude Include="ored\configuration\capfloorvolcurveconfig.hpp">
      <Filter>configuration</Filter>
    </ClInclude>
    <ClInclude Include="ored\configuration\conventions.hpp">
      <Filter>configuration</Filter>
    </ClInclude>
    <ClInclude Include="ored\configuration\curveconfigurations.hpp">
      <Filter>configuration</Filter>
    </ClInclude>
    <ClInclude Include="ored\configuration\defaultcurveconfig.hpp">
      <Filter>configuration</Filter>
    </ClInclude>
    <ClInclude Include="ored\configuration\fxvolcurveconfig.hpp">
      <Filter>configuration</Filter>
    </ClInclude>
    <ClInclude Include="ored\configuration\swaptionvolcurveconfig.hpp">
      <Filter>configuration</Filter>
    </ClInclude>
    <ClInclude Include="ored\configuration\yieldcurveconfig.hpp">
      <Filter>configuration</Filter>
    </ClInclude>
    <ClInclude Include="ored\marketdata\capfloorvolcurve.hpp">
      <Filter>marketdata</Filter>
    </ClInclude>
    <ClInclude Include="ored\marketdata\csvloader.hpp">
      <Filter>marketdata</Filter>
    </ClInclude>
    <ClInclude Include="ored\marketdata\curveloader.hpp">
      <Filter>marketdata</Filter>
    </ClInclude>
    <ClInclude Include="ored\marketdata\curvespec.hpp">
      <Filter>marketdata</Filter>
    </ClInclude>
    <ClInclude Include="ored\marketdata\curvespecparser.hpp">
      <Filter>marketdata</Filter>
    </ClInclude>
    <ClInclude Include="ored\marketdata\defaultcurve.hpp">
      <Filter>marketdata</Filter>
    </ClInclude>
    <ClInclude Include="ored\marketdata\fixings.hpp">
      <Filter>marketdata</Filter>
    </ClInclude>
    <ClInclude Include="ored\marketdata\fxspot.hpp">
      <Filter>marketdata</Filter>
    </ClInclude>
    <ClInclude Include="ored\marketdata\fxtriangulation.hpp">
      <Filter>marketdata</Filter>
    </ClInclude>
    <ClInclude Include="ored\marketdata\fxvolcurve.hpp">
      <Filter>marketdata</Filter>
    </ClInclude>
    <ClInclude Include="ored\marketdata\loader.hpp">
      <Filter>marketdata</Filter>
    </ClInclude>
    <ClInclude Include="ored\marketdata\market.hpp">
      <Filter>marketdata</Filter>
    </ClInclude>
    <ClInclude Include="ored\marketdata\marketdatum.hpp">
      <Filter>marketdata</Filter>
    </ClInclude>
    <ClInclude Include="ored\marketdata\marketdatumparser.hpp">
      <Filter>marketdata</Filter>
    </ClInclude>
    <ClInclude Include="ored\marketdata\marketimpl.hpp">
      <Filter>marketdata</Filter>
    </ClInclude>
    <ClInclude Include="ored\marketdata\swaptionvolcurve.hpp">
      <Filter>marketdata</Filter>
    </ClInclude>
    <ClInclude Include="ored\marketdata\todaysmarket.hpp">
      <Filter>marketdata</Filter>
    </ClInclude>
    <ClInclude Include="ored\marketdata\todaysmarketparameters.hpp">
      <Filter>marketdata</Filter>
    </ClInclude>
    <ClInclude Include="ored\marketdata\yieldcurve.hpp">
      <Filter>marketdata</Filter>
    </ClInclude>
    <ClInclude Include="ored\model\crossassetmodelbuilder.hpp">
      <Filter>model</Filter>
    </ClInclude>
    <ClInclude Include="ored\model\crossassetmodeldata.hpp">
      <Filter>model</Filter>
    </ClInclude>
    <ClInclude Include="ored\model\fxbsbuilder.hpp">
      <Filter>model</Filter>
    </ClInclude>
    <ClInclude Include="ored\model\fxbsdata.hpp">
      <Filter>model</Filter>
    </ClInclude>
    <ClInclude Include="ored\model\lgmbuilder.hpp">
      <Filter>model</Filter>
    </ClInclude>
    <ClInclude Include="ored\model\lgmdata.hpp">
      <Filter>model</Filter>
    </ClInclude>
    <ClInclude Include="ored\model\utilities.hpp">
      <Filter>model</Filter>
    </ClInclude>
    <ClInclude Include="ored\utilities\correlationmatrix.hpp">
      <Filter>utilities</Filter>
    </ClInclude>
    <ClInclude Include="ored\utilities\currencycheck.hpp">
      <Filter>utilities</Filter>
    </ClInclude>
    <ClInclude Include="ored\utilities\flowanalysis.hpp">
      <Filter>utilities</Filter>
    </ClInclude>
    <ClInclude Include="ored\utilities\indexparser.hpp">
      <Filter>utilities</Filter>
    </ClInclude>
    <ClInclude Include="ored\utilities\log.hpp">
      <Filter>utilities</Filter>
    </ClInclude>
    <ClInclude Include="ored\utilities\osutils.hpp">
      <Filter>utilities</Filter>
    </ClInclude>
    <ClInclude Include="ored\utilities\parsers.hpp">
      <Filter>utilities</Filter>
    </ClInclude>
    <ClInclude Include="ored\utilities\progressbar.hpp">
      <Filter>utilities</Filter>
    </ClInclude>
    <ClInclude Include="ored\utilities\strike.hpp">
      <Filter>utilities</Filter>
    </ClInclude>
    <ClInclude Include="ored\utilities\xmlutils.hpp">
      <Filter>utilities</Filter>
    </ClInclude>
    <ClInclude Include="ored\portfolio\capfloor.hpp">
      <Filter>portfolio</Filter>
    </ClInclude>
    <ClInclude Include="ored\portfolio\enginedata.hpp">
      <Filter>portfolio</Filter>
    </ClInclude>
    <ClInclude Include="ored\portfolio\enginefactory.hpp">
      <Filter>portfolio</Filter>
    </ClInclude>
    <ClInclude Include="ored\portfolio\envelope.hpp">
      <Filter>portfolio</Filter>
    </ClInclude>
    <ClInclude Include="ored\portfolio\fxforward.hpp">
      <Filter>portfolio</Filter>
    </ClInclude>
    <ClInclude Include="ored\portfolio\fxoption.hpp">
      <Filter>portfolio</Filter>
    </ClInclude>
    <ClInclude Include="ored\portfolio\fxswap.hpp">
      <Filter>portfolio</Filter>
    </ClInclude>
    <ClInclude Include="ored\portfolio\instrumentwrapper.hpp">
      <Filter>portfolio</Filter>
    </ClInclude>
    <ClInclude Include="ored\portfolio\legdata.hpp">
      <Filter>portfolio</Filter>
    </ClInclude>
    <ClInclude Include="ored\portfolio\nettingsetdefinition.hpp">
      <Filter>portfolio</Filter>
    </ClInclude>
    <ClInclude Include="ored\portfolio\nettingsetmanager.hpp">
      <Filter>portfolio</Filter>
    </ClInclude>
    <ClInclude Include="ored\portfolio\optiondata.hpp">
      <Filter>portfolio</Filter>
    </ClInclude>
    <ClInclude Include="ored\portfolio\optionwrapper.hpp">
      <Filter>portfolio</Filter>
    </ClInclude>
    <ClInclude Include="ored\portfolio\portfolio.hpp">
      <Filter>portfolio</Filter>
    </ClInclude>
    <ClInclude Include="ored\portfolio\schedule.hpp">
      <Filter>portfolio</Filter>
    </ClInclude>
    <ClInclude Include="ored\portfolio\swap.hpp">
      <Filter>portfolio</Filter>
    </ClInclude>
    <ClInclude Include="ored\portfolio\swaption.hpp">
      <Filter>portfolio</Filter>
    </ClInclude>
    <ClInclude Include="ored\portfolio\trade.hpp">
      <Filter>portfolio</Filter>
    </ClInclude>
    <ClInclude Include="ored\portfolio\tradeactions.hpp">
      <Filter>portfolio</Filter>
    </ClInclude>
    <ClInclude Include="ored\portfolio\tradefactory.hpp">
      <Filter>portfolio</Filter>
    </ClInclude>
    <ClInclude Include="ored\portfolio\builders\cachingenginebuilder.hpp">
      <Filter>portfolio\builders</Filter>
    </ClInclude>
    <ClInclude Include="ored\portfolio\builders\capfloor.hpp">
      <Filter>portfolio\builders</Filter>
    </ClInclude>
    <ClInclude Include="ored\portfolio\builders\fxforward.hpp">
      <Filter>portfolio\builders</Filter>
    </ClInclude>
    <ClInclude Include="ored\portfolio\builders\fxoption.hpp">
      <Filter>portfolio\builders</Filter>
    </ClInclude>
    <ClInclude Include="ored\portfolio\builders\swap.hpp">
      <Filter>portfolio\builders</Filter>
    </ClInclude>
    <ClInclude Include="ored\portfolio\builders\swaption.hpp">
      <Filter>portfolio\builders</Filter>
    </ClInclude>
    <ClInclude Include="ored\auto_link.hpp" />
    <ClInclude Include="ored\ored.hpp" />
    <ClInclude Include="ored\portfolio\builders\capfloorediborleg.hpp">
      <Filter>portfolio\builders</Filter>
    </ClInclude>
    <ClInclude Include="ored\version.hpp" />
    <ClInclude Include="ored\utilities\to_string.hpp">
      <Filter>utilities</Filter>
    </ClInclude>
    <ClInclude Include="ored\utilities\vectorutils.hpp">
      <Filter>utilities</Filter>
    </ClInclude>
    <ClInclude Include="ored\utilities\serializationdate.hpp">
      <Filter>utilities</Filter>
    </ClInclude>
    <ClInclude Include="ored\marketdata\equitycurve.hpp">
      <Filter>marketdata</Filter>
    </ClInclude>
    <ClInclude Include="ored\marketdata\equityvolcurve.hpp">
      <Filter>marketdata</Filter>
    </ClInclude>
    <ClInclude Include="ored\configuration\equitycurveconfig.hpp">
      <Filter>configuration</Filter>
    </ClInclude>
    <ClInclude Include="ored\configuration\equityvolcurveconfig.hpp">
      <Filter>configuration</Filter>
    </ClInclude>
    <ClInclude Include="ored\portfolio\equityforward.hpp">
      <Filter>portfolio</Filter>
    </ClInclude>
    <ClInclude Include="ored\portfolio\equityoption.hpp">
      <Filter>portfolio</Filter>
    </ClInclude>
    <ClInclude Include="ored\portfolio\builders\equityforward.hpp">
      <Filter>portfolio\builders</Filter>
    </ClInclude>
    <ClInclude Include="ored\report\report.hpp">
      <Filter>report</Filter>
    </ClInclude>
    <ClInclude Include="ored\report\inmemoryreport.hpp">
      <Filter>report</Filter>
    </ClInclude>
    <ClInclude Include="ored\report\csvreport.hpp">
      <Filter>report</Filter>
    </ClInclude>
    <ClInclude Include="ored\portfolio\bond.hpp">
      <Filter>portfolio</Filter>
    </ClInclude>
    <ClInclude Include="ored\portfolio\builders\bond.hpp">
      <Filter>portfolio\builders</Filter>
    </ClInclude>
    <ClInclude Include="ored\configuration\inflationcapfloorpricesurfaceconfig.hpp">
      <Filter>configuration</Filter>
    </ClInclude>
    <ClInclude Include="ored\configuration\inflationcurveconfig.hpp">
      <Filter>configuration</Filter>
    </ClInclude>
    <ClInclude Include="ored\marketdata\inflationcapfloorpricesurface.hpp">
      <Filter>marketdata</Filter>
    </ClInclude>
    <ClInclude Include="ored\marketdata\inflationcurve.hpp">
      <Filter>marketdata</Filter>
    </ClInclude>
    <ClInclude Include="ored\model\eqbsbuilder.hpp">
      <Filter>model</Filter>
    </ClInclude>
    <ClInclude Include="ored\model\eqbsdata.hpp">
      <Filter>model</Filter>
    </ClInclude>
    <ClInclude Include="ored\portfolio\builders\cms.hpp">
      <Filter>portfolio\builders</Filter>
    </ClInclude>
    <ClInclude Include="ored\marketdata\basecorrelationcurve.hpp">
      <Filter>marketdata</Filter>
    </ClInclude>
    <ClInclude Include="ored\configuration\basecorrelationcurveconfig.hpp">
      <Filter>configuration</Filter>
    </ClInclude>
    <ClInclude Include="ored\marketdata\cdsvolcurve.hpp">
      <Filter>marketdata</Filter>
    </ClInclude>
    <ClInclude Include="ored\configuration\cdsvolcurveconfig.hpp">
      <Filter>configuration</Filter>
    </ClInclude>
    <ClInclude Include="ored\portfolio\creditdefaultswap.hpp">
      <Filter>portfolio</Filter>
    </ClInclude>
    <ClInclude Include="ored\portfolio\builders\creditdefaultswap.hpp">
      <Filter>portfolio\builders</Filter>
    </ClInclude>
    <ClInclude Include="ored\portfolio\creditdefaultswapdata.hpp">
      <Filter>portfolio</Filter>
    </ClInclude>
    <ClInclude Include="ored\model\modelbuilder.hpp">
      <Filter>model</Filter>
    </ClInclude>
    <ClInclude Include="ored\configuration\curveconfig.hpp">
      <Filter>configuration</Filter>
    </ClInclude>
    <ClInclude Include="ored\utilities\csvfilereader.hpp">
      <Filter>utilities</Filter>
    </ClInclude>
    <ClInclude Include="ored\utilities\timeperiod.hpp">
      <Filter>utilities</Filter>
    </ClInclude>
    <ClInclude Include="ored\portfolio\forwardrateagreement.hpp">
      <Filter>portfolio</Filter>
    </ClInclude>
    <ClInclude Include="ored\configuration\securityconfig.hpp">
      <Filter>configuration</Filter>
    </ClInclude>
    <ClInclude Include="ored\configuration\fxspotconfig.hpp">
      <Filter>configuration</Filter>
    </ClInclude>
    <ClInclude Include="ored\marketdata\security.hpp">
      <Filter>marketdata</Filter>
    </ClInclude>
    <ClInclude Include="ored\model\infdkbuilder.hpp">
      <Filter>model</Filter>
    </ClInclude>
    <ClInclude Include="ored\model\infdkdata.hpp">
      <Filter>model</Filter>
    </ClInclude>
    <ClInclude Include="ored\model\irlgmdata.hpp">
      <Filter>model</Filter>
    </ClInclude>
    <ClInclude Include="ored\marketdata\commoditycurve.hpp">
      <Filter>marketdata</Filter>
    </ClInclude>
    <ClInclude Include="ored\configuration\commoditycurveconfig.hpp">
      <Filter>configuration</Filter>
    </ClInclude>
    <ClInclude Include="ored\portfolio\commodityforward.hpp">
      <Filter>portfolio</Filter>
    </ClInclude>
    <ClInclude Include="ored\portfolio\builders\commodityforward.hpp">
      <Filter>portfolio\builders</Filter>
    </ClInclude>
    <ClInclude Include="ored\configuration\commodityvolcurveconfig.hpp">
      <Filter>configuration</Filter>
    </ClInclude>
    <ClInclude Include="ored\marketdata\commodityvolcurve.hpp">
      <Filter>marketdata</Filter>
    </ClInclude>
    <ClInclude Include="ored\portfolio\commodityoption.hpp">
      <Filter>portfolio</Filter>
    </ClInclude>
    <ClInclude Include="ored\portfolio\builders\commodityoption.hpp">
      <Filter>portfolio\builders</Filter>
    </ClInclude>
    <ClInclude Include="ored\portfolio\legbuilders.hpp">
      <Filter>portfolio</Filter>
    </ClInclude>
    <ClInclude Include="ored\portfolio\builders\yoycapfloor.hpp">
      <Filter>portfolio\builders</Filter>
    </ClInclude>
    <ClInclude Include="ored\marketdata\inflationcapfloorvolcurve.hpp">
      <Filter>marketdata</Filter>
    </ClInclude>
    <ClInclude Include="ored\configuration\inflationcapfloorvolcurveconfig.hpp">
      <Filter>configuration</Filter>
    </ClInclude>
    <ClInclude Include="ored\portfolio\builders\equityoption.hpp">
      <Filter>portfolio\builders</Filter>
    </ClInclude>
    <ClInclude Include="ored\portfolio\builders\cmsspread.hpp">
      <Filter>portfolio\builders</Filter>
    </ClInclude>
    <ClInclude Include="ored\portfolio\equityswap.hpp">
      <Filter>portfolio</Filter>
    </ClInclude>
    <ClInclude Include="ored\marketdata\inmemoryloader.hpp">
      <Filter>marketdata</Filter>
    </ClInclude>
    <ClInclude Include="ored\configuration\correlationcurveconfig.hpp">
      <Filter>configuration</Filter>
    </ClInclude>
    <ClInclude Include="ored\marketdata\correlationcurve.hpp">
      <Filter>marketdata</Filter>
    </ClInclude>
    <ClInclude Include="ored\configuration\yieldvolcurveconfig.hpp">
      <Filter>configuration</Filter>
    </ClInclude>
    <ClInclude Include="ored\marketdata\yieldvolcurve.hpp">
      <Filter>marketdata</Filter>
    </ClInclude>
    <ClInclude Include="ored\portfolio\fixingdates.hpp">
      <Filter>portfolio</Filter>
    </ClInclude>
    <ClInclude Include="ored\configuration\genericyieldvolcurveconfig.hpp">
      <Filter>configuration</Filter>
    </ClInclude>
    <ClInclude Include="ored\marketdata\genericyieldvolcurve.hpp">
      <Filter>marketdata</Filter>
    </ClInclude>
<<<<<<< HEAD
    <ClInclude Include="ored\utilities\calendaradjustmentconfig.hpp">
      <Filter>utilities</Filter>
=======
    <ClInclude Include="ored\portfolio\builders\capflooredyoyleg.hpp">
      <Filter>portfolio\builders</Filter>
>>>>>>> a1e73fd0
    </ClInclude>
  </ItemGroup>
  <ItemGroup>
    <ClCompile Include="ored\configuration\capfloorvolcurveconfig.cpp">
      <Filter>configuration</Filter>
    </ClCompile>
    <ClCompile Include="ored\configuration\conventions.cpp">
      <Filter>configuration</Filter>
    </ClCompile>
    <ClCompile Include="ored\configuration\curveconfigurations.cpp">
      <Filter>configuration</Filter>
    </ClCompile>
    <ClCompile Include="ored\configuration\defaultcurveconfig.cpp">
      <Filter>configuration</Filter>
    </ClCompile>
    <ClCompile Include="ored\configuration\fxvolcurveconfig.cpp">
      <Filter>configuration</Filter>
    </ClCompile>
    <ClCompile Include="ored\configuration\yieldcurveconfig.cpp">
      <Filter>configuration</Filter>
    </ClCompile>
    <ClCompile Include="ored\marketdata\capfloorvolcurve.cpp">
      <Filter>marketdata</Filter>
    </ClCompile>
    <ClCompile Include="ored\marketdata\csvloader.cpp">
      <Filter>marketdata</Filter>
    </ClCompile>
    <ClCompile Include="ored\marketdata\curveloader.cpp">
      <Filter>marketdata</Filter>
    </ClCompile>
    <ClCompile Include="ored\marketdata\curvespec.cpp">
      <Filter>marketdata</Filter>
    </ClCompile>
    <ClCompile Include="ored\marketdata\curvespecparser.cpp">
      <Filter>marketdata</Filter>
    </ClCompile>
    <ClCompile Include="ored\marketdata\defaultcurve.cpp">
      <Filter>marketdata</Filter>
    </ClCompile>
    <ClCompile Include="ored\marketdata\fixings.cpp">
      <Filter>marketdata</Filter>
    </ClCompile>
    <ClCompile Include="ored\marketdata\fxspot.cpp">
      <Filter>marketdata</Filter>
    </ClCompile>
    <ClCompile Include="ored\marketdata\fxtriangulation.cpp">
      <Filter>marketdata</Filter>
    </ClCompile>
    <ClCompile Include="ored\marketdata\fxvolcurve.cpp">
      <Filter>marketdata</Filter>
    </ClCompile>
    <ClCompile Include="ored\marketdata\market.cpp">
      <Filter>marketdata</Filter>
    </ClCompile>
    <ClCompile Include="ored\marketdata\marketdatum.cpp">
      <Filter>marketdata</Filter>
    </ClCompile>
    <ClCompile Include="ored\marketdata\marketdatumparser.cpp">
      <Filter>marketdata</Filter>
    </ClCompile>
    <ClCompile Include="ored\marketdata\marketimpl.cpp">
      <Filter>marketdata</Filter>
    </ClCompile>
    <ClCompile Include="ored\marketdata\swaptionvolcurve.cpp">
      <Filter>marketdata</Filter>
    </ClCompile>
    <ClCompile Include="ored\marketdata\todaysmarket.cpp">
      <Filter>marketdata</Filter>
    </ClCompile>
    <ClCompile Include="ored\marketdata\todaysmarketparameters.cpp">
      <Filter>marketdata</Filter>
    </ClCompile>
    <ClCompile Include="ored\marketdata\yieldcurve.cpp">
      <Filter>marketdata</Filter>
    </ClCompile>
    <ClCompile Include="ored\model\crossassetmodelbuilder.cpp">
      <Filter>model</Filter>
    </ClCompile>
    <ClCompile Include="ored\model\crossassetmodeldata.cpp">
      <Filter>model</Filter>
    </ClCompile>
    <ClCompile Include="ored\model\fxbsbuilder.cpp">
      <Filter>model</Filter>
    </ClCompile>
    <ClCompile Include="ored\model\fxbsdata.cpp">
      <Filter>model</Filter>
    </ClCompile>
    <ClCompile Include="ored\model\lgmbuilder.cpp">
      <Filter>model</Filter>
    </ClCompile>
    <ClCompile Include="ored\model\lgmdata.cpp">
      <Filter>model</Filter>
    </ClCompile>
    <ClCompile Include="ored\model\utilities.cpp">
      <Filter>model</Filter>
    </ClCompile>
    <ClCompile Include="ored\utilities\correlationmatrix.cpp">
      <Filter>utilities</Filter>
    </ClCompile>
    <ClCompile Include="ored\utilities\currencycheck.cpp">
      <Filter>utilities</Filter>
    </ClCompile>
    <ClCompile Include="ored\utilities\flowanalysis.cpp">
      <Filter>utilities</Filter>
    </ClCompile>
    <ClCompile Include="ored\utilities\indexparser.cpp">
      <Filter>utilities</Filter>
    </ClCompile>
    <ClCompile Include="ored\utilities\log.cpp">
      <Filter>utilities</Filter>
    </ClCompile>
    <ClCompile Include="ored\utilities\osutils.cpp">
      <Filter>utilities</Filter>
    </ClCompile>
    <ClCompile Include="ored\utilities\parsers.cpp">
      <Filter>utilities</Filter>
    </ClCompile>
    <ClCompile Include="ored\utilities\progressbar.cpp">
      <Filter>utilities</Filter>
    </ClCompile>
    <ClCompile Include="ored\utilities\strike.cpp">
      <Filter>utilities</Filter>
    </ClCompile>
    <ClCompile Include="ored\utilities\xmlutils.cpp">
      <Filter>utilities</Filter>
    </ClCompile>
    <ClCompile Include="ored\portfolio\capfloor.cpp">
      <Filter>portfolio</Filter>
    </ClCompile>
    <ClCompile Include="ored\portfolio\enginedata.cpp">
      <Filter>portfolio</Filter>
    </ClCompile>
    <ClCompile Include="ored\portfolio\enginefactory.cpp">
      <Filter>portfolio</Filter>
    </ClCompile>
    <ClCompile Include="ored\portfolio\envelope.cpp">
      <Filter>portfolio</Filter>
    </ClCompile>
    <ClCompile Include="ored\portfolio\fxforward.cpp">
      <Filter>portfolio</Filter>
    </ClCompile>
    <ClCompile Include="ored\portfolio\fxoption.cpp">
      <Filter>portfolio</Filter>
    </ClCompile>
    <ClCompile Include="ored\portfolio\fxswap.cpp">
      <Filter>portfolio</Filter>
    </ClCompile>
    <ClCompile Include="ored\portfolio\legdata.cpp">
      <Filter>portfolio</Filter>
    </ClCompile>
    <ClCompile Include="ored\portfolio\nettingsetdefinition.cpp">
      <Filter>portfolio</Filter>
    </ClCompile>
    <ClCompile Include="ored\portfolio\nettingsetmanager.cpp">
      <Filter>portfolio</Filter>
    </ClCompile>
    <ClCompile Include="ored\portfolio\optiondata.cpp">
      <Filter>portfolio</Filter>
    </ClCompile>
    <ClCompile Include="ored\portfolio\optionwrapper.cpp">
      <Filter>portfolio</Filter>
    </ClCompile>
    <ClCompile Include="ored\portfolio\portfolio.cpp">
      <Filter>portfolio</Filter>
    </ClCompile>
    <ClCompile Include="ored\portfolio\schedule.cpp">
      <Filter>portfolio</Filter>
    </ClCompile>
    <ClCompile Include="ored\portfolio\swap.cpp">
      <Filter>portfolio</Filter>
    </ClCompile>
    <ClCompile Include="ored\portfolio\swaption.cpp">
      <Filter>portfolio</Filter>
    </ClCompile>
    <ClCompile Include="ored\portfolio\trade.cpp">
      <Filter>portfolio</Filter>
    </ClCompile>
    <ClCompile Include="ored\portfolio\tradeactions.cpp">
      <Filter>portfolio</Filter>
    </ClCompile>
    <ClCompile Include="ored\portfolio\tradefactory.cpp">
      <Filter>portfolio</Filter>
    </ClCompile>
    <ClCompile Include="ored\portfolio\builders\capfloor.cpp">
      <Filter>portfolio\builders</Filter>
    </ClCompile>
    <ClCompile Include="ored\portfolio\builders\swaption.cpp">
      <Filter>portfolio\builders</Filter>
    </ClCompile>
    <ClCompile Include="ored\portfolio\builders\capfloorediborleg.cpp">
      <Filter>portfolio\builders</Filter>
    </ClCompile>
    <ClCompile Include="ored\utilities\to_string.cpp">
      <Filter>utilities</Filter>
    </ClCompile>
    <ClCompile Include="ored\marketdata\equitycurve.cpp">
      <Filter>marketdata</Filter>
    </ClCompile>
    <ClCompile Include="ored\marketdata\equityvolcurve.cpp">
      <Filter>marketdata</Filter>
    </ClCompile>
    <ClCompile Include="ored\configuration\equitycurveconfig.cpp">
      <Filter>configuration</Filter>
    </ClCompile>
    <ClCompile Include="ored\configuration\equityvolcurveconfig.cpp">
      <Filter>configuration</Filter>
    </ClCompile>
    <ClCompile Include="ored\portfolio\equityforward.cpp">
      <Filter>portfolio</Filter>
    </ClCompile>
    <ClCompile Include="ored\portfolio\equityoption.cpp">
      <Filter>portfolio</Filter>
    </ClCompile>
    <ClCompile Include="ored\report\csvreport.cpp">
      <Filter>report</Filter>
    </ClCompile>
    <ClCompile Include="ored\portfolio\bond.cpp">
      <Filter>portfolio</Filter>
    </ClCompile>
    <ClCompile Include="ored\configuration\inflationcapfloorpricesurfaceconfig.cpp">
      <Filter>configuration</Filter>
    </ClCompile>
    <ClCompile Include="ored\configuration\inflationcurveconfig.cpp">
      <Filter>configuration</Filter>
    </ClCompile>
    <ClCompile Include="ored\marketdata\inflationcapfloorpricesurface.cpp">
      <Filter>marketdata</Filter>
    </ClCompile>
    <ClCompile Include="ored\marketdata\inflationcurve.cpp">
      <Filter>marketdata</Filter>
    </ClCompile>
    <ClCompile Include="ored\model\eqbsbuilder.cpp">
      <Filter>model</Filter>
    </ClCompile>
    <ClCompile Include="ored\model\eqbsdata.cpp">
      <Filter>model</Filter>
    </ClCompile>
    <ClCompile Include="ored\portfolio\builders\cms.cpp">
      <Filter>portfolio\builders</Filter>
    </ClCompile>
    <ClCompile Include="ored\marketdata\basecorrelationcurve.cpp">
      <Filter>marketdata</Filter>
    </ClCompile>
    <ClCompile Include="ored\configuration\basecorrelationcurveconfig.cpp">
      <Filter>configuration</Filter>
    </ClCompile>
    <ClCompile Include="ored\marketdata\cdsvolcurve.cpp">
      <Filter>marketdata</Filter>
    </ClCompile>
    <ClCompile Include="ored\configuration\cdsvolcurveconfig.cpp">
      <Filter>configuration</Filter>
    </ClCompile>
    <ClCompile Include="ored\portfolio\creditdefaultswap.cpp">
      <Filter>portfolio</Filter>
    </ClCompile>
    <ClCompile Include="ored\portfolio\creditdefaultswapdata.cpp">
      <Filter>portfolio</Filter>
    </ClCompile>
    <ClCompile Include="ored\utilities\csvfilereader.cpp">
      <Filter>utilities</Filter>
    </ClCompile>
    <ClCompile Include="ored\portfolio\forwardrateagreement.cpp">
      <Filter>portfolio</Filter>
    </ClCompile>
    <ClCompile Include="ored\marketdata\security.cpp">
      <Filter>marketdata</Filter>
    </ClCompile>
    <ClCompile Include="ored\model\infdkbuilder.cpp">
      <Filter>model</Filter>
    </ClCompile>
    <ClCompile Include="ored\model\infdkdata.cpp">
      <Filter>model</Filter>
    </ClCompile>
    <ClCompile Include="ored\model\irlgmdata.cpp">
      <Filter>model</Filter>
    </ClCompile>
    <ClCompile Include="ored\marketdata\commoditycurve.cpp">
      <Filter>marketdata</Filter>
    </ClCompile>
    <ClCompile Include="ored\configuration\commoditycurveconfig.cpp">
      <Filter>configuration</Filter>
    </ClCompile>
    <ClCompile Include="ored\portfolio\commodityforward.cpp">
      <Filter>portfolio</Filter>
    </ClCompile>
    <ClCompile Include="ored\configuration\commodityvolcurveconfig.cpp">
      <Filter>configuration</Filter>
    </ClCompile>
    <ClCompile Include="ored\marketdata\commodityvolcurve.cpp">
      <Filter>marketdata</Filter>
    </ClCompile>
    <ClCompile Include="ored\portfolio\commodityoption.cpp">
      <Filter>portfolio</Filter>
    </ClCompile>
    <ClCompile Include="ored\portfolio\builders\commodityoption.cpp">
      <Filter>portfolio\builders</Filter>
    </ClCompile>
    <ClCompile Include="ored\portfolio\legbuilders.cpp">
      <Filter>portfolio</Filter>
    </ClCompile>
    <ClCompile Include="ored\portfolio\builders\yoycapfloor.cpp">
      <Filter>portfolio\builders</Filter>
    </ClCompile>
    <ClCompile Include="ored\marketdata\inflationcapfloorvolcurve.cpp">
      <Filter>marketdata</Filter>
    </ClCompile>
    <ClCompile Include="ored\configuration\inflationcapfloorvolcurveconfig.cpp">
      <Filter>configuration</Filter>
    </ClCompile>
    <ClCompile Include="ored\portfolio\builders\cmsspread.cpp">
      <Filter>portfolio\builders</Filter>
    </ClCompile>
    <ClCompile Include="ored\portfolio\equityswap.cpp">
      <Filter>portfolio</Filter>
    </ClCompile>
    <ClCompile Include="ored\marketdata\inmemoryloader.cpp">
      <Filter>marketdata</Filter>
    </ClCompile>
    <ClCompile Include="ored\configuration\correlationcurveconfig.cpp">
      <Filter>configuration</Filter>
    </ClCompile>
    <ClCompile Include="ored\marketdata\correlationcurve.cpp">
      <Filter>marketdata</Filter>
    </ClCompile>
    <ClCompile Include="ored\marketdata\yieldvolcurve.cpp">
      <Filter>marketdata</Filter>
    </ClCompile>
    <ClCompile Include="ored\portfolio\fixingdates.cpp">
      <Filter>portfolio</Filter>
    </ClCompile>
    <ClCompile Include="ored\configuration\genericyieldvolcurveconfig.cpp">
      <Filter>configuration</Filter>
    </ClCompile>
    <ClCompile Include="ored\marketdata\genericyieldvolcurve.cpp">
      <Filter>marketdata</Filter>
    </ClCompile>
    <ClCompile Include="ored\utilities\calendaradjustmentconfig.cpp">
      <Filter>utilities</Filter>
    </ClCompile>
  </ItemGroup>
</Project><|MERGE_RESOLUTION|>--- conflicted
+++ resolved
@@ -426,13 +426,11 @@
     <ClInclude Include="ored\marketdata\genericyieldvolcurve.hpp">
       <Filter>marketdata</Filter>
     </ClInclude>
-<<<<<<< HEAD
     <ClInclude Include="ored\utilities\calendaradjustmentconfig.hpp">
       <Filter>utilities</Filter>
-=======
+    </ClInclude>
     <ClInclude Include="ored\portfolio\builders\capflooredyoyleg.hpp">
       <Filter>portfolio\builders</Filter>
->>>>>>> a1e73fd0
     </ClInclude>
   </ItemGroup>
   <ItemGroup>
