--- conflicted
+++ resolved
@@ -689,11 +689,7 @@
 
     configs->equityCurveConfig("SP5") = boost::make_shared<EquityCurveConfig>(
         "SP5", "", "USD", EquityCurveConfig::Type::ForwardPrice, 
-<<<<<<< HEAD
-        "EQUITY/PRICE/SP5/USD", "Yield/USD/USD3M", eqFwdQuotes);
-=======
         "EQUITY/PRICE/SP5/USD",  eqFwdQuotes);
->>>>>>> cc236f9a
 
     configs->equityVolCurveConfig("SP5") = boost::make_shared<EquityVolatilityCurveConfig>(
         "SP5","", "USD", EquityVolatilityCurveConfig::Dimension::ATM,eqVolExpiries);
@@ -804,11 +800,7 @@
     BOOST_TEST_MESSAGE("Testing equity curve...");
     Handle<YieldTermStructure> divTs = market->equityDividendCurve("SP5");
     BOOST_CHECK(divTs.currentLink());
-<<<<<<< HEAD
-    Handle<YieldTermStructure> equityIrTs = market->equityInterestRateCurve("SP5");
-=======
     Handle<YieldTermStructure> equityIrTs = market->discountCurve("USD");
->>>>>>> cc236f9a
     BOOST_CHECK(equityIrTs.currentLink());
     Handle<Quote> equitySpot = market->equitySpot("SP5");
     BOOST_CHECK(equitySpot.currentLink());
@@ -842,11 +834,7 @@
 void TodaysMarketTest::testEquityVolCurve() {
     CommonVars vars;
 
-<<<<<<< HEAD
-    BOOST_TEST_MESSAGE("Testing equity curve...");
-=======
     BOOST_TEST_MESSAGE("Testing equity vol curve...");
->>>>>>> cc236f9a
     Handle<BlackVolTermStructure> eqVol = market->equityVol("SP5");
     BOOST_CHECK(eqVol.currentLink());
 
