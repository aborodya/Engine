--- conflicted
+++ resolved
@@ -1,10 +1,5 @@
 [submodule "QuantLib"]
 	path = QuantLib
-<<<<<<< HEAD
-	url = git@gitlab.acadiasoft.net:qs/quantlib.git
-=======
         url = https://github.com/OpenSourceRisk/QuantLib.git
-        branch = master
->>>>>>> 50e63f16
 	branch = master
 	ignore = dirty