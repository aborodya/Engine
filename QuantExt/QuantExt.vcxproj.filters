﻿<?xml version="1.0" encoding="utf-8"?>
<Project ToolsVersion="4.0" xmlns="http://schemas.microsoft.com/developer/msbuild/2003">
  <ItemGroup>
    <ClInclude Include="qle\quantext.hpp" />
    <ClInclude Include="qle\quotes\logquote.hpp">
      <Filter>quotes</Filter>
    </ClInclude>
    <ClInclude Include="qle\auto_link.hpp" />
    <ClInclude Include="qle\currencies\africa.hpp">
      <Filter>currencies</Filter>
    </ClInclude>
    <ClInclude Include="qle\currencies\all.hpp">
      <Filter>currencies</Filter>
    </ClInclude>
    <ClInclude Include="qle\currencies\america.hpp">
      <Filter>currencies</Filter>
    </ClInclude>
    <ClInclude Include="qle\currencies\asia.hpp">
      <Filter>currencies</Filter>
    </ClInclude>
    <ClInclude Include="qle\indexes\genericiborindex.hpp">
      <Filter>indexes</Filter>
    </ClInclude>
    <ClInclude Include="qle\indexes\ibor\audbbsw.hpp">
      <Filter>indexes\ibor</Filter>
    </ClInclude>
    <ClInclude Include="qle\indexes\ibor\chftois.hpp">
      <Filter>indexes\ibor</Filter>
    </ClInclude>
    <ClInclude Include="qle\indexes\ibor\czkpribor.hpp">
      <Filter>indexes\ibor</Filter>
    </ClInclude>
    <ClInclude Include="qle\indexes\ibor\dkkcibor.hpp">
      <Filter>indexes\ibor</Filter>
    </ClInclude>
    <ClInclude Include="qle\indexes\ibor\hkdhibor.hpp">
      <Filter>indexes\ibor</Filter>
    </ClInclude>
    <ClInclude Include="qle\indexes\ibor\hufbubor.hpp">
      <Filter>indexes\ibor</Filter>
    </ClInclude>
    <ClInclude Include="qle\indexes\ibor\idridrfix.hpp">
      <Filter>indexes\ibor</Filter>
    </ClInclude>
    <ClInclude Include="qle\indexes\ibor\inrmifor.hpp">
      <Filter>indexes\ibor</Filter>
    </ClInclude>
    <ClInclude Include="qle\indexes\ibor\mxntiie.hpp">
      <Filter>indexes\ibor</Filter>
    </ClInclude>
    <ClInclude Include="qle\indexes\ibor\noknibor.hpp">
      <Filter>indexes\ibor</Filter>
    </ClInclude>
    <ClInclude Include="qle\indexes\ibor\nzdbkbm.hpp">
      <Filter>indexes\ibor</Filter>
    </ClInclude>
    <ClInclude Include="qle\indexes\ibor\plnwibor.hpp">
      <Filter>indexes\ibor</Filter>
    </ClInclude>
    <ClInclude Include="qle\indexes\ibor\sekstibor.hpp">
      <Filter>indexes\ibor</Filter>
    </ClInclude>
    <ClInclude Include="qle\indexes\ibor\sgdsibor.hpp">
      <Filter>indexes\ibor</Filter>
    </ClInclude>
    <ClInclude Include="qle\indexes\ibor\sgdsor.hpp">
      <Filter>indexes\ibor</Filter>
    </ClInclude>
    <ClInclude Include="qle\indexes\ibor\skkbribor.hpp">
      <Filter>indexes\ibor</Filter>
    </ClInclude>
    <ClInclude Include="qle\indexes\ibor\tonar.hpp">
      <Filter>indexes\ibor</Filter>
    </ClInclude>
    <ClInclude Include="qle\termstructures\interpolateddiscountcurve.hpp">
      <Filter>termstructures</Filter>
    </ClInclude>
    <ClInclude Include="qle\cashflows\all.hpp">
      <Filter>cashflows</Filter>
    </ClInclude>
    <ClInclude Include="qle\cashflows\averageonindexedcoupon.hpp">
      <Filter>cashflows</Filter>
    </ClInclude>
    <ClInclude Include="qle\cashflows\averageonindexedcouponpricer.hpp">
      <Filter>cashflows</Filter>
    </ClInclude>
    <ClInclude Include="qle\cashflows\couponpricer.hpp">
      <Filter>cashflows</Filter>
    </ClInclude>
    <ClInclude Include="qle\cashflows\subperiodscoupon.hpp">
      <Filter>cashflows</Filter>
    </ClInclude>
    <ClInclude Include="qle\cashflows\subperiodscouponpricer.hpp">
      <Filter>cashflows</Filter>
    </ClInclude>
    <ClInclude Include="qle\indexes\all.hpp">
      <Filter>indexes</Filter>
    </ClInclude>
    <ClInclude Include="qle\indexes\ibor\all.hpp">
      <Filter>indexes\ibor</Filter>
    </ClInclude>
    <ClInclude Include="qle\instruments\all.hpp">
      <Filter>instruments</Filter>
    </ClInclude>
    <ClInclude Include="qle\instruments\averageois.hpp">
      <Filter>instruments</Filter>
    </ClInclude>
    <ClInclude Include="qle\instruments\crossccybasisswap.hpp">
      <Filter>instruments</Filter>
    </ClInclude>
    <ClInclude Include="qle\instruments\crossccyswap.hpp">
      <Filter>instruments</Filter>
    </ClInclude>
    <ClInclude Include="qle\instruments\fxforward.hpp">
      <Filter>instruments</Filter>
    </ClInclude>
    <ClInclude Include="qle\instruments\makeaverageois.hpp">
      <Filter>instruments</Filter>
    </ClInclude>
    <ClInclude Include="qle\instruments\tenorbasisswap.hpp">
      <Filter>instruments</Filter>
    </ClInclude>
    <ClInclude Include="qle\pricingengines\all.hpp">
      <Filter>pricingengines</Filter>
    </ClInclude>
    <ClInclude Include="qle\pricingengines\crossccyswapengine.hpp">
      <Filter>pricingengines</Filter>
    </ClInclude>
    <ClInclude Include="qle\pricingengines\discountingfxforwardengine.hpp">
      <Filter>pricingengines</Filter>
    </ClInclude>
    <ClInclude Include="qle\quotes\all.hpp">
      <Filter>quotes</Filter>
    </ClInclude>
    <ClInclude Include="qle\termstructures\all.hpp">
      <Filter>termstructures</Filter>
    </ClInclude>
    <ClInclude Include="qle\termstructures\averageoisratehelper.hpp">
      <Filter>termstructures</Filter>
    </ClInclude>
    <ClInclude Include="qle\termstructures\basistwoswaphelper.hpp">
      <Filter>termstructures</Filter>
    </ClInclude>
    <ClInclude Include="qle\termstructures\crossccybasisswaphelper.hpp">
      <Filter>termstructures</Filter>
    </ClInclude>
    <ClInclude Include="qle\termstructures\oisratehelper.hpp">
      <Filter>termstructures</Filter>
    </ClInclude>
    <ClInclude Include="qle\termstructures\tenorbasisswaphelper.hpp">
      <Filter>termstructures</Filter>
    </ClInclude>
    <ClInclude Include="qle\instruments\currencyswap.hpp">
      <Filter>instruments</Filter>
    </ClInclude>
    <ClInclude Include="qle\instruments\oibasisswap.hpp">
      <Filter>instruments</Filter>
    </ClInclude>
    <ClInclude Include="qle\instruments\oiccbasisswap.hpp">
      <Filter>instruments</Filter>
    </ClInclude>
    <ClInclude Include="qle\math\all.hpp">
      <Filter>math</Filter>
    </ClInclude>
    <ClInclude Include="qle\math\flatextrapolation.hpp">
      <Filter>math</Filter>
    </ClInclude>
    <ClInclude Include="qle\models\all.hpp">
      <Filter>models</Filter>
    </ClInclude>
    <ClInclude Include="qle\models\crossassetanalytics.hpp">
      <Filter>models</Filter>
    </ClInclude>
    <ClInclude Include="qle\models\crossassetanalyticsbase.hpp">
      <Filter>models</Filter>
    </ClInclude>
    <ClInclude Include="qle\models\crossassetmodel.hpp">
      <Filter>models</Filter>
    </ClInclude>
    <ClInclude Include="qle\models\fxbsconstantparametrization.hpp">
      <Filter>models</Filter>
    </ClInclude>
    <ClInclude Include="qle\models\fxbsparametrization.hpp">
      <Filter>models</Filter>
    </ClInclude>
    <ClInclude Include="qle\models\fxbspiecewiseconstantparametrization.hpp">
      <Filter>models</Filter>
    </ClInclude>
    <ClInclude Include="qle\models\gaussian1dcrossassetadaptor.hpp">
      <Filter>models</Filter>
    </ClInclude>
    <ClInclude Include="qle\models\irlgm1fconstantparametrization.hpp">
      <Filter>models</Filter>
    </ClInclude>
    <ClInclude Include="qle\models\irlgm1fparametrization.hpp">
      <Filter>models</Filter>
    </ClInclude>
    <ClInclude Include="qle\models\irlgm1fpiecewiseconstanthullwhiteadaptor.hpp">
      <Filter>models</Filter>
    </ClInclude>
    <ClInclude Include="qle\models\irlgm1fpiecewiseconstantparametrization.hpp">
      <Filter>models</Filter>
    </ClInclude>
    <ClInclude Include="qle\models\irlgm1fpiecewiselinearparametrization.hpp">
      <Filter>models</Filter>
    </ClInclude>
    <ClInclude Include="qle\models\lgm.hpp">
      <Filter>models</Filter>
    </ClInclude>
    <ClInclude Include="qle\models\lgmimpliedyieldtermstructure.hpp">
      <Filter>models</Filter>
    </ClInclude>
    <ClInclude Include="qle\models\linkablecalibratedmodel.hpp">
      <Filter>models</Filter>
    </ClInclude>
    <ClInclude Include="qle\models\parametrization.hpp">
      <Filter>models</Filter>
    </ClInclude>
    <ClInclude Include="qle\models\piecewiseconstanthelper.hpp">
      <Filter>models</Filter>
    </ClInclude>
    <ClInclude Include="qle\models\pseudoparameter.hpp">
      <Filter>models</Filter>
    </ClInclude>
    <ClInclude Include="qle\methods\all.hpp">
      <Filter>methods</Filter>
    </ClInclude>
    <ClInclude Include="qle\methods\multipathgeneratorbase.hpp">
      <Filter>methods</Filter>
    </ClInclude>
    <ClInclude Include="qle\pricingengines\analyticcclgmfxoptionengine.hpp">
      <Filter>pricingengines</Filter>
    </ClInclude>
    <ClInclude Include="qle\pricingengines\analyticlgmswaptionengine.hpp">
      <Filter>pricingengines</Filter>
    </ClInclude>
    <ClInclude Include="qle\pricingengines\discountingcurrencyswapengine.hpp">
      <Filter>pricingengines</Filter>
    </ClInclude>
    <ClInclude Include="qle\pricingengines\numericlgmswaptionengine.hpp">
      <Filter>pricingengines</Filter>
    </ClInclude>
    <ClInclude Include="qle\pricingengines\oiccbasisswapengine.hpp">
      <Filter>pricingengines</Filter>
    </ClInclude>
    <ClInclude Include="qle\processes\all.hpp">
      <Filter>processes</Filter>
    </ClInclude>
    <ClInclude Include="qle\processes\crossassetstateprocess.hpp">
      <Filter>processes</Filter>
    </ClInclude>
    <ClInclude Include="qle\processes\irlgm1fstateprocess.hpp">
      <Filter>processes</Filter>
    </ClInclude>
    <ClInclude Include="qle\termstructures\blackinvertedvoltermstructure.hpp">
      <Filter>termstructures</Filter>
    </ClInclude>
    <ClInclude Include="qle\termstructures\dynamicblackvoltermstructure.hpp">
      <Filter>termstructures</Filter>
    </ClInclude>
    <ClInclude Include="qle\termstructures\dynamicswaptionvolmatrix.hpp">
      <Filter>termstructures</Filter>
    </ClInclude>
    <ClInclude Include="qle\termstructures\oibasisswaphelper.hpp">
      <Filter>termstructures</Filter>
    </ClInclude>
    <ClInclude Include="qle\termstructures\oiccbasisswaphelper.hpp">
      <Filter>termstructures</Filter>
    </ClInclude>
    <ClInclude Include="qle\termstructures\staticallycorrectedyieldtermstructure.hpp">
      <Filter>termstructures</Filter>
    </ClInclude>
    <ClInclude Include="qle\termstructures\hazardspreadeddefaulttermstructure.hpp">
      <Filter>termstructures</Filter>
    </ClInclude>
    <ClInclude Include="qle\models\crossassetmodelimpliedfxvoltermstructure.hpp">
      <Filter>models</Filter>
    </ClInclude>
    <ClInclude Include="qle\termstructures\blackvariancecurve3.hpp">
      <Filter>termstructures</Filter>
    </ClInclude>
    <ClInclude Include="qle\termstructures\blackvariancesurfacemoneyness.hpp">
      <Filter>termstructures</Filter>
    </ClInclude>
    <ClInclude Include="qle\pricingengines\discountingswapenginemulticurve.hpp">
      <Filter>pricingengines</Filter>
    </ClInclude>
    <ClInclude Include="qle\termstructures\datedstrippedoptionlet.hpp">
      <Filter>termstructures</Filter>
    </ClInclude>
    <ClInclude Include="qle\termstructures\datedstrippedoptionletadapter.hpp">
      <Filter>termstructures</Filter>
    </ClInclude>
    <ClInclude Include="qle\termstructures\datedstrippedoptionletbase.hpp">
      <Filter>termstructures</Filter>
    </ClInclude>
    <ClInclude Include="qle\termstructures\dynamicoptionletvolatilitystructure.hpp">
      <Filter>termstructures</Filter>
    </ClInclude>
    <ClInclude Include="qle\termstructures\zeroinflationcurveobserver.hpp">
      <Filter>termstructures</Filter>
    </ClInclude>
    <ClInclude Include="qle\termstructures\yoyinflationcurveobserver.hpp">
      <Filter>termstructures</Filter>
    </ClInclude>
    <ClInclude Include="qle\indexes\fxindex.hpp">
      <Filter>indexes</Filter>
    </ClInclude>
    <ClInclude Include="qle\cashflows\floatingratefxlinkednotionalcoupon.hpp">
      <Filter>cashflows</Filter>
    </ClInclude>
    <ClInclude Include="qle\cashflows\fxlinkedcashflow.hpp">
      <Filter>cashflows</Filter>
    </ClInclude>
    <ClInclude Include="qle\termstructures\optionletstripper1.hpp">
      <Filter>termstructures</Filter>
    </ClInclude>
    <ClInclude Include="qle\termstructures\optionletstripper2.hpp">
      <Filter>termstructures</Filter>
    </ClInclude>
    <ClInclude Include="qle\termstructures\swaptionvolatilityconverter.hpp">
      <Filter>termstructures</Filter>
    </ClInclude>
    <ClInclude Include="qle\termstructures\interpolateddiscountcurve2.hpp">
      <Filter>termstructures</Filter>
    </ClInclude>
    <ClInclude Include="qle\termstructures\spreadedoptionletvolatility.hpp">
      <Filter>termstructures</Filter>
    </ClInclude>
    <ClInclude Include="qle\termstructures\spreadedsmilesection.hpp">
      <Filter>termstructures</Filter>
    </ClInclude>
    <ClInclude Include="qle\termstructures\spreadedswaptionvolatility.hpp">
      <Filter>termstructures</Filter>
    </ClInclude>
    <ClInclude Include="qle\math\nadarayawatson.hpp">
      <Filter>math</Filter>
    </ClInclude>
    <ClInclude Include="qle\math\cumulativenormaldistribution.hpp">
      <Filter>math</Filter>
    </ClInclude>
    <ClInclude Include="qle\termstructures\dynamicstype.hpp">
      <Filter>termstructures</Filter>
    </ClInclude>
    <ClInclude Include="qle\instruments\deposit.hpp">
      <Filter>instruments</Filter>
    </ClInclude>
    <ClInclude Include="qle\pricingengines\depositengine.hpp">
      <Filter>pricingengines</Filter>
    </ClInclude>
    <ClInclude Include="qle\termstructures\strippedoptionletadapter2.hpp">
      <Filter>termstructures</Filter>
    </ClInclude>
    <ClInclude Include="qle\pricingengines\discountingequityforwardengine.hpp">
      <Filter>pricingengines</Filter>
    </ClInclude>
    <ClInclude Include="qle\instruments\equityforward.hpp">
      <Filter>instruments</Filter>
    </ClInclude>
    <ClInclude Include="qle\indexes\inflationindexwrapper.hpp">
      <Filter>indexes</Filter>
    </ClInclude>
    <ClInclude Include="qle\indexes\ibor\twdtaibor.hpp">
      <Filter>indexes\ibor</Filter>
    </ClInclude>
    <ClInclude Include="qle\indexes\ibor\myrklibor.hpp">
      <Filter>indexes\ibor</Filter>
    </ClInclude>
    <ClInclude Include="qle\indexes\ibor\krwkoribor.hpp">
      <Filter>indexes\ibor</Filter>
    </ClInclude>
    <ClInclude Include="qle\pricingengines\discountingriskybondengine.hpp">
      <Filter>pricingengines</Filter>
    </ClInclude>
    <ClInclude Include="qle\models\crossassetmodelimpliedeqvoltermstructure.hpp">
      <Filter>models</Filter>
    </ClInclude>
    <ClInclude Include="qle\models\eqbsconstantparametrization.hpp">
      <Filter>models</Filter>
    </ClInclude>
    <ClInclude Include="qle\models\eqbsparametrization.hpp">
      <Filter>models</Filter>
    </ClInclude>
    <ClInclude Include="qle\models\eqbspiecewiseconstantparametrization.hpp">
      <Filter>models</Filter>
    </ClInclude>
    <ClInclude Include="qle\pricingengines\analyticxassetlgmeqoptionengine.hpp">
      <Filter>pricingengines</Filter>
    </ClInclude>
    <ClInclude Include="qle\math\stabilisedglls.hpp">
      <Filter>math</Filter>
    </ClInclude>
    <ClInclude Include="qle\models\fxeqoptionhelper.hpp">
      <Filter>models</Filter>
    </ClInclude>
    <ClInclude Include="qle\instruments\subperiodsswap.hpp">
      <Filter>instruments</Filter>
    </ClInclude>
    <ClInclude Include="qle\termstructures\subperiodsswaphelper.hpp">
      <Filter>termstructures</Filter>
    </ClInclude>
    <ClInclude Include="qle\instruments\cdsoption.hpp">
      <Filter>instruments</Filter>
    </ClInclude>
    <ClInclude Include="qle\models\cdsoptionhelper.hpp">
      <Filter>models</Filter>
    </ClInclude>
    <ClInclude Include="qle\models\cpicapfloorhelper.hpp">
      <Filter>models</Filter>
    </ClInclude>
    <ClInclude Include="qle\models\crlgm1fparametrization.hpp">
      <Filter>models</Filter>
    </ClInclude>
    <ClInclude Include="qle\models\infdkparametrization.hpp">
      <Filter>models</Filter>
    </ClInclude>
    <ClInclude Include="qle\models\lgmimplieddefaulttermstructure.hpp">
      <Filter>models</Filter>
    </ClInclude>
    <ClInclude Include="qle\pricingengines\analyticdkcpicapfloorengine.hpp">
      <Filter>pricingengines</Filter>
    </ClInclude>
    <ClInclude Include="qle\pricingengines\analyticlgmcdsoptionengine.hpp">
      <Filter>pricingengines</Filter>
    </ClInclude>
    <ClInclude Include="qle\pricingengines\blackcdsoptionengine.hpp">
      <Filter>pricingengines</Filter>
    </ClInclude>
    <ClInclude Include="qle\termstructures\survivalprobabilitycurve.hpp">
      <Filter>termstructures</Filter>
    </ClInclude>
    <ClInclude Include="qle\termstructures\blackvolsurfacewithatm.hpp">
      <Filter>termstructures</Filter>
    </ClInclude>
    <ClInclude Include="qle\pricingengines\midpointcdsengine.hpp">
      <Filter>pricingengines</Filter>
    </ClInclude>
    <ClInclude Include="qle\indexes\ibor\twdtaibor.hpp">
      <Filter>indexes\ibor</Filter>
    </ClInclude>
    <ClInclude Include="qle\indexes\ibor\myrklibor.hpp">
      <Filter>indexes\ibor</Filter>
    </ClInclude>
    <ClInclude Include="qle\indexes\ibor\krwkoribor.hpp">
      <Filter>indexes\ibor</Filter>
    </ClInclude>
    <ClInclude Include="qle\instruments\makecds.hpp">
      <Filter>instruments</Filter>
    </ClInclude>
    <ClInclude Include="qle\instruments\creditdefaultswap.hpp">
      <Filter>instruments</Filter>
    </ClInclude>
    <ClInclude Include="qle\termstructures\defaultprobabilityhelpers.hpp">
      <Filter>termstructures</Filter>
    </ClInclude>
    <ClInclude Include="qle\pricingengines\discountingriskybondengine.hpp">
      <Filter>pricingengines</Filter>
    </ClInclude>
    <ClInclude Include="qle\termstructures\swaptionvolcubewithatm.hpp">
      <Filter>termstructures</Filter>
    </ClInclude>
    <ClInclude Include="qle\termstructures\swaptionvolcube2.hpp">
      <Filter>termstructures</Filter>
    </ClInclude>
    <ClInclude Include="qle\termstructures\swaptionvolconstantspread.hpp">
      <Filter>termstructures</Filter>
    </ClInclude>
    <ClInclude Include="qle\termstructures\fxblackvolsurface.hpp">
      <Filter>termstructures</Filter>
    </ClInclude>
    <ClInclude Include="qle\termstructures\fxsmilesection.hpp">
      <Filter>termstructures</Filter>
    </ClInclude>
    <ClInclude Include="qle\termstructures\fxvannavolgasmilesection.hpp">
      <Filter>termstructures</Filter>
    </ClInclude>
<<<<<<< HEAD
    <ClInclude Include="qle\termstructures\equityvolconstantspread.hpp">
      <Filter>termstructures</Filter>
=======
    <ClInclude Include="qle\instruments\payment.hpp">
      <Filter>instruments</Filter>
    </ClInclude>
    <ClInclude Include="qle\pricingengines\paymentdiscountingengine.hpp">
      <Filter>pricingengines</Filter>
>>>>>>> 66e2f18a
    </ClInclude>
  </ItemGroup>
  <ItemGroup>
    <Filter Include="cashflows">
      <UniqueIdentifier>{ac57ee4f-9a17-4951-81ac-3e12860a9758}</UniqueIdentifier>
    </Filter>
    <Filter Include="currencies">
      <UniqueIdentifier>{79e30257-9bec-4d68-80fd-a59215cc688d}</UniqueIdentifier>
    </Filter>
    <Filter Include="indexes">
      <UniqueIdentifier>{82767bdf-47a1-403a-9b50-1eae878635bf}</UniqueIdentifier>
    </Filter>
    <Filter Include="instruments">
      <UniqueIdentifier>{60e1a5ca-8e4a-4485-b7a9-b649d652d75f}</UniqueIdentifier>
    </Filter>
    <Filter Include="math">
      <UniqueIdentifier>{0596e69d-c306-44c7-a7af-5f511518e5d4}</UniqueIdentifier>
    </Filter>
    <Filter Include="models">
      <UniqueIdentifier>{740551aa-03ff-4017-89bb-2a031ea2308c}</UniqueIdentifier>
    </Filter>
    <Filter Include="pricingengines">
      <UniqueIdentifier>{ac2c272c-98ad-484a-ba8f-e3150a89e598}</UniqueIdentifier>
    </Filter>
    <Filter Include="quotes">
      <UniqueIdentifier>{1b1252f6-4c99-48e1-a82c-203520ed8d9f}</UniqueIdentifier>
    </Filter>
    <Filter Include="termstructures">
      <UniqueIdentifier>{c9ba9e6b-491e-44f6-99c5-1b560aff60df}</UniqueIdentifier>
    </Filter>
    <Filter Include="processes">
      <UniqueIdentifier>{a1c64987-285d-4622-b1bf-432f5c274486}</UniqueIdentifier>
    </Filter>
    <Filter Include="indexes\ibor">
      <UniqueIdentifier>{77001a78-e7fc-4940-b0db-d00314230010}</UniqueIdentifier>
    </Filter>
    <Filter Include="methods">
      <UniqueIdentifier>{dae20b1f-586f-4e4a-994a-73bda11865fd}</UniqueIdentifier>
    </Filter>
  </ItemGroup>
  <ItemGroup>
    <ClCompile Include="qle\quotes\logquote.cpp">
      <Filter>quotes</Filter>
    </ClCompile>
    <ClCompile Include="qle\currencies\africa.cpp">
      <Filter>currencies</Filter>
    </ClCompile>
    <ClCompile Include="qle\currencies\america.cpp">
      <Filter>currencies</Filter>
    </ClCompile>
    <ClCompile Include="qle\currencies\asia.cpp">
      <Filter>currencies</Filter>
    </ClCompile>
    <ClCompile Include="qle\cashflows\averageonindexedcoupon.cpp">
      <Filter>cashflows</Filter>
    </ClCompile>
    <ClCompile Include="qle\cashflows\averageonindexedcouponpricer.cpp">
      <Filter>cashflows</Filter>
    </ClCompile>
    <ClCompile Include="qle\cashflows\couponpricer.cpp">
      <Filter>cashflows</Filter>
    </ClCompile>
    <ClCompile Include="qle\cashflows\subperiodscoupon.cpp">
      <Filter>cashflows</Filter>
    </ClCompile>
    <ClCompile Include="qle\cashflows\subperiodscouponpricer.cpp">
      <Filter>cashflows</Filter>
    </ClCompile>
    <ClCompile Include="qle\instruments\averageois.cpp">
      <Filter>instruments</Filter>
    </ClCompile>
    <ClCompile Include="qle\instruments\crossccybasisswap.cpp">
      <Filter>instruments</Filter>
    </ClCompile>
    <ClCompile Include="qle\instruments\crossccyswap.cpp">
      <Filter>instruments</Filter>
    </ClCompile>
    <ClCompile Include="qle\instruments\fxforward.cpp">
      <Filter>instruments</Filter>
    </ClCompile>
    <ClCompile Include="qle\instruments\makeaverageois.cpp">
      <Filter>instruments</Filter>
    </ClCompile>
    <ClCompile Include="qle\instruments\tenorbasisswap.cpp">
      <Filter>instruments</Filter>
    </ClCompile>
    <ClCompile Include="qle\pricingengines\crossccyswapengine.cpp">
      <Filter>pricingengines</Filter>
    </ClCompile>
    <ClCompile Include="qle\pricingengines\discountingfxforwardengine.cpp">
      <Filter>pricingengines</Filter>
    </ClCompile>
    <ClCompile Include="qle\termstructures\averageoisratehelper.cpp">
      <Filter>termstructures</Filter>
    </ClCompile>
    <ClCompile Include="qle\termstructures\basistwoswaphelper.cpp">
      <Filter>termstructures</Filter>
    </ClCompile>
    <ClCompile Include="qle\termstructures\crossccybasisswaphelper.cpp">
      <Filter>termstructures</Filter>
    </ClCompile>
    <ClCompile Include="qle\termstructures\oisratehelper.cpp">
      <Filter>termstructures</Filter>
    </ClCompile>
    <ClCompile Include="qle\termstructures\tenorbasisswaphelper.cpp">
      <Filter>termstructures</Filter>
    </ClCompile>
    <ClCompile Include="qle\instruments\currencyswap.cpp">
      <Filter>instruments</Filter>
    </ClCompile>
    <ClCompile Include="qle\instruments\oibasisswap.cpp">
      <Filter>instruments</Filter>
    </ClCompile>
    <ClCompile Include="qle\instruments\oiccbasisswap.cpp">
      <Filter>instruments</Filter>
    </ClCompile>
    <ClCompile Include="qle\models\crossassetanalytics.cpp">
      <Filter>models</Filter>
    </ClCompile>
    <ClCompile Include="qle\models\crossassetmodel.cpp">
      <Filter>models</Filter>
    </ClCompile>
    <ClCompile Include="qle\models\fxbsconstantparametrization.cpp">
      <Filter>models</Filter>
    </ClCompile>
    <ClCompile Include="qle\models\fxbsparametrization.cpp">
      <Filter>models</Filter>
    </ClCompile>
    <ClCompile Include="qle\models\fxbspiecewiseconstantparametrization.cpp">
      <Filter>models</Filter>
    </ClCompile>
    <ClCompile Include="qle\models\gaussian1dcrossassetadaptor.cpp">
      <Filter>models</Filter>
    </ClCompile>
    <ClCompile Include="qle\models\lgm.cpp">
      <Filter>models</Filter>
    </ClCompile>
    <ClCompile Include="qle\models\lgmimpliedyieldtermstructure.cpp">
      <Filter>models</Filter>
    </ClCompile>
    <ClCompile Include="qle\models\linkablecalibratedmodel.cpp">
      <Filter>models</Filter>
    </ClCompile>
    <ClCompile Include="qle\models\parametrization.cpp">
      <Filter>models</Filter>
    </ClCompile>
    <ClCompile Include="qle\models\piecewiseconstanthelper.cpp">
      <Filter>models</Filter>
    </ClCompile>
    <ClCompile Include="qle\methods\multipathgeneratorbase.cpp">
      <Filter>methods</Filter>
    </ClCompile>
    <ClCompile Include="qle\pricingengines\analyticcclgmfxoptionengine.cpp">
      <Filter>pricingengines</Filter>
    </ClCompile>
    <ClCompile Include="qle\pricingengines\analyticlgmswaptionengine.cpp">
      <Filter>pricingengines</Filter>
    </ClCompile>
    <ClCompile Include="qle\pricingengines\discountingcurrencyswapengine.cpp">
      <Filter>pricingengines</Filter>
    </ClCompile>
    <ClCompile Include="qle\pricingengines\numericlgmswaptionengine.cpp">
      <Filter>pricingengines</Filter>
    </ClCompile>
    <ClCompile Include="qle\pricingengines\oiccbasisswapengine.cpp">
      <Filter>pricingengines</Filter>
    </ClCompile>
    <ClCompile Include="qle\processes\crossassetstateprocess.cpp">
      <Filter>processes</Filter>
    </ClCompile>
    <ClCompile Include="qle\processes\irlgm1fstateprocess.cpp">
      <Filter>processes</Filter>
    </ClCompile>
    <ClCompile Include="qle\termstructures\dynamicswaptionvolmatrix.cpp">
      <Filter>termstructures</Filter>
    </ClCompile>
    <ClCompile Include="qle\termstructures\oibasisswaphelper.cpp">
      <Filter>termstructures</Filter>
    </ClCompile>
    <ClCompile Include="qle\termstructures\oiccbasisswaphelper.cpp">
      <Filter>termstructures</Filter>
    </ClCompile>
    <ClCompile Include="qle\termstructures\hazardspreadeddefaulttermstructure.cpp">
      <Filter>termstructures</Filter>
    </ClCompile>
    <ClCompile Include="qle\models\crossassetmodelimpliedfxvoltermstructure.cpp">
      <Filter>models</Filter>
    </ClCompile>
    <ClCompile Include="qle\termstructures\blackvariancecurve3.cpp">
      <Filter>termstructures</Filter>
    </ClCompile>
    <ClCompile Include="qle\termstructures\blackvariancesurfacemoneyness.cpp">
      <Filter>termstructures</Filter>
    </ClCompile>
    <ClCompile Include="qle\pricingengines\discountingswapenginemulticurve.cpp">
      <Filter>pricingengines</Filter>
    </ClCompile>
    <ClCompile Include="qle\termstructures\datedstrippedoptionlet.cpp">
      <Filter>termstructures</Filter>
    </ClCompile>
    <ClCompile Include="qle\termstructures\datedstrippedoptionletadapter.cpp">
      <Filter>termstructures</Filter>
    </ClCompile>
    <ClCompile Include="qle\termstructures\dynamicoptionletvolatilitystructure.cpp">
      <Filter>termstructures</Filter>
    </ClCompile>
    <ClCompile Include="qle\indexes\fxindex.cpp">
      <Filter>indexes</Filter>
    </ClCompile>
    <ClCompile Include="qle\cashflows\fxlinkedcashflow.cpp">
      <Filter>cashflows</Filter>
    </ClCompile>
    <ClCompile Include="qle\termstructures\optionletstripper1.cpp">
      <Filter>termstructures</Filter>
    </ClCompile>
    <ClCompile Include="qle\termstructures\optionletstripper2.cpp">
      <Filter>termstructures</Filter>
    </ClCompile>
    <ClCompile Include="qle\termstructures\swaptionvolatilityconverter.cpp">
      <Filter>termstructures</Filter>
    </ClCompile>
    <ClCompile Include="qle\termstructures\swaptionvolcube2.cpp">
      <Filter>termstructures</Filter>
    </ClCompile>
    <ClCompile Include="qle\termstructures\spreadedoptionletvolatility.cpp">
      <Filter>termstructures</Filter>
    </ClCompile>
    <ClCompile Include="qle\termstructures\spreadedsmilesection.cpp">
      <Filter>termstructures</Filter>
    </ClCompile>
    <ClCompile Include="qle\termstructures\spreadedswaptionvolatility.cpp">
      <Filter>termstructures</Filter>
    </ClCompile>
    <ClCompile Include="qle\pricingengines\discountingriskybondengine.cpp">
      <Filter>pricingengines</Filter>
    </ClCompile>
    <ClCompile Include="qle\instruments\deposit.cpp">
      <Filter>instruments</Filter>
    </ClCompile>
    <ClCompile Include="qle\pricingengines\depositengine.cpp">
      <Filter>pricingengines</Filter>
    </ClCompile>
    <ClCompile Include="qle\termstructures\strippedoptionletadapter2.cpp">
      <Filter>termstructures</Filter>
    </ClCompile>
    <ClCompile Include="qle\pricingengines\discountingequityforwardengine.cpp">
      <Filter>pricingengines</Filter>
    </ClCompile>
    <ClCompile Include="qle\instruments\equityforward.cpp">
      <Filter>instruments</Filter>
    </ClCompile>
    <ClCompile Include="qle\indexes\inflationindexwrapper.cpp">
      <Filter>indexes</Filter>
    </ClCompile>
    <ClCompile Include="qle\pricingengines\discountingriskybondengine.cpp">
      <Filter>pricingengines</Filter>
    </ClCompile>
    <ClCompile Include="qle\models\crossassetmodelimpliedeqvoltermstructure.cpp">
      <Filter>models</Filter>
    </ClCompile>
    <ClCompile Include="qle\models\eqbsconstantparametrization.cpp">
      <Filter>models</Filter>
    </ClCompile>
    <ClCompile Include="qle\models\eqbsparametrization.cpp">
      <Filter>models</Filter>
    </ClCompile>
    <ClCompile Include="qle\models\eqbspiecewiseconstantparametrization.cpp">
      <Filter>models</Filter>
    </ClCompile>
    <ClCompile Include="qle\pricingengines\analyticxassetlgmeqoptionengine.cpp">
      <Filter>pricingengines</Filter>
    </ClCompile>
    <ClCompile Include="qle\models\fxeqoptionhelper.cpp">
      <Filter>models</Filter>
    </ClCompile>
    <ClCompile Include="qle\instruments\subperiodsswap.cpp">
      <Filter>instruments</Filter>
    </ClCompile>
    <ClCompile Include="qle\termstructures\subperiodsswaphelper.cpp">
      <Filter>termstructures</Filter>
    </ClCompile>
    <ClCompile Include="qle\instruments\cdsoption.cpp">
      <Filter>instruments</Filter>
    </ClCompile>
    <ClCompile Include="qle\models\cdsoptionhelper.cpp">
      <Filter>models</Filter>
    </ClCompile>
    <ClCompile Include="qle\models\cpicapfloorhelper.cpp">
      <Filter>models</Filter>
    </ClCompile>
    <ClCompile Include="qle\models\lgmimplieddefaulttermstructure.cpp">
      <Filter>models</Filter>
    </ClCompile>
    <ClCompile Include="qle\pricingengines\analyticdkcpicapfloorengine.cpp">
      <Filter>pricingengines</Filter>
    </ClCompile>
    <ClCompile Include="qle\pricingengines\analyticlgmcdsoptionengine.cpp">
      <Filter>pricingengines</Filter>
    </ClCompile>
    <ClCompile Include="qle\pricingengines\blackcdsoptionengine.cpp">
      <Filter>pricingengines</Filter>
    </ClCompile>
    <ClCompile Include="qle\termstructures\blackvolsurfacewithatm.cpp">
      <Filter>termstructures</Filter>
    </ClCompile>
    <ClCompile Include="qle\pricingengines\midpointcdsengine.cpp">
      <Filter>pricingengines</Filter>
    </ClCompile>
    <ClCompile Include="qle\instruments\makecds.cpp">
      <Filter>instruments</Filter>
    </ClCompile>
    <ClCompile Include="qle\instruments\creditdefaultswap.cpp">
      <Filter>instruments</Filter>
    </ClCompile>
    <ClCompile Include="qle\termstructures\defaultprobabilityhelpers.cpp">
      <Filter>termstructures</Filter>
    </ClCompile>
    <ClCompile Include="qle\termstructures\fxblackvolsurface.cpp">
      <Filter>termstructures</Filter>
    </ClCompile>
    <ClCompile Include="qle\termstructures\fxvannavolgasmilesection.cpp">
      <Filter>termstructures</Filter>
    </ClCompile>
    <ClCompile Include="qle\instruments\payment.cpp">
      <Filter>instruments</Filter>
    </ClCompile>
    <ClCompile Include="qle\pricingengines\paymentdiscountingengine.cpp">
      <Filter>pricingengines</Filter>
    </ClCompile>
  </ItemGroup>
</Project><|MERGE_RESOLUTION|>--- conflicted
+++ resolved
@@ -1,4 +1,4 @@
-﻿<?xml version="1.0" encoding="utf-8"?>
+<?xml version="1.0" encoding="utf-8"?>
 <Project ToolsVersion="4.0" xmlns="http://schemas.microsoft.com/developer/msbuild/2003">
   <ItemGroup>
     <ClInclude Include="qle\quantext.hpp" />
@@ -474,16 +474,11 @@
     <ClInclude Include="qle\termstructures\fxvannavolgasmilesection.hpp">
       <Filter>termstructures</Filter>
     </ClInclude>
-<<<<<<< HEAD
-    <ClInclude Include="qle\termstructures\equityvolconstantspread.hpp">
-      <Filter>termstructures</Filter>
-=======
     <ClInclude Include="qle\instruments\payment.hpp">
       <Filter>instruments</Filter>
     </ClInclude>
     <ClInclude Include="qle\pricingengines\paymentdiscountingengine.hpp">
       <Filter>pricingengines</Filter>
->>>>>>> 66e2f18a
     </ClInclude>
   </ItemGroup>
   <ItemGroup>
