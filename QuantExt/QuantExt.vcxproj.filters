--- conflicted
+++ resolved
@@ -1279,13 +1279,11 @@
     <ClCompile Include="qle\pricingengines\baroneadesiwhaleyengine.cpp">
       <Filter>pricingengines</Filter>
     </ClCompile>
-<<<<<<< HEAD
     <ClCompile Include="qle\indexes\commodityindex.cpp">
       <Filter>indexes</Filter>
-=======
+    </ClCompile>
     <ClCompile Include="qle\termstructures\crosscurrencypricetermstructure.cpp">
       <Filter>termstructures</Filter>
->>>>>>> e966f0ec
     </ClCompile>
   </ItemGroup>
 </Project>