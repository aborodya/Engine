--- conflicted
+++ resolved
@@ -849,11 +849,6 @@
     <ClInclude Include="qle\currencies\europe.hpp">
       <Filter>currencies</Filter>
     </ClInclude>
-<<<<<<< HEAD
-    <ClInclude Include="qle\calendars\belgium.hpp" />
-    <ClInclude Include="qle\calendars\luxembourg.hpp" />
-    <ClInclude Include="qle\calendars\spain.hpp" />
-=======
     <ClInclude Include="qle\calendars\belgium.hpp">
       <Filter>time\calendars</Filter>
     </ClInclude>
@@ -863,7 +858,6 @@
     <ClInclude Include="qle\calendars\spain.hpp">
       <Filter>time\calendars</Filter>
     </ClInclude>
->>>>>>> d026de3a
   </ItemGroup>
   <ItemGroup>
     <Filter Include="cashflows">
@@ -1474,11 +1468,6 @@
     <ClCompile Include="qle\currencies\europe.cpp">
       <Filter>currencies</Filter>
     </ClCompile>
-<<<<<<< HEAD
-    <ClCompile Include="qle\calendars\belgium.cpp" />
-    <ClCompile Include="qle\calendars\luxembourg.cpp" />
-    <ClCompile Include="qle\calendars\spain.cpp" />
-=======
     <ClCompile Include="qle\calendars\belgium.cpp">
       <Filter>time\calendars</Filter>
     </ClCompile>
@@ -1488,6 +1477,5 @@
     <ClCompile Include="qle\calendars\spain.cpp">
       <Filter>time\calendars</Filter>
     </ClCompile>
->>>>>>> d026de3a
   </ItemGroup>
 </Project>