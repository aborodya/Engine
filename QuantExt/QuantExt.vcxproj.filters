--- conflicted
+++ resolved
@@ -817,17 +817,10 @@
     <ClCompile Include="qle\pricingengines\paymentdiscountingengine.cpp">
       <Filter>pricingengines</Filter>
     </ClCompile>
-<<<<<<< HEAD
-    <ClCompile Include="qle\cashflows\floatingannuitycoupon.cpp" >
-      <Filter>cashflows</Filter>
-    </ClCompile>
-    <ClCompile Include="qle\cashflows\floatingannuitynominal.cpp" >
-=======
     <ClCompile Include="qle\cashflows\floatingannuitycoupon.cpp">
       <Filter>cashflows</Filter>
     </ClCompile>
     <ClCompile Include="qle\cashflows\floatingannuitynominal.cpp">
->>>>>>> 47b008d0
       <Filter>cashflows</Filter>
     </ClCompile>
   </ItemGroup>
