--- conflicted
+++ resolved
@@ -95,17 +95,13 @@
         }
     }
 
-<<<<<<< HEAD
     if (arguments_.cashflows.size() > 1 && numCoupons == 0) {
         QL_FAIL("DiscountingRiskyBondEngine does not support bonds with multiple cashflows but no coupons");
     }
-
-=======
     /* If there are no coupon, as in a Zero Bond, we must integrate over the entire period from npv date to
        maturity. The timestepPeriod specified is used as provide the steps for the integration. This only applies
        to bonds with 1 cashflow, identified as a final redemption payment.
     */
->>>>>>> f7b90ed7
     if (arguments_.cashflows.size() == 1) {
         boost::shared_ptr<Redemption> redemption = boost::dynamic_pointer_cast<Redemption>(arguments_.cashflows[0]);
         if (redemption) {
